--- conflicted
+++ resolved
@@ -68,8 +68,6 @@
 	refcount_t refcount;
 	struct completion comp;
 	char priv[] __aligned(NETDEV_ALIGN);
-<<<<<<< HEAD
-=======
 };
 
 /**
@@ -99,7 +97,6 @@
 	struct list_head resource_list;
 	devlink_resource_occ_get_t *occ_get;
 	void *occ_get_priv;
->>>>>>> 817b8b9c
 };
 
 void *devlink_priv(struct devlink *devlink)
