--- conflicted
+++ resolved
@@ -3270,11 +3270,7 @@
 	else
 #endif
 	{
-<<<<<<< HEAD
-		skb->skb_mstamp_ns = tcp_clock_ns();
-=======
 		skb->skb_mstamp_ns = now;
->>>>>>> 4ff96fb5
 		if (!tcp_rsk(req)->snt_synack) /* Timestamp first SYNACK */
 			tcp_rsk(req)->snt_synack = tcp_skb_timestamp_us(skb);
 	}
