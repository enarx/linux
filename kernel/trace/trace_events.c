--- conflicted
+++ resolved
@@ -116,10 +116,7 @@
 	__common_field(unsigned char, flags);
 	__common_field(unsigned char, preempt_count);
 	__common_field(int, pid);
-<<<<<<< HEAD
-=======
 	__common_field(int, padding);
->>>>>>> d762f438
 
 	return ret;
 }
