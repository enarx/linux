/* SPDX-License-Identifier: (GPL-2.0-only OR BSD-3-Clause) */
/*
 * This file is provided under a dual BSD/GPLv2 license.  When using or
 * redistributing this file, you may do so under either license.
 *
 * Copyright(c) 2018 Intel Corporation. All rights reserved.
 *
 * Author: Liam Girdwood <liam.r.girdwood@linux.intel.com>
 */

#ifndef __INCLUDE_SOUND_SOF_H
#define __INCLUDE_SOUND_SOF_H

#include <linux/pci.h>
#include <sound/soc.h>
#include <sound/soc-acpi.h>

struct snd_sof_dsp_ops;

/**
 * enum sof_fw_state - DSP firmware state definitions
 * @SOF_FW_BOOT_NOT_STARTED:	firmware boot is not yet started
 * @SOF_FW_BOOT_PREPARE:	preparing for boot (firmware loading for exaqmple)
 * @SOF_FW_BOOT_IN_PROGRESS:	firmware boot is in progress
 * @SOF_FW_BOOT_FAILED:		firmware boot failed
 * @SOF_FW_BOOT_READY_FAILED:	firmware booted but fw_ready op failed
 * @SOF_FW_BOOT_READY_OK:	firmware booted and fw_ready op passed
 * @SOF_FW_BOOT_COMPLETE:	firmware is booted up and functional
 * @SOF_FW_CRASHED:		firmware crashed after successful boot
 */
enum sof_fw_state {
	SOF_FW_BOOT_NOT_STARTED = 0,
	SOF_FW_BOOT_PREPARE,
	SOF_FW_BOOT_IN_PROGRESS,
	SOF_FW_BOOT_FAILED,
	SOF_FW_BOOT_READY_FAILED,
	SOF_FW_BOOT_READY_OK,
	SOF_FW_BOOT_COMPLETE,
	SOF_FW_CRASHED,
};

<<<<<<< HEAD
=======
/* DSP power states */
enum sof_dsp_power_states {
	SOF_DSP_PM_D0,
	SOF_DSP_PM_D1,
	SOF_DSP_PM_D2,
	SOF_DSP_PM_D3,
};

>>>>>>> 95cd2cdc
/*
 * SOF Platform data.
 */
struct snd_sof_pdata {
	const struct firmware *fw;
	const char *name;
	const char *platform;

	struct device *dev;

	/* indicate how many first bytes shouldn't be loaded into DSP memory. */
	size_t fw_offset;

	/*
	 * notification callback used if the hardware initialization
	 * can take time or is handled in a workqueue. This callback
	 * can be used by the caller to e.g. enable runtime_pm
	 * or limit functionality until all low-level inits are
	 * complete.
	 */
	void (*sof_probe_complete)(struct device *dev);

	/* descriptor */
	const struct sof_dev_desc *desc;

	/* firmware and topology filenames */
	const char *fw_filename_prefix;
	const char *fw_filename;
	const char *tplg_filename_prefix;
	const char *tplg_filename;

	/* machine */
	struct platform_device *pdev_mach;
	const struct snd_soc_acpi_mach *machine;

	void *hw_pdata;
};

/*
 * Descriptor used for setting up SOF platform data. This is used when
 * ACPI/PCI data is missing or mapped differently.
 */
struct sof_dev_desc {
	/* list of machines using this configuration */
	struct snd_soc_acpi_mach *machines;

	/* alternate list of machines using this configuration */
	struct snd_soc_acpi_mach *alt_machines;

	bool use_acpi_target_states;

	/* Platform resource indexes in BAR / ACPI resources. */
	/* Must set to -1 if not used - add new items to end */
	int resindex_lpe_base;
	int resindex_pcicfg_base;
	int resindex_imr_base;
	int irqindex_host_ipc;

	/* IPC timeouts in ms */
	int ipc_timeout;
	int boot_timeout;

	/* chip information for dsp */
	const void *chip_info;

	/* defaults for no codec mode */
	const char *nocodec_tplg_filename;

	/* defaults paths for firmware and topology files */
	const char *default_fw_path;
	const char *default_tplg_path;

	/* default firmware name */
	const char *default_fw_filename;

	const struct snd_sof_dsp_ops *ops;
};

int sof_dai_get_mclk(struct snd_soc_pcm_runtime *rtd);
int sof_dai_get_bclk(struct snd_soc_pcm_runtime *rtd);

#endif<|MERGE_RESOLUTION|>--- conflicted
+++ resolved
@@ -39,8 +39,6 @@
 	SOF_FW_CRASHED,
 };
 
-<<<<<<< HEAD
-=======
 /* DSP power states */
 enum sof_dsp_power_states {
 	SOF_DSP_PM_D0,
@@ -49,7 +47,6 @@
 	SOF_DSP_PM_D3,
 };
 
->>>>>>> 95cd2cdc
 /*
  * SOF Platform data.
  */
