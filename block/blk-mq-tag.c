--- conflicted
+++ resolved
@@ -515,11 +515,7 @@
 		bt_for_each(NULL, q, btags, fn, priv, false);
 	} else {
 		struct blk_mq_hw_ctx *hctx;
-<<<<<<< HEAD
-		int i;
-=======
 		unsigned long i;
->>>>>>> 95cd2cdc
 
 		queue_for_each_hw_ctx(q, hctx, i) {
 			struct blk_mq_tags *tags = hctx->tags;
