// SPDX-License-Identifier: GPL-2.0-only
/*
 * Copyright (C) 2018 HUAWEI, Inc.
 *             https://www.huawei.com/
 */
#include "zdata.h"
#include "compress.h"
#include <linux/prefetch.h>

#include <trace/events/erofs.h>

/*
 * since pclustersize is variable for big pcluster feature, introduce slab
 * pools implementation for different pcluster sizes.
 */
struct z_erofs_pcluster_slab {
	struct kmem_cache *slab;
	unsigned int maxpages;
	char name[48];
};

#define _PCLP(n) { .maxpages = n }

static struct z_erofs_pcluster_slab pcluster_pool[] __read_mostly = {
	_PCLP(1), _PCLP(4), _PCLP(16), _PCLP(64), _PCLP(128),
	_PCLP(Z_EROFS_PCLUSTER_MAX_PAGES)
};

static void z_erofs_destroy_pcluster_pool(void)
{
	int i;

	for (i = 0; i < ARRAY_SIZE(pcluster_pool); ++i) {
		if (!pcluster_pool[i].slab)
			continue;
		kmem_cache_destroy(pcluster_pool[i].slab);
		pcluster_pool[i].slab = NULL;
	}
}

static int z_erofs_create_pcluster_pool(void)
{
	struct z_erofs_pcluster_slab *pcs;
	struct z_erofs_pcluster *a;
	unsigned int size;

	for (pcs = pcluster_pool;
	     pcs < pcluster_pool + ARRAY_SIZE(pcluster_pool); ++pcs) {
		size = struct_size(a, compressed_pages, pcs->maxpages);

		sprintf(pcs->name, "erofs_pcluster-%u", pcs->maxpages);
		pcs->slab = kmem_cache_create(pcs->name, size, 0,
					      SLAB_RECLAIM_ACCOUNT, NULL);
		if (pcs->slab)
			continue;

		z_erofs_destroy_pcluster_pool();
		return -ENOMEM;
	}
	return 0;
}

static struct z_erofs_pcluster *z_erofs_alloc_pcluster(unsigned int nrpages)
{
	int i;

	for (i = 0; i < ARRAY_SIZE(pcluster_pool); ++i) {
		struct z_erofs_pcluster_slab *pcs = pcluster_pool + i;
		struct z_erofs_pcluster *pcl;

		if (nrpages > pcs->maxpages)
			continue;

		pcl = kmem_cache_zalloc(pcs->slab, GFP_NOFS);
		if (!pcl)
			return ERR_PTR(-ENOMEM);
		pcl->pclusterpages = nrpages;
		return pcl;
	}
	return ERR_PTR(-EINVAL);
}

static void z_erofs_free_pcluster(struct z_erofs_pcluster *pcl)
{
	unsigned int pclusterpages = z_erofs_pclusterpages(pcl);
	int i;

	for (i = 0; i < ARRAY_SIZE(pcluster_pool); ++i) {
		struct z_erofs_pcluster_slab *pcs = pcluster_pool + i;

		if (pclusterpages > pcs->maxpages)
			continue;

		kmem_cache_free(pcs->slab, pcl);
		return;
	}
	DBG_BUGON(1);
}

/* how to allocate cached pages for a pcluster */
enum z_erofs_cache_alloctype {
	DONTALLOC,	/* don't allocate any cached pages */
	/*
	 * try to use cached I/O if page allocation succeeds or fallback
	 * to in-place I/O instead to avoid any direct reclaim.
	 */
	TRYALLOC,
};

/*
 * tagged pointer with 1-bit tag for all compressed pages
 * tag 0 - the page is just found with an extra page reference
 */
typedef tagptr1_t compressed_page_t;

#define tag_compressed_page_justfound(page) \
	tagptr_fold(compressed_page_t, page, 1)

static struct workqueue_struct *z_erofs_workqueue __read_mostly;

void z_erofs_exit_zip_subsystem(void)
{
	destroy_workqueue(z_erofs_workqueue);
	z_erofs_destroy_pcluster_pool();
}

static inline int z_erofs_init_workqueue(void)
{
	const unsigned int onlinecpus = num_possible_cpus();

	/*
	 * no need to spawn too many threads, limiting threads could minimum
	 * scheduling overhead, perhaps per-CPU threads should be better?
	 */
	z_erofs_workqueue = alloc_workqueue("erofs_unzipd",
					    WQ_UNBOUND | WQ_HIGHPRI,
					    onlinecpus + onlinecpus / 4);
	return z_erofs_workqueue ? 0 : -ENOMEM;
}

int __init z_erofs_init_zip_subsystem(void)
{
	int err = z_erofs_create_pcluster_pool();

	if (err)
		return err;
	err = z_erofs_init_workqueue();
	if (err)
		z_erofs_destroy_pcluster_pool();
	return err;
}

enum z_erofs_collectmode {
	COLLECT_SECONDARY,
	COLLECT_PRIMARY,
	/*
	 * The current collection was the tail of an exist chain, in addition
	 * that the previous processed chained collections are all decided to
	 * be hooked up to it.
	 * A new chain will be created for the remaining collections which are
	 * not processed yet, therefore different from COLLECT_PRIMARY_FOLLOWED,
	 * the next collection cannot reuse the whole page safely in
	 * the following scenario:
	 *  ________________________________________________________________
	 * |      tail (partial) page     |       head (partial) page       |
	 * |   (belongs to the next cl)   |   (belongs to the current cl)   |
	 * |_______PRIMARY_FOLLOWED_______|________PRIMARY_HOOKED___________|
	 */
	COLLECT_PRIMARY_HOOKED,
	/*
	 * a weak form of COLLECT_PRIMARY_FOLLOWED, the difference is that it
	 * could be dispatched into bypass queue later due to uptodated managed
	 * pages. All related online pages cannot be reused for inplace I/O (or
	 * pagevec) since it can be directly decoded without I/O submission.
	 */
	COLLECT_PRIMARY_FOLLOWED_NOINPLACE,
	/*
	 * The current collection has been linked with the owned chain, and
	 * could also be linked with the remaining collections, which means
	 * if the processing page is the tail page of the collection, thus
	 * the current collection can safely use the whole page (since
	 * the previous collection is under control) for in-place I/O, as
	 * illustrated below:
	 *  ________________________________________________________________
	 * |  tail (partial) page |          head (partial) page           |
	 * |  (of the current cl) |      (of the previous collection)      |
	 * |  PRIMARY_FOLLOWED or |                                        |
	 * |_____PRIMARY_HOOKED___|____________PRIMARY_FOLLOWED____________|
	 *
	 * [  (*) the above page can be used as inplace I/O.               ]
	 */
	COLLECT_PRIMARY_FOLLOWED,
};

struct z_erofs_decompress_frontend {
	struct inode *const inode;
	struct erofs_map_blocks map;

	struct z_erofs_pagevec_ctor vector;

	struct z_erofs_pcluster *pcl, *tailpcl;
	struct z_erofs_collection *cl;
	/* a pointer used to pick up inplace I/O pages */
	struct page **icpage_ptr;
	z_erofs_next_pcluster_t owned_head;

	enum z_erofs_collectmode mode;

	bool readahead;
	/* used for applying cache strategy on the fly */
	bool backmost;
	erofs_off_t headoffset;
};

#define DECOMPRESS_FRONTEND_INIT(__i) { \
	.inode = __i, .owned_head = Z_EROFS_PCLUSTER_TAIL, \
	.mode = COLLECT_PRIMARY_FOLLOWED }

static struct page *z_pagemap_global[Z_EROFS_VMAP_GLOBAL_PAGES];
static DEFINE_MUTEX(z_pagemap_global_lock);

static void z_erofs_bind_cache(struct z_erofs_decompress_frontend *fe,
			       enum z_erofs_cache_alloctype type,
			       struct page **pagepool)
{
	struct address_space *mc = MNGD_MAPPING(EROFS_I_SB(fe->inode));
	struct z_erofs_pcluster *pcl = fe->pcl;
	bool standalone = true;
	/*
	 * optimistic allocation without direct reclaim since inplace I/O
	 * can be used if low memory otherwise.
	 */
	gfp_t gfp = (mapping_gfp_mask(mc) & ~__GFP_DIRECT_RECLAIM) |
			__GFP_NOMEMALLOC | __GFP_NORETRY | __GFP_NOWARN;
	struct page **pages;
	pgoff_t index;

	if (fe->mode < COLLECT_PRIMARY_FOLLOWED)
		return;

	pages = pcl->compressed_pages;
	index = pcl->obj.index;
	for (; index < pcl->obj.index + pcl->pclusterpages; ++index, ++pages) {
		struct page *page;
		compressed_page_t t;
		struct page *newpage = NULL;

		/* the compressed page was loaded before */
		if (READ_ONCE(*pages))
			continue;

		page = find_get_page(mc, index);

		if (page) {
			t = tag_compressed_page_justfound(page);
		} else {
			/* I/O is needed, no possible to decompress directly */
			standalone = false;
			switch (type) {
			case TRYALLOC:
				newpage = erofs_allocpage(pagepool, gfp);
				if (!newpage)
					continue;
				set_page_private(newpage,
						 Z_EROFS_PREALLOCATED_PAGE);
				t = tag_compressed_page_justfound(newpage);
				break;
			default:        /* DONTALLOC */
				continue;
			}
		}

		if (!cmpxchg_relaxed(pages, NULL, tagptr_cast_ptr(t)))
			continue;

		if (page)
			put_page(page);
		else if (newpage)
			erofs_pagepool_add(pagepool, newpage);
	}

	/*
	 * don't do inplace I/O if all compressed pages are available in
	 * managed cache since it can be moved to the bypass queue instead.
	 */
	if (standalone)
		fe->mode = COLLECT_PRIMARY_FOLLOWED_NOINPLACE;
}

/* called by erofs_shrinker to get rid of all compressed_pages */
int erofs_try_to_free_all_cached_pages(struct erofs_sb_info *sbi,
				       struct erofs_workgroup *grp)
{
	struct z_erofs_pcluster *const pcl =
		container_of(grp, struct z_erofs_pcluster, obj);
	int i;

	DBG_BUGON(z_erofs_is_inline_pcluster(pcl));
	/*
	 * refcount of workgroup is now freezed as 1,
	 * therefore no need to worry about available decompression users.
	 */
	for (i = 0; i < pcl->pclusterpages; ++i) {
		struct page *page = pcl->compressed_pages[i];

		if (!page)
			continue;

		/* block other users from reclaiming or migrating the page */
		if (!trylock_page(page))
			return -EBUSY;

		if (!erofs_page_is_managed(sbi, page))
			continue;

		/* barrier is implied in the following 'unlock_page' */
		WRITE_ONCE(pcl->compressed_pages[i], NULL);
		detach_page_private(page);
		unlock_page(page);
	}
	return 0;
}

int erofs_try_to_free_cached_page(struct page *page)
{
	struct z_erofs_pcluster *const pcl = (void *)page_private(page);
	int ret = 0;	/* 0 - busy */

	if (erofs_workgroup_try_to_freeze(&pcl->obj, 1)) {
		unsigned int i;

		DBG_BUGON(z_erofs_is_inline_pcluster(pcl));
		for (i = 0; i < pcl->pclusterpages; ++i) {
			if (pcl->compressed_pages[i] == page) {
				WRITE_ONCE(pcl->compressed_pages[i], NULL);
				ret = 1;
				break;
			}
		}
		erofs_workgroup_unfreeze(&pcl->obj, 1);

		if (ret)
			detach_page_private(page);
	}
	return ret;
}

/* page_type must be Z_EROFS_PAGE_TYPE_EXCLUSIVE */
static bool z_erofs_try_inplace_io(struct z_erofs_decompress_frontend *fe,
				   struct page *page)
{
	struct z_erofs_pcluster *const pcl = fe->pcl;

	while (fe->icpage_ptr > pcl->compressed_pages)
		if (!cmpxchg(--fe->icpage_ptr, NULL, page))
			return true;
	return false;
}

/* callers must be with collection lock held */
static int z_erofs_attach_page(struct z_erofs_decompress_frontend *fe,
			       struct page *page, enum z_erofs_page_type type,
			       bool pvec_safereuse)
{
	int ret;

	/* give priority for inplaceio */
	if (fe->mode >= COLLECT_PRIMARY &&
	    type == Z_EROFS_PAGE_TYPE_EXCLUSIVE &&
	    z_erofs_try_inplace_io(fe, page))
		return 0;

	ret = z_erofs_pagevec_enqueue(&fe->vector, page, type,
				      pvec_safereuse);
	fe->cl->vcnt += (unsigned int)ret;
	return ret ? 0 : -EAGAIN;
}

static void z_erofs_try_to_claim_pcluster(struct z_erofs_decompress_frontend *f)
{
	struct z_erofs_pcluster *pcl = f->pcl;
	z_erofs_next_pcluster_t *owned_head = &f->owned_head;

	/* type 1, nil pcluster (this pcluster doesn't belong to any chain.) */
	if (cmpxchg(&pcl->next, Z_EROFS_PCLUSTER_NIL,
		    *owned_head) == Z_EROFS_PCLUSTER_NIL) {
		*owned_head = &pcl->next;
		/* so we can attach this pcluster to our submission chain. */
		f->mode = COLLECT_PRIMARY_FOLLOWED;
		return;
	}

	/*
	 * type 2, link to the end of an existing open chain, be careful
	 * that its submission is controlled by the original attached chain.
	 */
	if (cmpxchg(&pcl->next, Z_EROFS_PCLUSTER_TAIL,
		    *owned_head) == Z_EROFS_PCLUSTER_TAIL) {
		*owned_head = Z_EROFS_PCLUSTER_TAIL;
		f->mode = COLLECT_PRIMARY_HOOKED;
		f->tailpcl = NULL;
		return;
	}
	/* type 3, it belongs to a chain, but it isn't the end of the chain */
	f->mode = COLLECT_PRIMARY;
}

static int z_erofs_lookup_collection(struct z_erofs_decompress_frontend *fe,
				     struct inode *inode,
				     struct erofs_map_blocks *map)
{
	struct z_erofs_pcluster *pcl = fe->pcl;
	struct z_erofs_collection *cl;
	unsigned int length;

	/* to avoid unexpected loop formed by corrupted images */
	if (fe->owned_head == &pcl->next || pcl == fe->tailpcl) {
		DBG_BUGON(1);
		return -EFSCORRUPTED;
	}

	cl = z_erofs_primarycollection(pcl);
	if (cl->pageofs != (map->m_la & ~PAGE_MASK)) {
		DBG_BUGON(1);
		return -EFSCORRUPTED;
	}

	length = READ_ONCE(pcl->length);
	if (length & Z_EROFS_PCLUSTER_FULL_LENGTH) {
		if ((map->m_llen << Z_EROFS_PCLUSTER_LENGTH_BIT) > length) {
			DBG_BUGON(1);
			return -EFSCORRUPTED;
		}
	} else {
		unsigned int llen = map->m_llen << Z_EROFS_PCLUSTER_LENGTH_BIT;

		if (map->m_flags & EROFS_MAP_FULL_MAPPED)
			llen |= Z_EROFS_PCLUSTER_FULL_LENGTH;

		while (llen > length &&
		       length != cmpxchg_relaxed(&pcl->length, length, llen)) {
			cpu_relax();
			length = READ_ONCE(pcl->length);
		}
	}
	mutex_lock(&cl->lock);
	/* used to check tail merging loop due to corrupted images */
	if (fe->owned_head == Z_EROFS_PCLUSTER_TAIL)
		fe->tailpcl = pcl;

	z_erofs_try_to_claim_pcluster(fe);
	fe->cl = cl;
	return 0;
}

static int z_erofs_register_collection(struct z_erofs_decompress_frontend *fe,
				       struct inode *inode,
				       struct erofs_map_blocks *map)
{
	bool ztailpacking = map->m_flags & EROFS_MAP_META;
	struct z_erofs_pcluster *pcl;
	struct z_erofs_collection *cl;
	struct erofs_workgroup *grp;
	int err;

	if (!(map->m_flags & EROFS_MAP_ENCODED)) {
		DBG_BUGON(1);
		return -EFSCORRUPTED;
	}

	/* no available pcluster, let's allocate one */
	pcl = z_erofs_alloc_pcluster(ztailpacking ? 1 :
				     map->m_plen >> PAGE_SHIFT);
	if (IS_ERR(pcl))
		return PTR_ERR(pcl);

	atomic_set(&pcl->obj.refcount, 1);
	pcl->algorithmformat = map->m_algorithmformat;
	pcl->length = (map->m_llen << Z_EROFS_PCLUSTER_LENGTH_BIT) |
		(map->m_flags & EROFS_MAP_FULL_MAPPED ?
			Z_EROFS_PCLUSTER_FULL_LENGTH : 0);

	/* new pclusters should be claimed as type 1, primary and followed */
	pcl->next = fe->owned_head;
	fe->mode = COLLECT_PRIMARY_FOLLOWED;

	cl = z_erofs_primarycollection(pcl);
	cl->pageofs = map->m_la & ~PAGE_MASK;

	/*
	 * lock all primary followed works before visible to others
	 * and mutex_trylock *never* fails for a new pcluster.
	 */
	mutex_init(&cl->lock);
	DBG_BUGON(!mutex_trylock(&cl->lock));

	if (ztailpacking) {
		pcl->obj.index = 0;	/* which indicates ztailpacking */
		pcl->pageofs_in = erofs_blkoff(map->m_pa);
		pcl->tailpacking_size = map->m_plen;
	} else {
		pcl->obj.index = map->m_pa >> PAGE_SHIFT;

		grp = erofs_insert_workgroup(inode->i_sb, &pcl->obj);
		if (IS_ERR(grp)) {
			err = PTR_ERR(grp);
			goto err_out;
		}

		if (grp != &pcl->obj) {
<<<<<<< HEAD
			clt->pcl = container_of(grp,
=======
			fe->pcl = container_of(grp,
>>>>>>> 95cd2cdc
					struct z_erofs_pcluster, obj);
			err = -EEXIST;
			goto err_out;
		}
	}
	/* used to check tail merging loop due to corrupted images */
	if (fe->owned_head == Z_EROFS_PCLUSTER_TAIL)
		fe->tailpcl = pcl;
	fe->owned_head = &pcl->next;
	fe->pcl = pcl;
	fe->cl = cl;
	return 0;

err_out:
	mutex_unlock(&cl->lock);
	z_erofs_free_pcluster(pcl);
	return err;
}

static int z_erofs_collector_begin(struct z_erofs_decompress_frontend *fe,
				   struct inode *inode,
				   struct erofs_map_blocks *map)
{
	struct erofs_workgroup *grp;
	int ret;

	DBG_BUGON(fe->cl);

	/* must be Z_EROFS_PCLUSTER_TAIL or pointed to previous collection */
	DBG_BUGON(fe->owned_head == Z_EROFS_PCLUSTER_NIL);
	DBG_BUGON(fe->owned_head == Z_EROFS_PCLUSTER_TAIL_CLOSED);

	if (map->m_flags & EROFS_MAP_META) {
		if ((map->m_pa & ~PAGE_MASK) + map->m_plen > PAGE_SIZE) {
			DBG_BUGON(1);
			return -EFSCORRUPTED;
		}
		goto tailpacking;
	}

	grp = erofs_find_workgroup(inode->i_sb, map->m_pa >> PAGE_SHIFT);
	if (grp) {
		fe->pcl = container_of(grp, struct z_erofs_pcluster, obj);
	} else {
tailpacking:
<<<<<<< HEAD
		ret = z_erofs_register_collection(clt, inode, map);
=======
		ret = z_erofs_register_collection(fe, inode, map);
>>>>>>> 95cd2cdc
		if (!ret)
			goto out;
		if (ret != -EEXIST)
			return ret;
	}

	ret = z_erofs_lookup_collection(fe, inode, map);
	if (ret) {
		erofs_workgroup_put(&fe->pcl->obj);
		return ret;
	}

out:
<<<<<<< HEAD
	z_erofs_pagevec_ctor_init(&clt->vector, Z_EROFS_NR_INLINE_PAGEVECS,
				  clt->cl->pagevec, clt->cl->vcnt);
	/* since file-backed online pages are traversed in reverse order */
	clt->icpage_ptr = clt->pcl->compressed_pages +
			z_erofs_pclusterpages(clt->pcl);
=======
	z_erofs_pagevec_ctor_init(&fe->vector, Z_EROFS_NR_INLINE_PAGEVECS,
				  fe->cl->pagevec, fe->cl->vcnt);
	/* since file-backed online pages are traversed in reverse order */
	fe->icpage_ptr = fe->pcl->compressed_pages +
			z_erofs_pclusterpages(fe->pcl);
>>>>>>> 95cd2cdc
	return 0;
}

/*
 * keep in mind that no referenced pclusters will be freed
 * only after a RCU grace period.
 */
static void z_erofs_rcu_callback(struct rcu_head *head)
{
	struct z_erofs_collection *const cl =
		container_of(head, struct z_erofs_collection, rcu);

	z_erofs_free_pcluster(container_of(cl, struct z_erofs_pcluster,
					   primary_collection));
}

void erofs_workgroup_free_rcu(struct erofs_workgroup *grp)
{
	struct z_erofs_pcluster *const pcl =
		container_of(grp, struct z_erofs_pcluster, obj);
	struct z_erofs_collection *const cl = z_erofs_primarycollection(pcl);

	call_rcu(&cl->rcu, z_erofs_rcu_callback);
}

static void z_erofs_collection_put(struct z_erofs_collection *cl)
{
	struct z_erofs_pcluster *const pcl =
		container_of(cl, struct z_erofs_pcluster, primary_collection);

	erofs_workgroup_put(&pcl->obj);
}

static bool z_erofs_collector_end(struct z_erofs_decompress_frontend *fe)
{
	struct z_erofs_collection *cl = fe->cl;

	if (!cl)
		return false;

	z_erofs_pagevec_ctor_exit(&fe->vector, false);
	mutex_unlock(&cl->lock);

	/*
	 * if all pending pages are added, don't hold its reference
	 * any longer if the pcluster isn't hosted by ourselves.
	 */
	if (fe->mode < COLLECT_PRIMARY_FOLLOWED_NOINPLACE)
		z_erofs_collection_put(cl);

	fe->cl = NULL;
	return true;
}

static bool should_alloc_managed_pages(struct z_erofs_decompress_frontend *fe,
				       unsigned int cachestrategy,
				       erofs_off_t la)
{
	if (cachestrategy <= EROFS_ZIP_CACHE_DISABLED)
		return false;

	if (fe->backmost)
		return true;

	return cachestrategy >= EROFS_ZIP_CACHE_READAROUND &&
		la < fe->headoffset;
}

static int z_erofs_do_read_page(struct z_erofs_decompress_frontend *fe,
				struct page *page, struct page **pagepool)
{
	struct inode *const inode = fe->inode;
	struct erofs_sb_info *const sbi = EROFS_I_SB(inode);
	struct erofs_map_blocks *const map = &fe->map;
	const loff_t offset = page_offset(page);
	bool tight = true;

	enum z_erofs_cache_alloctype cache_strategy;
	enum z_erofs_page_type page_type;
	unsigned int cur, end, spiltted, index;
	int err = 0;

	/* register locked file pages as online pages in pack */
	z_erofs_onlinepage_init(page);

	spiltted = 0;
	end = PAGE_SIZE;
repeat:
	cur = end - 1;

	/* lucky, within the range of the current map_blocks */
	if (offset + cur >= map->m_la &&
	    offset + cur < map->m_la + map->m_llen) {
		/* didn't get a valid collection previously (very rare) */
		if (!fe->cl)
			goto restart_now;
		goto hitted;
	}

	/* go ahead the next map_blocks */
	erofs_dbg("%s: [out-of-range] pos %llu", __func__, offset + cur);

	if (z_erofs_collector_end(fe))
		fe->backmost = false;

	map->m_la = offset + cur;
	map->m_llen = 0;
	err = z_erofs_map_blocks_iter(inode, map, 0);
	if (err)
		goto err_out;

restart_now:
	if (!(map->m_flags & EROFS_MAP_MAPPED))
		goto hitted;

	err = z_erofs_collector_begin(fe, inode, map);
	if (err)
		goto err_out;

<<<<<<< HEAD
	if (z_erofs_is_inline_pcluster(clt->pcl)) {
		void *mp;

		mp = erofs_read_metabuf(&fe->map.buf, inode->i_sb,
					erofs_blknr(map->m_pa), EROFS_NO_KMAP);
		if (IS_ERR(mp)) {
			err = PTR_ERR(mp);
			erofs_err(inode->i_sb,
				  "failed to get inline page, err %d", err);
			goto err_out;
		}
		get_page(fe->map.buf.page);
		WRITE_ONCE(clt->pcl->compressed_pages[0], fe->map.buf.page);
		clt->mode = COLLECT_PRIMARY_FOLLOWED_NOINPLACE;
	} else {
		/* preload all compressed pages (can change mode if needed) */
		if (should_alloc_managed_pages(fe, sbi->opt.cache_strategy,
					       map->m_la))
			cache_strategy = TRYALLOC;
		else
			cache_strategy = DONTALLOC;

		preload_compressed_pages(clt, MNGD_MAPPING(sbi),
					 cache_strategy, pagepool);
	}
=======
	if (z_erofs_is_inline_pcluster(fe->pcl)) {
		void *mp;

		mp = erofs_read_metabuf(&fe->map.buf, inode->i_sb,
					erofs_blknr(map->m_pa), EROFS_NO_KMAP);
		if (IS_ERR(mp)) {
			err = PTR_ERR(mp);
			erofs_err(inode->i_sb,
				  "failed to get inline page, err %d", err);
			goto err_out;
		}
		get_page(fe->map.buf.page);
		WRITE_ONCE(fe->pcl->compressed_pages[0], fe->map.buf.page);
		fe->mode = COLLECT_PRIMARY_FOLLOWED_NOINPLACE;
	} else {
		/* bind cache first when cached decompression is preferred */
		if (should_alloc_managed_pages(fe, sbi->opt.cache_strategy,
					       map->m_la))
			cache_strategy = TRYALLOC;
		else
			cache_strategy = DONTALLOC;
>>>>>>> 95cd2cdc

		z_erofs_bind_cache(fe, cache_strategy, pagepool);
	}
hitted:
	/*
	 * Ensure the current partial page belongs to this submit chain rather
	 * than other concurrent submit chains or the noio(bypass) chain since
	 * those chains are handled asynchronously thus the page cannot be used
	 * for inplace I/O or pagevec (should be processed in strict order.)
	 */
	tight &= (fe->mode >= COLLECT_PRIMARY_HOOKED &&
		  fe->mode != COLLECT_PRIMARY_FOLLOWED_NOINPLACE);

	cur = end - min_t(unsigned int, offset + end - map->m_la, end);
	if (!(map->m_flags & EROFS_MAP_MAPPED)) {
		zero_user_segment(page, cur, end);
		goto next_part;
	}

	/* let's derive page type */
	page_type = cur ? Z_EROFS_VLE_PAGE_TYPE_HEAD :
		(!spiltted ? Z_EROFS_PAGE_TYPE_EXCLUSIVE :
			(tight ? Z_EROFS_PAGE_TYPE_EXCLUSIVE :
				Z_EROFS_VLE_PAGE_TYPE_TAIL_SHARED));

	if (cur)
		tight &= (fe->mode >= COLLECT_PRIMARY_FOLLOWED);

retry:
	err = z_erofs_attach_page(fe, page, page_type,
				  fe->mode >= COLLECT_PRIMARY_FOLLOWED);
	/* should allocate an additional short-lived page for pagevec */
	if (err == -EAGAIN) {
		struct page *const newpage =
				alloc_page(GFP_NOFS | __GFP_NOFAIL);

		set_page_private(newpage, Z_EROFS_SHORTLIVED_PAGE);
		err = z_erofs_attach_page(fe, newpage,
					  Z_EROFS_PAGE_TYPE_EXCLUSIVE, true);
		if (!err)
			goto retry;
	}

	if (err)
		goto err_out;

	index = page->index - (map->m_la >> PAGE_SHIFT);

	z_erofs_onlinepage_fixup(page, index, true);

	/* bump up the number of spiltted parts of a page */
	++spiltted;
	/* also update nr_pages */
	fe->cl->nr_pages = max_t(pgoff_t, fe->cl->nr_pages, index + 1);
next_part:
	/* can be used for verification */
	map->m_llen = offset + cur - map->m_la;

	end = cur;
	if (end > 0)
		goto repeat;

out:
	z_erofs_onlinepage_endio(page);

	erofs_dbg("%s, finish page: %pK spiltted: %u map->m_llen %llu",
		  __func__, page, spiltted, map->m_llen);
	return err;

	/* if some error occurred while processing this page */
err_out:
	SetPageError(page);
	goto out;
}

static bool z_erofs_get_sync_decompress_policy(struct erofs_sb_info *sbi,
				       unsigned int readahead_pages)
{
	/* auto: enable for readpage, disable for readahead */
	if ((sbi->opt.sync_decompress == EROFS_SYNC_DECOMPRESS_AUTO) &&
	    !readahead_pages)
		return true;

	if ((sbi->opt.sync_decompress == EROFS_SYNC_DECOMPRESS_FORCE_ON) &&
	    (readahead_pages <= sbi->opt.max_sync_decompress_pages))
		return true;

	return false;
}

static bool z_erofs_page_is_invalidated(struct page *page)
{
	return !page->mapping && !z_erofs_is_shortlived_page(page);
}

static int z_erofs_decompress_pcluster(struct super_block *sb,
				       struct z_erofs_pcluster *pcl,
				       struct page **pagepool)
{
	struct erofs_sb_info *const sbi = EROFS_SB(sb);
	unsigned int pclusterpages = z_erofs_pclusterpages(pcl);
	struct z_erofs_pagevec_ctor ctor;
	unsigned int i, inputsize, outputsize, llen, nr_pages;
	struct page *pages_onstack[Z_EROFS_VMAP_ONSTACK_PAGES];
	struct page **pages, **compressed_pages, *page;

	enum z_erofs_page_type page_type;
	bool overlapped, partial;
	struct z_erofs_collection *cl;
	int err;

	might_sleep();
	cl = z_erofs_primarycollection(pcl);
	DBG_BUGON(!READ_ONCE(cl->nr_pages));

	mutex_lock(&cl->lock);
	nr_pages = cl->nr_pages;

	if (nr_pages <= Z_EROFS_VMAP_ONSTACK_PAGES) {
		pages = pages_onstack;
	} else if (nr_pages <= Z_EROFS_VMAP_GLOBAL_PAGES &&
		   mutex_trylock(&z_pagemap_global_lock)) {
		pages = z_pagemap_global;
	} else {
		gfp_t gfp_flags = GFP_KERNEL;

		if (nr_pages > Z_EROFS_VMAP_GLOBAL_PAGES)
			gfp_flags |= __GFP_NOFAIL;

		pages = kvmalloc_array(nr_pages, sizeof(struct page *),
				       gfp_flags);

		/* fallback to global pagemap for the lowmem scenario */
		if (!pages) {
			mutex_lock(&z_pagemap_global_lock);
			pages = z_pagemap_global;
		}
	}

	for (i = 0; i < nr_pages; ++i)
		pages[i] = NULL;

	err = 0;
	z_erofs_pagevec_ctor_init(&ctor, Z_EROFS_NR_INLINE_PAGEVECS,
				  cl->pagevec, 0);

	for (i = 0; i < cl->vcnt; ++i) {
		unsigned int pagenr;

		page = z_erofs_pagevec_dequeue(&ctor, &page_type);

		/* all pages in pagevec ought to be valid */
		DBG_BUGON(!page);
		DBG_BUGON(z_erofs_page_is_invalidated(page));

		if (z_erofs_put_shortlivedpage(pagepool, page))
			continue;

		if (page_type == Z_EROFS_VLE_PAGE_TYPE_HEAD)
			pagenr = 0;
		else
			pagenr = z_erofs_onlinepage_index(page);

		DBG_BUGON(pagenr >= nr_pages);

		/*
		 * currently EROFS doesn't support multiref(dedup),
		 * so here erroring out one multiref page.
		 */
		if (pages[pagenr]) {
			DBG_BUGON(1);
			SetPageError(pages[pagenr]);
			z_erofs_onlinepage_endio(pages[pagenr]);
			err = -EFSCORRUPTED;
		}
		pages[pagenr] = page;
	}
	z_erofs_pagevec_ctor_exit(&ctor, true);

	overlapped = false;
	compressed_pages = pcl->compressed_pages;

	for (i = 0; i < pclusterpages; ++i) {
		unsigned int pagenr;

		page = compressed_pages[i];
		/* all compressed pages ought to be valid */
		DBG_BUGON(!page);

		if (z_erofs_is_inline_pcluster(pcl)) {
			if (!PageUptodate(page))
				err = -EIO;
			continue;
		}

		DBG_BUGON(z_erofs_page_is_invalidated(page));
		if (!z_erofs_is_shortlived_page(page)) {
			if (erofs_page_is_managed(sbi, page)) {
				if (!PageUptodate(page))
					err = -EIO;
				continue;
			}

			/*
			 * only if non-head page can be selected
			 * for inplace decompression
			 */
			pagenr = z_erofs_onlinepage_index(page);

			DBG_BUGON(pagenr >= nr_pages);
			if (pages[pagenr]) {
				DBG_BUGON(1);
				SetPageError(pages[pagenr]);
				z_erofs_onlinepage_endio(pages[pagenr]);
				err = -EFSCORRUPTED;
			}
			pages[pagenr] = page;

			overlapped = true;
		}

		/* PG_error needs checking for all non-managed pages */
		if (PageError(page)) {
			DBG_BUGON(PageUptodate(page));
			err = -EIO;
		}
	}

	if (err)
		goto out;

	llen = pcl->length >> Z_EROFS_PCLUSTER_LENGTH_BIT;
	if (nr_pages << PAGE_SHIFT >= cl->pageofs + llen) {
		outputsize = llen;
		partial = !(pcl->length & Z_EROFS_PCLUSTER_FULL_LENGTH);
	} else {
		outputsize = (nr_pages << PAGE_SHIFT) - cl->pageofs;
		partial = true;
	}

	if (z_erofs_is_inline_pcluster(pcl))
		inputsize = pcl->tailpacking_size;
	else
		inputsize = pclusterpages * PAGE_SIZE;

	err = z_erofs_decompress(&(struct z_erofs_decompress_req) {
					.sb = sb,
					.in = compressed_pages,
					.out = pages,
					.pageofs_in = pcl->pageofs_in,
					.pageofs_out = cl->pageofs,
					.inputsize = inputsize,
					.outputsize = outputsize,
					.alg = pcl->algorithmformat,
					.inplace_io = overlapped,
					.partial_decoding = partial
				 }, pagepool);

out:
	/* must handle all compressed pages before actual file pages */
	if (z_erofs_is_inline_pcluster(pcl)) {
		page = compressed_pages[0];
		WRITE_ONCE(compressed_pages[0], NULL);
		put_page(page);
	} else {
		for (i = 0; i < pclusterpages; ++i) {
			page = compressed_pages[i];

			if (erofs_page_is_managed(sbi, page))
				continue;

			/* recycle all individual short-lived pages */
			(void)z_erofs_put_shortlivedpage(pagepool, page);
			WRITE_ONCE(compressed_pages[i], NULL);
		}
	}

	for (i = 0; i < nr_pages; ++i) {
		page = pages[i];
		if (!page)
			continue;

		DBG_BUGON(z_erofs_page_is_invalidated(page));

		/* recycle all individual short-lived pages */
		if (z_erofs_put_shortlivedpage(pagepool, page))
			continue;

		if (err < 0)
			SetPageError(page);

		z_erofs_onlinepage_endio(page);
	}

	if (pages == z_pagemap_global)
		mutex_unlock(&z_pagemap_global_lock);
	else if (pages != pages_onstack)
		kvfree(pages);

	cl->nr_pages = 0;
	cl->vcnt = 0;

	/* all cl locks MUST be taken before the following line */
	WRITE_ONCE(pcl->next, Z_EROFS_PCLUSTER_NIL);

	/* all cl locks SHOULD be released right now */
	mutex_unlock(&cl->lock);

	z_erofs_collection_put(cl);
	return err;
}

static void z_erofs_decompress_queue(const struct z_erofs_decompressqueue *io,
				     struct page **pagepool)
{
	z_erofs_next_pcluster_t owned = io->head;

	while (owned != Z_EROFS_PCLUSTER_TAIL_CLOSED) {
		struct z_erofs_pcluster *pcl;

		/* no possible that 'owned' equals Z_EROFS_WORK_TPTR_TAIL */
		DBG_BUGON(owned == Z_EROFS_PCLUSTER_TAIL);

		/* no possible that 'owned' equals NULL */
		DBG_BUGON(owned == Z_EROFS_PCLUSTER_NIL);

		pcl = container_of(owned, struct z_erofs_pcluster, next);
		owned = READ_ONCE(pcl->next);

		z_erofs_decompress_pcluster(io->sb, pcl, pagepool);
	}
}

static void z_erofs_decompressqueue_work(struct work_struct *work)
{
	struct z_erofs_decompressqueue *bgq =
		container_of(work, struct z_erofs_decompressqueue, u.work);
	struct page *pagepool = NULL;

	DBG_BUGON(bgq->head == Z_EROFS_PCLUSTER_TAIL_CLOSED);
	z_erofs_decompress_queue(bgq, &pagepool);

	erofs_release_pages(&pagepool);
	kvfree(bgq);
}

static void z_erofs_decompress_kickoff(struct z_erofs_decompressqueue *io,
				       bool sync, int bios)
{
	struct erofs_sb_info *const sbi = EROFS_SB(io->sb);

	/* wake up the caller thread for sync decompression */
	if (sync) {
		unsigned long flags;

		spin_lock_irqsave(&io->u.wait.lock, flags);
		if (!atomic_add_return(bios, &io->pending_bios))
			wake_up_locked(&io->u.wait);
		spin_unlock_irqrestore(&io->u.wait.lock, flags);
		return;
	}

	if (atomic_add_return(bios, &io->pending_bios))
		return;
	/* Use workqueue and sync decompression for atomic contexts only */
	if (in_atomic() || irqs_disabled()) {
		queue_work(z_erofs_workqueue, &io->u.work);
		/* enable sync decompression for readahead */
		if (sbi->opt.sync_decompress == EROFS_SYNC_DECOMPRESS_AUTO)
			sbi->opt.sync_decompress = EROFS_SYNC_DECOMPRESS_FORCE_ON;
		return;
	}
	z_erofs_decompressqueue_work(&io->u.work);
}

static struct page *pickup_page_for_submission(struct z_erofs_pcluster *pcl,
					       unsigned int nr,
					       struct page **pagepool,
					       struct address_space *mc)
{
	const pgoff_t index = pcl->obj.index;
	gfp_t gfp = mapping_gfp_mask(mc);
	bool tocache = false;

	struct address_space *mapping;
	struct page *oldpage, *page;

	compressed_page_t t;
	int justfound;

repeat:
	page = READ_ONCE(pcl->compressed_pages[nr]);
	oldpage = page;

	if (!page)
		goto out_allocpage;

	/* process the target tagged pointer */
	t = tagptr_init(compressed_page_t, page);
	justfound = tagptr_unfold_tags(t);
	page = tagptr_unfold_ptr(t);

	/*
	 * preallocated cached pages, which is used to avoid direct reclaim
	 * otherwise, it will go inplace I/O path instead.
	 */
	if (page->private == Z_EROFS_PREALLOCATED_PAGE) {
		WRITE_ONCE(pcl->compressed_pages[nr], page);
		set_page_private(page, 0);
		tocache = true;
		goto out_tocache;
	}
	mapping = READ_ONCE(page->mapping);

	/*
	 * file-backed online pages in plcuster are all locked steady,
	 * therefore it is impossible for `mapping' to be NULL.
	 */
	if (mapping && mapping != mc)
		/* ought to be unmanaged pages */
		goto out;

	/* directly return for shortlived page as well */
	if (z_erofs_is_shortlived_page(page))
		goto out;

	lock_page(page);

	/* only true if page reclaim goes wrong, should never happen */
	DBG_BUGON(justfound && PagePrivate(page));

	/* the page is still in manage cache */
	if (page->mapping == mc) {
		WRITE_ONCE(pcl->compressed_pages[nr], page);

		ClearPageError(page);
		if (!PagePrivate(page)) {
			/*
			 * impossible to be !PagePrivate(page) for
			 * the current restriction as well if
			 * the page is already in compressed_pages[].
			 */
			DBG_BUGON(!justfound);

			justfound = 0;
			set_page_private(page, (unsigned long)pcl);
			SetPagePrivate(page);
		}

		/* no need to submit io if it is already up-to-date */
		if (PageUptodate(page)) {
			unlock_page(page);
			page = NULL;
		}
		goto out;
	}

	/*
	 * the managed page has been truncated, it's unsafe to
	 * reuse this one, let's allocate a new cache-managed page.
	 */
	DBG_BUGON(page->mapping);
	DBG_BUGON(!justfound);

	tocache = true;
	unlock_page(page);
	put_page(page);
out_allocpage:
	page = erofs_allocpage(pagepool, gfp | __GFP_NOFAIL);
	if (oldpage != cmpxchg(&pcl->compressed_pages[nr], oldpage, page)) {
		erofs_pagepool_add(pagepool, page);
		cond_resched();
		goto repeat;
	}
out_tocache:
	if (!tocache || add_to_page_cache_lru(page, mc, index + nr, gfp)) {
		/* turn into temporary page if fails (1 ref) */
		set_page_private(page, Z_EROFS_SHORTLIVED_PAGE);
		goto out;
	}
	attach_page_private(page, pcl);
	/* drop a refcount added by allocpage (then we have 2 refs here) */
	put_page(page);

out:	/* the only exit (for tracing and debugging) */
	return page;
}

static struct z_erofs_decompressqueue *
jobqueue_init(struct super_block *sb,
	      struct z_erofs_decompressqueue *fgq, bool *fg)
{
	struct z_erofs_decompressqueue *q;

	if (fg && !*fg) {
		q = kvzalloc(sizeof(*q), GFP_KERNEL | __GFP_NOWARN);
		if (!q) {
			*fg = true;
			goto fg_out;
		}
		INIT_WORK(&q->u.work, z_erofs_decompressqueue_work);
	} else {
fg_out:
		q = fgq;
		init_waitqueue_head(&fgq->u.wait);
		atomic_set(&fgq->pending_bios, 0);
	}
	q->sb = sb;
	q->head = Z_EROFS_PCLUSTER_TAIL_CLOSED;
	return q;
}

/* define decompression jobqueue types */
enum {
	JQ_BYPASS,
	JQ_SUBMIT,
	NR_JOBQUEUES,
};

static void *jobqueueset_init(struct super_block *sb,
			      struct z_erofs_decompressqueue *q[],
			      struct z_erofs_decompressqueue *fgq, bool *fg)
{
	/*
	 * if managed cache is enabled, bypass jobqueue is needed,
	 * no need to read from device for all pclusters in this queue.
	 */
	q[JQ_BYPASS] = jobqueue_init(sb, fgq + JQ_BYPASS, NULL);
	q[JQ_SUBMIT] = jobqueue_init(sb, fgq + JQ_SUBMIT, fg);

	return tagptr_cast_ptr(tagptr_fold(tagptr1_t, q[JQ_SUBMIT], *fg));
}

static void move_to_bypass_jobqueue(struct z_erofs_pcluster *pcl,
				    z_erofs_next_pcluster_t qtail[],
				    z_erofs_next_pcluster_t owned_head)
{
	z_erofs_next_pcluster_t *const submit_qtail = qtail[JQ_SUBMIT];
	z_erofs_next_pcluster_t *const bypass_qtail = qtail[JQ_BYPASS];

	DBG_BUGON(owned_head == Z_EROFS_PCLUSTER_TAIL_CLOSED);
	if (owned_head == Z_EROFS_PCLUSTER_TAIL)
		owned_head = Z_EROFS_PCLUSTER_TAIL_CLOSED;

	WRITE_ONCE(pcl->next, Z_EROFS_PCLUSTER_TAIL_CLOSED);

	WRITE_ONCE(*submit_qtail, owned_head);
	WRITE_ONCE(*bypass_qtail, &pcl->next);

	qtail[JQ_BYPASS] = &pcl->next;
}

static void z_erofs_decompressqueue_endio(struct bio *bio)
{
	tagptr1_t t = tagptr_init(tagptr1_t, bio->bi_private);
	struct z_erofs_decompressqueue *q = tagptr_unfold_ptr(t);
	blk_status_t err = bio->bi_status;
	struct bio_vec *bvec;
	struct bvec_iter_all iter_all;

	bio_for_each_segment_all(bvec, bio, iter_all) {
		struct page *page = bvec->bv_page;

		DBG_BUGON(PageUptodate(page));
		DBG_BUGON(z_erofs_page_is_invalidated(page));

		if (err)
			SetPageError(page);

		if (erofs_page_is_managed(EROFS_SB(q->sb), page)) {
			if (!err)
				SetPageUptodate(page);
			unlock_page(page);
		}
	}
	z_erofs_decompress_kickoff(q, tagptr_unfold_tags(t), -1);
	bio_put(bio);
}

static void z_erofs_submit_queue(struct super_block *sb,
				 struct z_erofs_decompress_frontend *f,
				 struct page **pagepool,
				 struct z_erofs_decompressqueue *fgq,
				 bool *force_fg)
{
	struct erofs_sb_info *const sbi = EROFS_SB(sb);
	z_erofs_next_pcluster_t qtail[NR_JOBQUEUES];
	struct z_erofs_decompressqueue *q[NR_JOBQUEUES];
	void *bi_private;
	z_erofs_next_pcluster_t owned_head = f->owned_head;
	/* bio is NULL initially, so no need to initialize last_{index,bdev} */
	pgoff_t last_index;
	struct block_device *last_bdev;
	unsigned int nr_bios = 0;
	struct bio *bio = NULL;

	bi_private = jobqueueset_init(sb, q, fgq, force_fg);
	qtail[JQ_BYPASS] = &q[JQ_BYPASS]->head;
	qtail[JQ_SUBMIT] = &q[JQ_SUBMIT]->head;

	/* by default, all need io submission */
	q[JQ_SUBMIT]->head = owned_head;

	do {
		struct erofs_map_dev mdev;
		struct z_erofs_pcluster *pcl;
		pgoff_t cur, end;
		unsigned int i = 0;
		bool bypass = true;

		/* no possible 'owned_head' equals the following */
		DBG_BUGON(owned_head == Z_EROFS_PCLUSTER_TAIL_CLOSED);
		DBG_BUGON(owned_head == Z_EROFS_PCLUSTER_NIL);

		pcl = container_of(owned_head, struct z_erofs_pcluster, next);

		/* close the main owned chain at first */
		owned_head = cmpxchg(&pcl->next, Z_EROFS_PCLUSTER_TAIL,
				     Z_EROFS_PCLUSTER_TAIL_CLOSED);
		if (z_erofs_is_inline_pcluster(pcl)) {
			move_to_bypass_jobqueue(pcl, qtail, owned_head);
			continue;
		}

		/* no device id here, thus it will always succeed */
		mdev = (struct erofs_map_dev) {
			.m_pa = blknr_to_addr(pcl->obj.index),
		};
		(void)erofs_map_dev(sb, &mdev);

		cur = erofs_blknr(mdev.m_pa);
		end = cur + pcl->pclusterpages;

		do {
			struct page *page;

			page = pickup_page_for_submission(pcl, i++, pagepool,
							  MNGD_MAPPING(sbi));
			if (!page)
				continue;

			if (bio && (cur != last_index + 1 ||
				    last_bdev != mdev.m_bdev)) {
submit_bio_retry:
				submit_bio(bio);
				bio = NULL;
			}

			if (!bio) {
				bio = bio_alloc(mdev.m_bdev, BIO_MAX_VECS,
						REQ_OP_READ, GFP_NOIO);
				bio->bi_end_io = z_erofs_decompressqueue_endio;

				last_bdev = mdev.m_bdev;
				bio->bi_iter.bi_sector = (sector_t)cur <<
					LOG_SECTORS_PER_BLOCK;
				bio->bi_private = bi_private;
				if (f->readahead)
					bio->bi_opf |= REQ_RAHEAD;
				++nr_bios;
			}

			if (bio_add_page(bio, page, PAGE_SIZE, 0) < PAGE_SIZE)
				goto submit_bio_retry;

			last_index = cur;
			bypass = false;
		} while (++cur < end);

		if (!bypass)
			qtail[JQ_SUBMIT] = &pcl->next;
		else
			move_to_bypass_jobqueue(pcl, qtail, owned_head);
	} while (owned_head != Z_EROFS_PCLUSTER_TAIL);

	if (bio)
		submit_bio(bio);

	/*
	 * although background is preferred, no one is pending for submission.
	 * don't issue workqueue for decompression but drop it directly instead.
	 */
	if (!*force_fg && !nr_bios) {
		kvfree(q[JQ_SUBMIT]);
		return;
	}
	z_erofs_decompress_kickoff(q[JQ_SUBMIT], *force_fg, nr_bios);
}

static void z_erofs_runqueue(struct super_block *sb,
			     struct z_erofs_decompress_frontend *f,
			     struct page **pagepool, bool force_fg)
{
	struct z_erofs_decompressqueue io[NR_JOBQUEUES];

	if (f->owned_head == Z_EROFS_PCLUSTER_TAIL)
		return;
	z_erofs_submit_queue(sb, f, pagepool, io, &force_fg);

	/* handle bypass queue (no i/o pclusters) immediately */
	z_erofs_decompress_queue(&io[JQ_BYPASS], pagepool);

	if (!force_fg)
		return;

	/* wait until all bios are completed */
	io_wait_event(io[JQ_SUBMIT].u.wait,
		      !atomic_read(&io[JQ_SUBMIT].pending_bios));

	/* handle synchronous decompress queue in the caller context */
	z_erofs_decompress_queue(&io[JQ_SUBMIT], pagepool);
}

/*
 * Since partial uptodate is still unimplemented for now, we have to use
 * approximate readmore strategies as a start.
 */
static void z_erofs_pcluster_readmore(struct z_erofs_decompress_frontend *f,
				      struct readahead_control *rac,
				      erofs_off_t end,
				      struct page **pagepool,
				      bool backmost)
{
	struct inode *inode = f->inode;
	struct erofs_map_blocks *map = &f->map;
	erofs_off_t cur;
	int err;

	if (backmost) {
		map->m_la = end;
		err = z_erofs_map_blocks_iter(inode, map,
					      EROFS_GET_BLOCKS_READMORE);
		if (err)
			return;

		/* expend ra for the trailing edge if readahead */
		if (rac) {
			loff_t newstart = readahead_pos(rac);

			cur = round_up(map->m_la + map->m_llen, PAGE_SIZE);
			readahead_expand(rac, newstart, cur - newstart);
			return;
		}
		end = round_up(end, PAGE_SIZE);
	} else {
		end = round_up(map->m_la, PAGE_SIZE);

		if (!map->m_llen)
			return;
	}

	cur = map->m_la + map->m_llen - 1;
	while (cur >= end) {
		pgoff_t index = cur >> PAGE_SHIFT;
		struct page *page;

		page = erofs_grab_cache_page_nowait(inode->i_mapping, index);
		if (!page)
			goto skip;

		if (PageUptodate(page)) {
			unlock_page(page);
			put_page(page);
			goto skip;
		}

		err = z_erofs_do_read_page(f, page, pagepool);
		if (err)
			erofs_err(inode->i_sb,
				  "readmore error at page %lu @ nid %llu",
				  index, EROFS_I(inode)->nid);
		put_page(page);
skip:
		if (cur < PAGE_SIZE)
			break;
		cur = (index << PAGE_SHIFT) - 1;
	}
}

static int z_erofs_readpage(struct file *file, struct page *page)
{
	struct inode *const inode = page->mapping->host;
	struct erofs_sb_info *const sbi = EROFS_I_SB(inode);
	struct z_erofs_decompress_frontend f = DECOMPRESS_FRONTEND_INIT(inode);
	struct page *pagepool = NULL;
	int err;

	trace_erofs_readpage(page, false);
	f.headoffset = (erofs_off_t)page->index << PAGE_SHIFT;

	z_erofs_pcluster_readmore(&f, NULL, f.headoffset + PAGE_SIZE - 1,
				  &pagepool, true);
	err = z_erofs_do_read_page(&f, page, &pagepool);
	z_erofs_pcluster_readmore(&f, NULL, 0, &pagepool, false);

	(void)z_erofs_collector_end(&f);

	/* if some compressed cluster ready, need submit them anyway */
	z_erofs_runqueue(inode->i_sb, &f, &pagepool,
			 z_erofs_get_sync_decompress_policy(sbi, 0));

	if (err)
		erofs_err(inode->i_sb, "failed to read, err [%d]", err);

	erofs_put_metabuf(&f.map.buf);
	erofs_release_pages(&pagepool);
	return err;
}

static void z_erofs_readahead(struct readahead_control *rac)
{
	struct inode *const inode = rac->mapping->host;
	struct erofs_sb_info *const sbi = EROFS_I_SB(inode);
	struct z_erofs_decompress_frontend f = DECOMPRESS_FRONTEND_INIT(inode);
	struct page *pagepool = NULL, *head = NULL, *page;
	unsigned int nr_pages;

	f.readahead = true;
	f.headoffset = readahead_pos(rac);

	z_erofs_pcluster_readmore(&f, rac, f.headoffset +
				  readahead_length(rac) - 1, &pagepool, true);
	nr_pages = readahead_count(rac);
	trace_erofs_readpages(inode, readahead_index(rac), nr_pages, false);

	while ((page = readahead_page(rac))) {
		set_page_private(page, (unsigned long)head);
		head = page;
	}

	while (head) {
		struct page *page = head;
		int err;

		/* traversal in reverse order */
		head = (void *)page_private(page);

		err = z_erofs_do_read_page(&f, page, &pagepool);
		if (err)
			erofs_err(inode->i_sb,
				  "readahead error at page %lu @ nid %llu",
				  page->index, EROFS_I(inode)->nid);
		put_page(page);
	}
	z_erofs_pcluster_readmore(&f, rac, 0, &pagepool, false);
	(void)z_erofs_collector_end(&f);

	z_erofs_runqueue(inode->i_sb, &f, &pagepool,
			 z_erofs_get_sync_decompress_policy(sbi, nr_pages));
	erofs_put_metabuf(&f.map.buf);
	erofs_release_pages(&pagepool);
}

const struct address_space_operations z_erofs_aops = {
	.readpage = z_erofs_readpage,
	.readahead = z_erofs_readahead,
};<|MERGE_RESOLUTION|>--- conflicted
+++ resolved
@@ -508,11 +508,7 @@
 		}
 
 		if (grp != &pcl->obj) {
-<<<<<<< HEAD
-			clt->pcl = container_of(grp,
-=======
 			fe->pcl = container_of(grp,
->>>>>>> 95cd2cdc
 					struct z_erofs_pcluster, obj);
 			err = -EEXIST;
 			goto err_out;
@@ -558,11 +554,7 @@
 		fe->pcl = container_of(grp, struct z_erofs_pcluster, obj);
 	} else {
 tailpacking:
-<<<<<<< HEAD
-		ret = z_erofs_register_collection(clt, inode, map);
-=======
 		ret = z_erofs_register_collection(fe, inode, map);
->>>>>>> 95cd2cdc
 		if (!ret)
 			goto out;
 		if (ret != -EEXIST)
@@ -576,19 +568,11 @@
 	}
 
 out:
-<<<<<<< HEAD
-	z_erofs_pagevec_ctor_init(&clt->vector, Z_EROFS_NR_INLINE_PAGEVECS,
-				  clt->cl->pagevec, clt->cl->vcnt);
-	/* since file-backed online pages are traversed in reverse order */
-	clt->icpage_ptr = clt->pcl->compressed_pages +
-			z_erofs_pclusterpages(clt->pcl);
-=======
 	z_erofs_pagevec_ctor_init(&fe->vector, Z_EROFS_NR_INLINE_PAGEVECS,
 				  fe->cl->pagevec, fe->cl->vcnt);
 	/* since file-backed online pages are traversed in reverse order */
 	fe->icpage_ptr = fe->pcl->compressed_pages +
 			z_erofs_pclusterpages(fe->pcl);
->>>>>>> 95cd2cdc
 	return 0;
 }
 
@@ -708,33 +692,6 @@
 	if (err)
 		goto err_out;
 
-<<<<<<< HEAD
-	if (z_erofs_is_inline_pcluster(clt->pcl)) {
-		void *mp;
-
-		mp = erofs_read_metabuf(&fe->map.buf, inode->i_sb,
-					erofs_blknr(map->m_pa), EROFS_NO_KMAP);
-		if (IS_ERR(mp)) {
-			err = PTR_ERR(mp);
-			erofs_err(inode->i_sb,
-				  "failed to get inline page, err %d", err);
-			goto err_out;
-		}
-		get_page(fe->map.buf.page);
-		WRITE_ONCE(clt->pcl->compressed_pages[0], fe->map.buf.page);
-		clt->mode = COLLECT_PRIMARY_FOLLOWED_NOINPLACE;
-	} else {
-		/* preload all compressed pages (can change mode if needed) */
-		if (should_alloc_managed_pages(fe, sbi->opt.cache_strategy,
-					       map->m_la))
-			cache_strategy = TRYALLOC;
-		else
-			cache_strategy = DONTALLOC;
-
-		preload_compressed_pages(clt, MNGD_MAPPING(sbi),
-					 cache_strategy, pagepool);
-	}
-=======
 	if (z_erofs_is_inline_pcluster(fe->pcl)) {
 		void *mp;
 
@@ -756,7 +713,6 @@
 			cache_strategy = TRYALLOC;
 		else
 			cache_strategy = DONTALLOC;
->>>>>>> 95cd2cdc
 
 		z_erofs_bind_cache(fe, cache_strategy, pagepool);
 	}
