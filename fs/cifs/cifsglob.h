/* SPDX-License-Identifier: LGPL-2.1 */
/*
 *
 *   Copyright (C) International Business Machines  Corp., 2002,2008
 *   Author(s): Steve French (sfrench@us.ibm.com)
 *              Jeremy Allison (jra@samba.org)
 *
 */
#ifndef _CIFS_GLOB_H
#define _CIFS_GLOB_H

#include <linux/in.h>
#include <linux/in6.h>
#include <linux/inet.h>
#include <linux/slab.h>
#include <linux/mempool.h>
#include <linux/workqueue.h>
#include <linux/utsname.h>
#include "cifs_fs_sb.h"
#include "cifsacl.h"
#include <crypto/internal/hash.h>
#include <linux/scatterlist.h>
#include <uapi/linux/cifs/cifs_mount.h>
#include "../smbfs_common/smb2pdu.h"
#include "smb2pdu.h"

#define SMB_PATH_MAX 260
#define CIFS_PORT 445
#define RFC1001_PORT 139

/*
 * The sizes of various internal tables and strings
 */
#define MAX_UID_INFO 16
#define MAX_SES_INFO 2
#define MAX_TCON_INFO 4

#define MAX_TREE_SIZE (2 + CIFS_NI_MAXHOST + 1 + CIFS_MAX_SHARE_LEN + 1)

#define CIFS_MIN_RCV_POOL 4

#define MAX_REOPEN_ATT	5 /* these many maximum attempts to reopen a file */
/*
 * default attribute cache timeout (jiffies)
 */
#define CIFS_DEF_ACTIMEO (1 * HZ)

/*
 * max attribute cache timeout (jiffies) - 2^30
 */
#define CIFS_MAX_ACTIMEO (1 << 30)

/*
 * Max persistent and resilient handle timeout (milliseconds).
 * Windows durable max was 960000 (16 minutes)
 */
#define SMB3_MAX_HANDLE_TIMEOUT 960000

/*
 * MAX_REQ is the maximum number of requests that WE will send
 * on one socket concurrently.
 */
#define CIFS_MAX_REQ 32767

#define RFC1001_NAME_LEN 15
#define RFC1001_NAME_LEN_WITH_NULL (RFC1001_NAME_LEN + 1)

/* maximum length of ip addr as a string (including ipv6 and sctp) */
#define SERVER_NAME_LENGTH 80
#define SERVER_NAME_LEN_WITH_NULL     (SERVER_NAME_LENGTH + 1)

/* echo interval in seconds */
#define SMB_ECHO_INTERVAL_MIN 1
#define SMB_ECHO_INTERVAL_MAX 600
#define SMB_ECHO_INTERVAL_DEFAULT 60

/* dns resolution intervals in seconds */
#define SMB_DNS_RESOLVE_INTERVAL_MIN     120
#define SMB_DNS_RESOLVE_INTERVAL_DEFAULT 600

/* maximum number of PDUs in one compound */
#define MAX_COMPOUND 5

/*
 * Default number of credits to keep available for SMB3.
 * This value is chosen somewhat arbitrarily. The Windows client
 * defaults to 128 credits, the Windows server allows clients up to
 * 512 credits (or 8K for later versions), and the NetApp server
 * does not limit clients at all.  Choose a high enough default value
 * such that the client shouldn't limit performance, but allow mount
 * to override (until you approach 64K, where we limit credits to 65000
 * to reduce possibility of seeing more server credit overflow bugs.
 */
#define SMB2_MAX_CREDITS_AVAILABLE 32000

#include "cifspdu.h"

#ifndef XATTR_DOS_ATTRIB
#define XATTR_DOS_ATTRIB "user.DOSATTRIB"
#endif

#define CIFS_MAX_WORKSTATION_LEN  (__NEW_UTS_LEN + 1)  /* reasonable max for client */

/*
 * CIFS vfs client Status information (based on what we know.)
 */

/* associated with each tcp and smb session */
enum statusEnum {
	CifsNew = 0,
	CifsGood,
	CifsExiting,
	CifsNeedReconnect,
	CifsNeedNegotiate,
	CifsInNegotiate,
	CifsNeedSessSetup,
	CifsInSessSetup,
	CifsNeedTcon,
	CifsInTcon,
<<<<<<< HEAD
=======
	CifsNeedFilesInvalidate,
>>>>>>> 044fa816
	CifsInFilesInvalidate
};

enum securityEnum {
	Unspecified = 0,	/* not specified */
	NTLMv2,			/* Legacy NTLM auth with NTLMv2 hash */
	RawNTLMSSP,		/* NTLMSSP without SPNEGO, NTLMv2 hash */
	Kerberos,		/* Kerberos via SPNEGO */
};

struct session_key {
	unsigned int len;
	char *response;
};

/* crypto security descriptor definition */
struct sdesc {
	struct shash_desc shash;
	char ctx[];
};

/* crypto hashing related structure/fields, not specific to a sec mech */
struct cifs_secmech {
	struct crypto_shash *hmacmd5; /* hmac-md5 hash function */
	struct crypto_shash *md5; /* md5 hash function */
	struct crypto_shash *hmacsha256; /* hmac-sha256 hash function */
	struct crypto_shash *cmacaes; /* block-cipher based MAC function */
	struct crypto_shash *sha512; /* sha512 hash function */
	struct sdesc *sdeschmacmd5;  /* ctxt to generate ntlmv2 hash, CR1 */
	struct sdesc *sdescmd5; /* ctxt to generate cifs/smb signature */
	struct sdesc *sdeschmacsha256;  /* ctxt to generate smb2 signature */
	struct sdesc *sdesccmacaes;  /* ctxt to generate smb3 signature */
	struct sdesc *sdescsha512; /* ctxt to generate smb3.11 signing key */
	struct crypto_aead *ccmaesencrypt; /* smb3 encryption aead */
	struct crypto_aead *ccmaesdecrypt; /* smb3 decryption aead */
};

/* per smb session structure/fields */
struct ntlmssp_auth {
	bool sesskey_per_smbsess; /* whether session key is per smb session */
	__u32 client_flags; /* sent by client in type 1 ntlmsssp exchange */
	__u32 server_flags; /* sent by server in type 2 ntlmssp exchange */
	unsigned char ciphertext[CIFS_CPHTXT_SIZE]; /* sent to server */
	char cryptkey[CIFS_CRYPTO_KEY_SIZE]; /* used by ntlmssp */
};

struct cifs_cred {
	int uid;
	int gid;
	int mode;
	int cecount;
	struct cifs_sid osid;
	struct cifs_sid gsid;
	struct cifs_ntace *ntaces;
	struct cifs_ace *aces;
};

/*
 *****************************************************************
 * Except the CIFS PDUs themselves all the
 * globally interesting structs should go here
 *****************************************************************
 */

/*
 * A smb_rqst represents a complete request to be issued to a server. It's
 * formed by a kvec array, followed by an array of pages. Page data is assumed
 * to start at the beginning of the first page.
 */
struct smb_rqst {
	struct kvec	*rq_iov;	/* array of kvecs */
	unsigned int	rq_nvec;	/* number of kvecs in array */
	struct page	**rq_pages;	/* pointer to array of page ptrs */
	unsigned int	rq_offset;	/* the offset to the 1st page */
	unsigned int	rq_npages;	/* number pages in array */
	unsigned int	rq_pagesz;	/* page size to use */
	unsigned int	rq_tailsz;	/* length of last page */
};

struct mid_q_entry;
struct TCP_Server_Info;
struct cifsFileInfo;
struct cifs_ses;
struct cifs_tcon;
struct dfs_info3_param;
struct cifs_fattr;
struct smb3_fs_context;
struct cifs_fid;
struct cifs_readdata;
struct cifs_writedata;
struct cifs_io_parms;
struct cifs_search_info;
struct cifsInodeInfo;
struct cifs_open_parms;
struct cifs_credits;

struct smb_version_operations {
	int (*send_cancel)(struct TCP_Server_Info *, struct smb_rqst *,
			   struct mid_q_entry *);
	bool (*compare_fids)(struct cifsFileInfo *, struct cifsFileInfo *);
	/* setup request: allocate mid, sign message */
	struct mid_q_entry *(*setup_request)(struct cifs_ses *,
					     struct TCP_Server_Info *,
					     struct smb_rqst *);
	/* setup async request: allocate mid, sign message */
	struct mid_q_entry *(*setup_async_request)(struct TCP_Server_Info *,
						struct smb_rqst *);
	/* check response: verify signature, map error */
	int (*check_receive)(struct mid_q_entry *, struct TCP_Server_Info *,
			     bool);
	void (*add_credits)(struct TCP_Server_Info *server,
			    const struct cifs_credits *credits,
			    const int optype);
	void (*set_credits)(struct TCP_Server_Info *, const int);
	int * (*get_credits_field)(struct TCP_Server_Info *, const int);
	unsigned int (*get_credits)(struct mid_q_entry *);
	__u64 (*get_next_mid)(struct TCP_Server_Info *);
	void (*revert_current_mid)(struct TCP_Server_Info *server,
				   const unsigned int val);
	/* data offset from read response message */
	unsigned int (*read_data_offset)(char *);
	/*
	 * Data length from read response message
	 * When in_remaining is true, the returned data length is in
	 * message field DataRemaining for out-of-band data read (e.g through
	 * Memory Registration RDMA write in SMBD).
	 * Otherwise, the returned data length is in message field DataLength.
	 */
	unsigned int (*read_data_length)(char *, bool in_remaining);
	/* map smb to linux error */
	int (*map_error)(char *, bool);
	/* find mid corresponding to the response message */
	struct mid_q_entry * (*find_mid)(struct TCP_Server_Info *, char *);
	void (*dump_detail)(void *buf, struct TCP_Server_Info *ptcp_info);
	void (*clear_stats)(struct cifs_tcon *);
	void (*print_stats)(struct seq_file *m, struct cifs_tcon *);
	void (*dump_share_caps)(struct seq_file *, struct cifs_tcon *);
	/* verify the message */
	int (*check_message)(char *, unsigned int, struct TCP_Server_Info *);
	bool (*is_oplock_break)(char *, struct TCP_Server_Info *);
	int (*handle_cancelled_mid)(struct mid_q_entry *, struct TCP_Server_Info *);
	void (*downgrade_oplock)(struct TCP_Server_Info *server,
				 struct cifsInodeInfo *cinode, __u32 oplock,
				 unsigned int epoch, bool *purge_cache);
	/* process transaction2 response */
	bool (*check_trans2)(struct mid_q_entry *, struct TCP_Server_Info *,
			     char *, int);
	/* check if we need to negotiate */
	bool (*need_neg)(struct TCP_Server_Info *);
	/* negotiate to the server */
	int (*negotiate)(const unsigned int xid,
			 struct cifs_ses *ses,
			 struct TCP_Server_Info *server);
	/* set negotiated write size */
	unsigned int (*negotiate_wsize)(struct cifs_tcon *tcon, struct smb3_fs_context *ctx);
	/* set negotiated read size */
	unsigned int (*negotiate_rsize)(struct cifs_tcon *tcon, struct smb3_fs_context *ctx);
	/* setup smb sessionn */
	int (*sess_setup)(const unsigned int, struct cifs_ses *,
			  struct TCP_Server_Info *server,
			  const struct nls_table *);
	/* close smb session */
	int (*logoff)(const unsigned int, struct cifs_ses *);
	/* connect to a server share */
	int (*tree_connect)(const unsigned int, struct cifs_ses *, const char *,
			    struct cifs_tcon *, const struct nls_table *);
	/* close tree connecion */
	int (*tree_disconnect)(const unsigned int, struct cifs_tcon *);
	/* get DFS referrals */
	int (*get_dfs_refer)(const unsigned int, struct cifs_ses *,
			     const char *, struct dfs_info3_param **,
			     unsigned int *, const struct nls_table *, int);
	/* informational QFS call */
	void (*qfs_tcon)(const unsigned int, struct cifs_tcon *,
			 struct cifs_sb_info *);
	/* check if a path is accessible or not */
	int (*is_path_accessible)(const unsigned int, struct cifs_tcon *,
				  struct cifs_sb_info *, const char *);
	/* query path data from the server */
	int (*query_path_info)(const unsigned int, struct cifs_tcon *,
			       struct cifs_sb_info *, const char *,
			       FILE_ALL_INFO *, bool *, bool *);
	/* query file data from the server */
	int (*query_file_info)(const unsigned int, struct cifs_tcon *,
			       struct cifs_fid *, FILE_ALL_INFO *);
	/* query reparse tag from srv to determine which type of special file */
	int (*query_reparse_tag)(const unsigned int xid, struct cifs_tcon *tcon,
				struct cifs_sb_info *cifs_sb, const char *path,
				__u32 *reparse_tag);
	/* get server index number */
	int (*get_srv_inum)(const unsigned int, struct cifs_tcon *,
			    struct cifs_sb_info *, const char *,
			    u64 *uniqueid, FILE_ALL_INFO *);
	/* set size by path */
	int (*set_path_size)(const unsigned int, struct cifs_tcon *,
			     const char *, __u64, struct cifs_sb_info *, bool);
	/* set size by file handle */
	int (*set_file_size)(const unsigned int, struct cifs_tcon *,
			     struct cifsFileInfo *, __u64, bool);
	/* set attributes */
	int (*set_file_info)(struct inode *, const char *, FILE_BASIC_INFO *,
			     const unsigned int);
	int (*set_compression)(const unsigned int, struct cifs_tcon *,
			       struct cifsFileInfo *);
	/* check if we can send an echo or nor */
	bool (*can_echo)(struct TCP_Server_Info *);
	/* send echo request */
	int (*echo)(struct TCP_Server_Info *);
	/* create directory */
	int (*posix_mkdir)(const unsigned int xid, struct inode *inode,
			umode_t mode, struct cifs_tcon *tcon,
			const char *full_path,
			struct cifs_sb_info *cifs_sb);
	int (*mkdir)(const unsigned int xid, struct inode *inode, umode_t mode,
		     struct cifs_tcon *tcon, const char *name,
		     struct cifs_sb_info *sb);
	/* set info on created directory */
	void (*mkdir_setinfo)(struct inode *, const char *,
			      struct cifs_sb_info *, struct cifs_tcon *,
			      const unsigned int);
	/* remove directory */
	int (*rmdir)(const unsigned int, struct cifs_tcon *, const char *,
		     struct cifs_sb_info *);
	/* unlink file */
	int (*unlink)(const unsigned int, struct cifs_tcon *, const char *,
		      struct cifs_sb_info *);
	/* open, rename and delete file */
	int (*rename_pending_delete)(const char *, struct dentry *,
				     const unsigned int);
	/* send rename request */
	int (*rename)(const unsigned int, struct cifs_tcon *, const char *,
		      const char *, struct cifs_sb_info *);
	/* send create hardlink request */
	int (*create_hardlink)(const unsigned int, struct cifs_tcon *,
			       const char *, const char *,
			       struct cifs_sb_info *);
	/* query symlink target */
	int (*query_symlink)(const unsigned int, struct cifs_tcon *,
			     struct cifs_sb_info *, const char *,
			     char **, bool);
	/* open a file for non-posix mounts */
	int (*open)(const unsigned int, struct cifs_open_parms *,
		    __u32 *, FILE_ALL_INFO *);
	/* set fid protocol-specific info */
	void (*set_fid)(struct cifsFileInfo *, struct cifs_fid *, __u32);
	/* close a file */
	void (*close)(const unsigned int, struct cifs_tcon *,
		      struct cifs_fid *);
	/* close a file, returning file attributes and timestamps */
	void (*close_getattr)(const unsigned int xid, struct cifs_tcon *tcon,
		      struct cifsFileInfo *pfile_info);
	/* send a flush request to the server */
	int (*flush)(const unsigned int, struct cifs_tcon *, struct cifs_fid *);
	/* async read from the server */
	int (*async_readv)(struct cifs_readdata *);
	/* async write to the server */
	int (*async_writev)(struct cifs_writedata *,
			    void (*release)(struct kref *));
	/* sync read from the server */
	int (*sync_read)(const unsigned int, struct cifs_fid *,
			 struct cifs_io_parms *, unsigned int *, char **,
			 int *);
	/* sync write to the server */
	int (*sync_write)(const unsigned int, struct cifs_fid *,
			  struct cifs_io_parms *, unsigned int *, struct kvec *,
			  unsigned long);
	/* open dir, start readdir */
	int (*query_dir_first)(const unsigned int, struct cifs_tcon *,
			       const char *, struct cifs_sb_info *,
			       struct cifs_fid *, __u16,
			       struct cifs_search_info *);
	/* continue readdir */
	int (*query_dir_next)(const unsigned int, struct cifs_tcon *,
			      struct cifs_fid *,
			      __u16, struct cifs_search_info *srch_inf);
	/* close dir */
	int (*close_dir)(const unsigned int, struct cifs_tcon *,
			 struct cifs_fid *);
	/* calculate a size of SMB message */
	unsigned int (*calc_smb_size)(void *buf, struct TCP_Server_Info *ptcpi);
	/* check for STATUS_PENDING and process the response if yes */
	bool (*is_status_pending)(char *buf, struct TCP_Server_Info *server);
	/* check for STATUS_NETWORK_SESSION_EXPIRED */
	bool (*is_session_expired)(char *);
	/* send oplock break response */
	int (*oplock_response)(struct cifs_tcon *, struct cifs_fid *,
			       struct cifsInodeInfo *);
	/* query remote filesystem */
	int (*queryfs)(const unsigned int, struct cifs_tcon *,
		       struct cifs_sb_info *, struct kstatfs *);
	/* send mandatory brlock to the server */
	int (*mand_lock)(const unsigned int, struct cifsFileInfo *, __u64,
			 __u64, __u32, int, int, bool);
	/* unlock range of mandatory locks */
	int (*mand_unlock_range)(struct cifsFileInfo *, struct file_lock *,
				 const unsigned int);
	/* push brlocks from the cache to the server */
	int (*push_mand_locks)(struct cifsFileInfo *);
	/* get lease key of the inode */
	void (*get_lease_key)(struct inode *, struct cifs_fid *);
	/* set lease key of the inode */
	void (*set_lease_key)(struct inode *, struct cifs_fid *);
	/* generate new lease key */
	void (*new_lease_key)(struct cifs_fid *);
	int (*generate_signingkey)(struct cifs_ses *ses,
				   struct TCP_Server_Info *server);
	int (*calc_signature)(struct smb_rqst *, struct TCP_Server_Info *,
				bool allocate_crypto);
	int (*set_integrity)(const unsigned int, struct cifs_tcon *tcon,
			     struct cifsFileInfo *src_file);
	int (*enum_snapshots)(const unsigned int xid, struct cifs_tcon *tcon,
			     struct cifsFileInfo *src_file, void __user *);
	int (*notify)(const unsigned int xid, struct file *pfile,
			     void __user *pbuf);
	int (*query_mf_symlink)(unsigned int, struct cifs_tcon *,
				struct cifs_sb_info *, const unsigned char *,
				char *, unsigned int *);
	int (*create_mf_symlink)(unsigned int, struct cifs_tcon *,
				 struct cifs_sb_info *, const unsigned char *,
				 char *, unsigned int *);
	/* if we can do cache read operations */
	bool (*is_read_op)(__u32);
	/* set oplock level for the inode */
	void (*set_oplock_level)(struct cifsInodeInfo *, __u32, unsigned int,
				 bool *);
	/* create lease context buffer for CREATE request */
	char * (*create_lease_buf)(u8 *lease_key, u8 oplock);
	/* parse lease context buffer and return oplock/epoch info */
	__u8 (*parse_lease_buf)(void *buf, unsigned int *epoch, char *lkey);
	ssize_t (*copychunk_range)(const unsigned int,
			struct cifsFileInfo *src_file,
			struct cifsFileInfo *target_file,
			u64 src_off, u64 len, u64 dest_off);
	int (*duplicate_extents)(const unsigned int, struct cifsFileInfo *src,
			struct cifsFileInfo *target_file, u64 src_off, u64 len,
			u64 dest_off);
	int (*validate_negotiate)(const unsigned int, struct cifs_tcon *);
	ssize_t (*query_all_EAs)(const unsigned int, struct cifs_tcon *,
			const unsigned char *, const unsigned char *, char *,
			size_t, struct cifs_sb_info *);
	int (*set_EA)(const unsigned int, struct cifs_tcon *, const char *,
			const char *, const void *, const __u16,
			const struct nls_table *, struct cifs_sb_info *);
	struct cifs_ntsd * (*get_acl)(struct cifs_sb_info *, struct inode *,
			const char *, u32 *, u32);
	struct cifs_ntsd * (*get_acl_by_fid)(struct cifs_sb_info *,
			const struct cifs_fid *, u32 *, u32);
	int (*set_acl)(struct cifs_ntsd *, __u32, struct inode *, const char *,
			int);
	/* writepages retry size */
	unsigned int (*wp_retry_size)(struct inode *);
	/* get mtu credits */
	int (*wait_mtu_credits)(struct TCP_Server_Info *, unsigned int,
				unsigned int *, struct cifs_credits *);
	/* adjust previously taken mtu credits to request size */
	int (*adjust_credits)(struct TCP_Server_Info *server,
			      struct cifs_credits *credits,
			      const unsigned int payload_size);
	/* check if we need to issue closedir */
	bool (*dir_needs_close)(struct cifsFileInfo *);
	long (*fallocate)(struct file *, struct cifs_tcon *, int, loff_t,
			  loff_t);
	/* init transform request - used for encryption for now */
	int (*init_transform_rq)(struct TCP_Server_Info *, int num_rqst,
				 struct smb_rqst *, struct smb_rqst *);
	int (*is_transform_hdr)(void *buf);
	int (*receive_transform)(struct TCP_Server_Info *,
				 struct mid_q_entry **, char **, int *);
	enum securityEnum (*select_sectype)(struct TCP_Server_Info *,
			    enum securityEnum);
	int (*next_header)(char *);
	/* ioctl passthrough for query_info */
	int (*ioctl_query_info)(const unsigned int xid,
				struct cifs_tcon *tcon,
				struct cifs_sb_info *cifs_sb,
				__le16 *path, int is_dir,
				unsigned long p);
	/* make unix special files (block, char, fifo, socket) */
	int (*make_node)(unsigned int xid,
			 struct inode *inode,
			 struct dentry *dentry,
			 struct cifs_tcon *tcon,
			 const char *full_path,
			 umode_t mode,
			 dev_t device_number);
	/* version specific fiemap implementation */
	int (*fiemap)(struct cifs_tcon *tcon, struct cifsFileInfo *,
		      struct fiemap_extent_info *, u64, u64);
	/* version specific llseek implementation */
	loff_t (*llseek)(struct file *, struct cifs_tcon *, loff_t, int);
	/* Check for STATUS_IO_TIMEOUT */
	bool (*is_status_io_timeout)(char *buf);
	/* Check for STATUS_NETWORK_NAME_DELETED */
	void (*is_network_name_deleted)(char *buf, struct TCP_Server_Info *srv);
};

struct smb_version_values {
	char		*version_string;
	__u16		protocol_id;
	__u32		req_capabilities;
	__u32		large_lock_type;
	__u32		exclusive_lock_type;
	__u32		shared_lock_type;
	__u32		unlock_lock_type;
	size_t		header_preamble_size;
	size_t		header_size;
	size_t		max_header_size;
	size_t		read_rsp_size;
	__le16		lock_cmd;
	unsigned int	cap_unix;
	unsigned int	cap_nt_find;
	unsigned int	cap_large_files;
	__u16		signing_enabled;
	__u16		signing_required;
	size_t		create_lease_size;
};

#define HEADER_SIZE(server) (server->vals->header_size)
#define MAX_HEADER_SIZE(server) (server->vals->max_header_size)

/**
 * CIFS superblock mount flags (mnt_cifs_flags) to consider when
 * trying to reuse existing superblock for a new mount
 */
#define CIFS_MOUNT_MASK (CIFS_MOUNT_NO_PERM | CIFS_MOUNT_SET_UID | \
			 CIFS_MOUNT_SERVER_INUM | CIFS_MOUNT_DIRECT_IO | \
			 CIFS_MOUNT_NO_XATTR | CIFS_MOUNT_MAP_SPECIAL_CHR | \
			 CIFS_MOUNT_MAP_SFM_CHR | \
			 CIFS_MOUNT_UNX_EMUL | CIFS_MOUNT_NO_BRL | \
			 CIFS_MOUNT_CIFS_ACL | CIFS_MOUNT_OVERR_UID | \
			 CIFS_MOUNT_OVERR_GID | CIFS_MOUNT_DYNPERM | \
			 CIFS_MOUNT_NOPOSIXBRL | CIFS_MOUNT_NOSSYNC | \
			 CIFS_MOUNT_FSCACHE | CIFS_MOUNT_MF_SYMLINKS | \
			 CIFS_MOUNT_MULTIUSER | CIFS_MOUNT_STRICT_IO | \
			 CIFS_MOUNT_CIFS_BACKUPUID | CIFS_MOUNT_CIFS_BACKUPGID | \
			 CIFS_MOUNT_UID_FROM_ACL | CIFS_MOUNT_NO_HANDLE_CACHE | \
			 CIFS_MOUNT_NO_DFS | CIFS_MOUNT_MODE_FROM_SID | \
			 CIFS_MOUNT_RO_CACHE | CIFS_MOUNT_RW_CACHE)

/**
 * Generic VFS superblock mount flags (s_flags) to consider when
 * trying to reuse existing superblock for a new mount
 */
#define CIFS_MS_MASK (SB_RDONLY | SB_MANDLOCK | SB_NOEXEC | SB_NOSUID | \
		      SB_NODEV | SB_SYNCHRONOUS)

struct cifs_mnt_data {
	struct cifs_sb_info *cifs_sb;
	struct smb3_fs_context *ctx;
	int flags;
};

static inline unsigned int
get_rfc1002_length(void *buf)
{
	return be32_to_cpu(*((__be32 *)buf)) & 0xffffff;
}

static inline void
inc_rfc1001_len(void *buf, int count)
{
	be32_add_cpu((__be32 *)buf, count);
}

struct TCP_Server_Info {
	struct list_head tcp_ses_list;
	struct list_head smb_ses_list;
	__u64 conn_id; /* connection identifier (useful for debugging) */
	int srv_count; /* reference counter */
	/* 15 character server name + 0x20 16th byte indicating type = srv */
	char server_RFC1001_name[RFC1001_NAME_LEN_WITH_NULL];
	struct smb_version_operations	*ops;
	struct smb_version_values	*vals;
	/* updates to tcpStatus protected by cifs_tcp_ses_lock */
	enum statusEnum tcpStatus; /* what we think the status is */
	char *hostname; /* hostname portion of UNC string */
	struct socket *ssocket;
	struct sockaddr_storage dstaddr;
	struct sockaddr_storage srcaddr; /* locally bind to this IP */
#ifdef CONFIG_NET_NS
	struct net *net;
#endif
	wait_queue_head_t response_q;
	wait_queue_head_t request_q; /* if more than maxmpx to srvr must block*/
	struct list_head pending_mid_q;
	bool noblocksnd;		/* use blocking sendmsg */
	bool noautotune;		/* do not autotune send buf sizes */
	bool nosharesock;
	bool tcp_nodelay;
	unsigned int credits;  /* send no more requests at once */
	unsigned int max_credits; /* can override large 32000 default at mnt */
	unsigned int in_flight;  /* number of requests on the wire to server */
	unsigned int max_in_flight; /* max number of requests that were on wire */
	spinlock_t req_lock;  /* protect the two values above */
	struct mutex srv_mutex;
	struct task_struct *tsk;
	char server_GUID[16];
	__u16 sec_mode;
	bool sign; /* is signing enabled on this connection? */
	bool ignore_signature:1; /* skip validation of signatures in SMB2/3 rsp */
	bool session_estab; /* mark when very first sess is established */
	int echo_credits;  /* echo reserved slots */
	int oplock_credits;  /* oplock break reserved slots */
	bool echoes:1; /* enable echoes */
	__u8 client_guid[SMB2_CLIENT_GUID_SIZE]; /* Client GUID */
	u16 dialect; /* dialect index that server chose */
	bool oplocks:1; /* enable oplocks */
	unsigned int maxReq;	/* Clients should submit no more */
	/* than maxReq distinct unanswered SMBs to the server when using  */
	/* multiplexed reads or writes (for SMB1/CIFS only, not SMB2/SMB3) */
	unsigned int maxBuf;	/* maxBuf specifies the maximum */
	/* message size the server can send or receive for non-raw SMBs */
	/* maxBuf is returned by SMB NegotiateProtocol so maxBuf is only 0 */
	/* when socket is setup (and during reconnect) before NegProt sent */
	unsigned int max_rw;	/* maxRw specifies the maximum */
	/* message size the server can send or receive for */
	/* SMB_COM_WRITE_RAW or SMB_COM_READ_RAW. */
	unsigned int capabilities; /* selective disabling of caps by smb sess */
	int timeAdj;  /* Adjust for difference in server time zone in sec */
	__u64 CurrentMid;         /* multiplex id - rotating counter, protected by GlobalMid_Lock */
	char cryptkey[CIFS_CRYPTO_KEY_SIZE]; /* used by ntlm, ntlmv2 etc */
	/* 16th byte of RFC1001 workstation name is always null */
	char workstation_RFC1001_name[RFC1001_NAME_LEN_WITH_NULL];
	__u32 sequence_number; /* for signing, protected by srv_mutex */
	__u32 reconnect_instance; /* incremented on each reconnect */
	struct session_key session_key;
	unsigned long lstrp; /* when we got last response from this server */
	struct cifs_secmech secmech; /* crypto sec mech functs, descriptors */
#define	CIFS_NEGFLAVOR_UNENCAP	1	/* wct == 17, but no ext_sec */
#define	CIFS_NEGFLAVOR_EXTENDED	2	/* wct == 17, ext_sec bit set */
	char	negflavor;	/* NEGOTIATE response flavor */
	/* extended security flavors that server supports */
	bool	sec_ntlmssp;		/* supports NTLMSSP */
	bool	sec_kerberosu2u;	/* supports U2U Kerberos */
	bool	sec_kerberos;		/* supports plain Kerberos */
	bool	sec_mskerberos;		/* supports legacy MS Kerberos */
	bool	large_buf;		/* is current buffer large? */
	/* use SMBD connection instead of socket */
	bool	rdma;
	/* point to the SMBD connection if RDMA is used instead of socket */
	struct smbd_connection *smbd_conn;
	struct delayed_work	echo; /* echo ping workqueue job */
	struct delayed_work	resolve; /* dns resolution workqueue job */
	char	*smallbuf;	/* pointer to current "small" buffer */
	char	*bigbuf;	/* pointer to current "big" buffer */
	/* Total size of this PDU. Only valid from cifs_demultiplex_thread */
	unsigned int pdu_size;
	unsigned int total_read; /* total amount of data read in this pass */
	atomic_t in_send; /* requests trying to send */
	atomic_t num_waiters;   /* blocked waiting to get in sendrecv */
#ifdef CONFIG_CIFS_STATS2
	atomic_t num_cmds[NUMBER_OF_SMB2_COMMANDS]; /* total requests by cmd */
	atomic_t smb2slowcmd[NUMBER_OF_SMB2_COMMANDS]; /* count resps > 1 sec */
	__u64 time_per_cmd[NUMBER_OF_SMB2_COMMANDS]; /* total time per cmd */
	__u32 slowest_cmd[NUMBER_OF_SMB2_COMMANDS];
	__u32 fastest_cmd[NUMBER_OF_SMB2_COMMANDS];
#endif /* STATS2 */
	unsigned int	max_read;
	unsigned int	max_write;
	unsigned int	min_offload;
	__le16	compress_algorithm;
	__u16	signing_algorithm;
	__le16	cipher_type;
	 /* save initital negprot hash */
	__u8	preauth_sha_hash[SMB2_PREAUTH_HASH_SIZE];
	bool	signing_negotiated; /* true if valid signing context rcvd from server */
	bool	posix_ext_supported;
	struct delayed_work reconnect; /* reconnect workqueue job */
	struct mutex reconnect_mutex; /* prevent simultaneous reconnects */
	unsigned long echo_interval;

	/*
	 * Number of targets available for reconnect. The more targets
	 * the more tasks have to wait to let the demultiplex thread
	 * reconnect.
	 */
	int nr_targets;
	bool noblockcnt; /* use non-blocking connect() */

	/*
	 * If this is a session channel,
	 * primary_server holds the ref-counted
	 * pointer to primary channel connection for the session.
	 */
#define CIFS_SERVER_IS_CHAN(server)	(!!(server)->primary_server)
	struct TCP_Server_Info *primary_server;

#ifdef CONFIG_CIFS_SWN_UPCALL
	bool use_swn_dstaddr;
	struct sockaddr_storage swn_dstaddr;
#endif
#ifdef CONFIG_CIFS_DFS_UPCALL
	bool is_dfs_conn; /* if a dfs connection */
	struct mutex refpath_lock; /* protects leaf_fullpath */
	/*
	 * Canonical DFS full paths that were used to chase referrals in mount and reconnect.
	 *
	 * origin_fullpath: first or original referral path
	 * leaf_fullpath: last referral path (might be changed due to nested links in reconnect)
	 *
	 * current_fullpath: pointer to either origin_fullpath or leaf_fullpath
	 * NOTE: cannot be accessed outside cifs_reconnect() and smb2_reconnect()
	 *
	 * format: \\HOST\SHARE\[OPTIONAL PATH]
	 */
	char *origin_fullpath, *leaf_fullpath, *current_fullpath;
#endif
};

struct cifs_credits {
	unsigned int value;
	unsigned int instance;
};

static inline unsigned int
in_flight(struct TCP_Server_Info *server)
{
	unsigned int num;
	spin_lock(&server->req_lock);
	num = server->in_flight;
	spin_unlock(&server->req_lock);
	return num;
}

static inline bool
has_credits(struct TCP_Server_Info *server, int *credits, int num_credits)
{
	int num;
	spin_lock(&server->req_lock);
	num = *credits;
	spin_unlock(&server->req_lock);
	return num >= num_credits;
}

static inline void
add_credits(struct TCP_Server_Info *server, const struct cifs_credits *credits,
	    const int optype)
{
	server->ops->add_credits(server, credits, optype);
}

static inline void
add_credits_and_wake_if(struct TCP_Server_Info *server,
			const struct cifs_credits *credits, const int optype)
{
	if (credits->value) {
		server->ops->add_credits(server, credits, optype);
		wake_up(&server->request_q);
	}
}

static inline void
set_credits(struct TCP_Server_Info *server, const int val)
{
	server->ops->set_credits(server, val);
}

static inline int
adjust_credits(struct TCP_Server_Info *server, struct cifs_credits *credits,
	       const unsigned int payload_size)
{
	return server->ops->adjust_credits ?
		server->ops->adjust_credits(server, credits, payload_size) : 0;
}

static inline __le64
get_next_mid64(struct TCP_Server_Info *server)
{
	return cpu_to_le64(server->ops->get_next_mid(server));
}

static inline __le16
get_next_mid(struct TCP_Server_Info *server)
{
	__u16 mid = server->ops->get_next_mid(server);
	/*
	 * The value in the SMB header should be little endian for easy
	 * on-the-wire decoding.
	 */
	return cpu_to_le16(mid);
}

static inline void
revert_current_mid(struct TCP_Server_Info *server, const unsigned int val)
{
	if (server->ops->revert_current_mid)
		server->ops->revert_current_mid(server, val);
}

static inline void
revert_current_mid_from_hdr(struct TCP_Server_Info *server,
			    const struct smb2_hdr *shdr)
{
	unsigned int num = le16_to_cpu(shdr->CreditCharge);

	return revert_current_mid(server, num > 0 ? num : 1);
}

static inline __u16
get_mid(const struct smb_hdr *smb)
{
	return le16_to_cpu(smb->Mid);
}

static inline bool
compare_mid(__u16 mid, const struct smb_hdr *smb)
{
	return mid == le16_to_cpu(smb->Mid);
}

/*
 * When the server supports very large reads and writes via POSIX extensions,
 * we can allow up to 2^24-1, minus the size of a READ/WRITE_AND_X header, not
 * including the RFC1001 length.
 *
 * Note that this might make for "interesting" allocation problems during
 * writeback however as we have to allocate an array of pointers for the
 * pages. A 16M write means ~32kb page array with PAGE_SIZE == 4096.
 *
 * For reads, there is a similar problem as we need to allocate an array
 * of kvecs to handle the receive, though that should only need to be done
 * once.
 */
#define CIFS_MAX_WSIZE ((1<<24) - 1 - sizeof(WRITE_REQ) + 4)
#define CIFS_MAX_RSIZE ((1<<24) - sizeof(READ_RSP) + 4)

/*
 * When the server doesn't allow large posix writes, only allow a rsize/wsize
 * of 2^17-1 minus the size of the call header. That allows for a read or
 * write up to the maximum size described by RFC1002.
 */
#define CIFS_MAX_RFC1002_WSIZE ((1<<17) - 1 - sizeof(WRITE_REQ) + 4)
#define CIFS_MAX_RFC1002_RSIZE ((1<<17) - 1 - sizeof(READ_RSP) + 4)

/*
 * The default wsize is 1M. find_get_pages seems to return a maximum of 256
 * pages in a single call. With PAGE_SIZE == 4k, this means we can fill
 * a single wsize request with a single call.
 */
#define CIFS_DEFAULT_IOSIZE (1024 * 1024)
#define SMB3_DEFAULT_IOSIZE (4 * 1024 * 1024)

/*
 * Windows only supports a max of 60kb reads and 65535 byte writes. Default to
 * those values when posix extensions aren't in force. In actuality here, we
 * use 65536 to allow for a write that is a multiple of 4k. Most servers seem
 * to be ok with the extra byte even though Windows doesn't send writes that
 * are that large.
 *
 * Citation:
 *
 * https://blogs.msdn.com/b/openspecification/archive/2009/04/10/smb-maximum-transmit-buffer-size-and-performance-tuning.aspx
 */
#define CIFS_DEFAULT_NON_POSIX_RSIZE (60 * 1024)
#define CIFS_DEFAULT_NON_POSIX_WSIZE (65536)

/*
 * Macros to allow the TCP_Server_Info->net field and related code to drop out
 * when CONFIG_NET_NS isn't set.
 */

#ifdef CONFIG_NET_NS

static inline struct net *cifs_net_ns(struct TCP_Server_Info *srv)
{
	return srv->net;
}

static inline void cifs_set_net_ns(struct TCP_Server_Info *srv, struct net *net)
{
	srv->net = net;
}

#else

static inline struct net *cifs_net_ns(struct TCP_Server_Info *srv)
{
	return &init_net;
}

static inline void cifs_set_net_ns(struct TCP_Server_Info *srv, struct net *net)
{
}

#endif

struct cifs_server_iface {
	size_t speed;
	unsigned int rdma_capable : 1;
	unsigned int rss_capable : 1;
	struct sockaddr_storage sockaddr;
};

struct cifs_chan {
	struct TCP_Server_Info *server;
	__u8 signkey[SMB3_SIGN_KEY_SIZE];
};

/*
 * Session structure.  One of these for each uid session with a particular host
 */
struct cifs_ses {
	struct list_head smb_ses_list;
	struct list_head rlist; /* reconnect list */
	struct list_head tcon_list;
	struct cifs_tcon *tcon_ipc;
	struct mutex session_mutex;
	struct TCP_Server_Info *server;	/* pointer to server info */
	int ses_count;		/* reference counter */
	enum statusEnum status;  /* updates protected by cifs_tcp_ses_lock */
	unsigned overrideSecFlg;  /* if non-zero override global sec flags */
	char *serverOS;		/* name of operating system underlying server */
	char *serverNOS;	/* name of network operating system of server */
	char *serverDomain;	/* security realm of server */
	__u64 Suid;		/* remote smb uid  */
	kuid_t linux_uid;	/* overriding owner of files on the mount */
	kuid_t cred_uid;	/* owner of credentials */
	unsigned int capabilities;
	char ip_addr[INET6_ADDRSTRLEN + 1]; /* Max ipv6 (or v4) addr string len */
	char *user_name;	/* must not be null except during init of sess
				   and after mount option parsing we fill it */
	char *domainName;
	char *password;
	char *workstation_name;
	struct session_key auth_key;
	struct ntlmssp_auth *ntlmssp; /* ciphertext, flags, server challenge */
	enum securityEnum sectype; /* what security flavor was specified? */
	bool sign;		/* is signing required? */
	bool domainAuto:1;
	__u16 session_flags;
	__u8 smb3signingkey[SMB3_SIGN_KEY_SIZE];
	__u8 smb3encryptionkey[SMB3_ENC_DEC_KEY_SIZE];
	__u8 smb3decryptionkey[SMB3_ENC_DEC_KEY_SIZE];
	__u8 preauth_sha_hash[SMB2_PREAUTH_HASH_SIZE];

	/*
	 * Network interfaces available on the server this session is
	 * connected to.
	 *
	 * Other channels can be opened by connecting and binding this
	 * session to interfaces from this list.
	 *
	 * iface_lock should be taken when accessing any of these fields
	 */
	spinlock_t iface_lock;
	/* ========= begin: protected by iface_lock ======== */
	struct cifs_server_iface *iface_list;
	size_t iface_count;
	unsigned long iface_last_update; /* jiffies */
	/* ========= end: protected by iface_lock ======== */

	spinlock_t chan_lock;
	/* ========= begin: protected by chan_lock ======== */
#define CIFS_MAX_CHANNELS 16
#define CIFS_ALL_CHANNELS_SET(ses)	\
	((1UL << (ses)->chan_count) - 1)
#define CIFS_ALL_CHANS_NEED_RECONNECT(ses)	\
	((ses)->chans_need_reconnect == CIFS_ALL_CHANNELS_SET(ses))
#define CIFS_SET_ALL_CHANS_NEED_RECONNECT(ses)	\
	((ses)->chans_need_reconnect = CIFS_ALL_CHANNELS_SET(ses))
#define CIFS_CHAN_NEEDS_RECONNECT(ses, index)	\
	test_bit((index), &(ses)->chans_need_reconnect)

	struct cifs_chan chans[CIFS_MAX_CHANNELS];
	size_t chan_count;
	size_t chan_max;
	atomic_t chan_seq; /* round robin state */

	/*
	 * chans_need_reconnect is a bitmap indicating which of the channels
	 * under this smb session needs to be reconnected.
	 * If not multichannel session, only one bit will be used.
	 *
	 * We will ask for sess and tcon reconnection only if all the
	 * channels are marked for needing reconnection. This will
	 * enable the sessions on top to continue to live till any
	 * of the channels below are active.
	 */
	unsigned long chans_need_reconnect;
	/* ========= end: protected by chan_lock ======== */
};

static inline bool
cap_unix(struct cifs_ses *ses)
{
	return ses->server->vals->cap_unix & ses->capabilities;
}

struct cached_fid {
	bool is_valid:1;	/* Do we have a useable root fid */
	bool file_all_info_is_valid:1;
	bool has_lease:1;
	unsigned long time; /* jiffies of when lease was taken */
	struct kref refcount;
	struct cifs_fid *fid;
	struct mutex fid_mutex;
	struct cifs_tcon *tcon;
	struct dentry *dentry;
	struct work_struct lease_break;
	struct smb2_file_all_info file_all_info;
};

/*
 * there is one of these for each connection to a resource on a particular
 * session
 */
struct cifs_tcon {
	struct list_head tcon_list;
	int tc_count;
	struct list_head rlist; /* reconnect list */
	atomic_t num_local_opens;  /* num of all opens including disconnected */
	atomic_t num_remote_opens; /* num of all network opens on server */
	struct list_head openFileList;
	spinlock_t open_file_lock; /* protects list above */
	struct cifs_ses *ses;	/* pointer to session associated with */
	char treeName[MAX_TREE_SIZE + 1]; /* UNC name of resource in ASCII */
	char *nativeFileSystem;
	char *password;		/* for share-level security */
	__u32 tid;		/* The 4 byte tree id */
	__u16 Flags;		/* optional support bits */
	enum statusEnum tidStatus;
	atomic_t num_smbs_sent;
	union {
		struct {
			atomic_t num_writes;
			atomic_t num_reads;
			atomic_t num_flushes;
			atomic_t num_oplock_brks;
			atomic_t num_opens;
			atomic_t num_closes;
			atomic_t num_deletes;
			atomic_t num_mkdirs;
			atomic_t num_posixopens;
			atomic_t num_posixmkdirs;
			atomic_t num_rmdirs;
			atomic_t num_renames;
			atomic_t num_t2renames;
			atomic_t num_ffirst;
			atomic_t num_fnext;
			atomic_t num_fclose;
			atomic_t num_hardlinks;
			atomic_t num_symlinks;
			atomic_t num_locks;
			atomic_t num_acl_get;
			atomic_t num_acl_set;
		} cifs_stats;
		struct {
			atomic_t smb2_com_sent[NUMBER_OF_SMB2_COMMANDS];
			atomic_t smb2_com_failed[NUMBER_OF_SMB2_COMMANDS];
		} smb2_stats;
	} stats;
	__u64    bytes_read;
	__u64    bytes_written;
	spinlock_t stat_lock;  /* protects the two fields above */
	FILE_SYSTEM_DEVICE_INFO fsDevInfo;
	FILE_SYSTEM_ATTRIBUTE_INFO fsAttrInfo; /* ok if fs name truncated */
	FILE_SYSTEM_UNIX_INFO fsUnixInfo;
	bool ipc:1;   /* set if connection to IPC$ share (always also pipe) */
	bool pipe:1;  /* set if connection to pipe share */
	bool print:1; /* set if connection to printer share */
	bool retry:1;
	bool nocase:1;
	bool nohandlecache:1; /* if strange server resource prob can turn off */
	bool nodelete:1;
	bool seal:1;      /* transport encryption for this mounted share */
	bool unix_ext:1;  /* if false disable Linux extensions to CIFS protocol
				for this mount even if server would support */
	bool posix_extensions; /* if true SMB3.11 posix extensions enabled */
	bool local_lease:1; /* check leases (only) on local system not remote */
	bool broken_posix_open; /* e.g. Samba server versions < 3.3.2, 3.2.9 */
	bool broken_sparse_sup; /* if server or share does not support sparse */
	bool need_reconnect:1; /* connection reset, tid now invalid */
	bool need_reopen_files:1; /* need to reopen tcon file handles */
	bool use_resilient:1; /* use resilient instead of durable handles */
	bool use_persistent:1; /* use persistent instead of durable handles */
	bool no_lease:1;    /* Do not request leases on files or directories */
	bool use_witness:1; /* use witness protocol */
	__le32 capabilities;
	__u32 share_flags;
	__u32 maximal_access;
	__u32 vol_serial_number;
	__le64 vol_create_time;
	__u64 snapshot_time; /* for timewarp tokens - timestamp of snapshot */
	__u32 handle_timeout; /* persistent and durable handle timeout in ms */
	__u32 ss_flags;		/* sector size flags */
	__u32 perf_sector_size; /* best sector size for perf */
	__u32 max_chunks;
	__u32 max_bytes_chunk;
	__u32 max_bytes_copy;
#ifdef CONFIG_CIFS_FSCACHE
	u64 resource_id;		/* server resource id */
	struct fscache_volume *fscache;	/* cookie for share */
#endif
	struct list_head pending_opens;	/* list of incomplete opens */
	struct cached_fid crfid; /* Cached root fid */
	/* BB add field for back pointer to sb struct(s)? */
#ifdef CONFIG_CIFS_DFS_UPCALL
	struct list_head ulist; /* cache update list */
#endif
};

/*
 * This is a refcounted and timestamped container for a tcon pointer. The
 * container holds a tcon reference. It is considered safe to free one of
 * these when the tl_count goes to 0. The tl_time is the time of the last
 * "get" on the container.
 */
struct tcon_link {
	struct rb_node		tl_rbnode;
	kuid_t			tl_uid;
	unsigned long		tl_flags;
#define TCON_LINK_MASTER	0
#define TCON_LINK_PENDING	1
#define TCON_LINK_IN_TREE	2
	unsigned long		tl_time;
	atomic_t		tl_count;
	struct cifs_tcon	*tl_tcon;
};

extern struct tcon_link *cifs_sb_tlink(struct cifs_sb_info *cifs_sb);
extern void smb3_free_compound_rqst(int num_rqst, struct smb_rqst *rqst);

static inline struct cifs_tcon *
tlink_tcon(struct tcon_link *tlink)
{
	return tlink->tl_tcon;
}

static inline struct tcon_link *
cifs_sb_master_tlink(struct cifs_sb_info *cifs_sb)
{
	return cifs_sb->master_tlink;
}

extern void cifs_put_tlink(struct tcon_link *tlink);

static inline struct tcon_link *
cifs_get_tlink(struct tcon_link *tlink)
{
	if (tlink && !IS_ERR(tlink))
		atomic_inc(&tlink->tl_count);
	return tlink;
}

/* This function is always expected to succeed */
extern struct cifs_tcon *cifs_sb_master_tcon(struct cifs_sb_info *cifs_sb);

#define CIFS_OPLOCK_NO_CHANGE 0xfe

struct cifs_pending_open {
	struct list_head olist;
	struct tcon_link *tlink;
	__u8 lease_key[16];
	__u32 oplock;
};

struct cifs_deferred_close {
	struct list_head dlist;
	struct tcon_link *tlink;
	__u16  netfid;
	__u64  persistent_fid;
	__u64  volatile_fid;
};

/*
 * This info hangs off the cifsFileInfo structure, pointed to by llist.
 * This is used to track byte stream locks on the file
 */
struct cifsLockInfo {
	struct list_head llist;	/* pointer to next cifsLockInfo */
	struct list_head blist; /* pointer to locks blocked on this */
	wait_queue_head_t block_q;
	__u64 offset;
	__u64 length;
	__u32 pid;
	__u16 type;
	__u16 flags;
};

/*
 * One of these for each open instance of a file
 */
struct cifs_search_info {
	loff_t index_of_last_entry;
	__u16 entries_in_buffer;
	__u16 info_level;
	__u32 resume_key;
	char *ntwrk_buf_start;
	char *srch_entries_start;
	char *last_entry;
	const char *presume_name;
	unsigned int resume_name_len;
	bool endOfSearch:1;
	bool emptyDir:1;
	bool unicode:1;
	bool smallBuf:1; /* so we know which buf_release function to call */
};

#define ACL_NO_MODE	((umode_t)(-1))
struct cifs_open_parms {
	struct cifs_tcon *tcon;
	struct cifs_sb_info *cifs_sb;
	int disposition;
	int desired_access;
	int create_options;
	const char *path;
	struct cifs_fid *fid;
	umode_t mode;
	bool reconnect:1;
};

struct cifs_fid {
	__u16 netfid;
	__u64 persistent_fid;	/* persist file id for smb2 */
	__u64 volatile_fid;	/* volatile file id for smb2 */
	__u8 lease_key[SMB2_LEASE_KEY_SIZE];	/* lease key for smb2 */
	__u8 create_guid[16];
	__u32 access;
	struct cifs_pending_open *pending_open;
	unsigned int epoch;
#ifdef CONFIG_CIFS_DEBUG2
	__u64 mid;
#endif /* CIFS_DEBUG2 */
	bool purge_cache;
};

struct cifs_fid_locks {
	struct list_head llist;
	struct cifsFileInfo *cfile;	/* fid that owns locks */
	struct list_head locks;		/* locks held by fid above */
};

struct cifsFileInfo {
	/* following two lists are protected by tcon->open_file_lock */
	struct list_head tlist;	/* pointer to next fid owned by tcon */
	struct list_head flist;	/* next fid (file instance) for this inode */
	/* lock list below protected by cifsi->lock_sem */
	struct cifs_fid_locks *llist;	/* brlocks held by this fid */
	kuid_t uid;		/* allows finding which FileInfo structure */
	__u32 pid;		/* process id who opened file */
	struct cifs_fid fid;	/* file id from remote */
	struct list_head rlist; /* reconnect list */
	/* BB add lock scope info here if needed */ ;
	/* lock scope id (0 if none) */
	struct dentry *dentry;
	struct tcon_link *tlink;
	unsigned int f_flags;
	bool invalidHandle:1;	/* file closed via session abend */
	bool swapfile:1;
	bool oplock_break_cancelled:1;
	unsigned int oplock_epoch; /* epoch from the lease break */
	__u32 oplock_level; /* oplock/lease level from the lease break */
	int count;
	spinlock_t file_info_lock; /* protects four flag/count fields above */
	struct mutex fh_mutex; /* prevents reopen race after dead ses*/
	struct cifs_search_info srch_inf;
	struct work_struct oplock_break; /* work for oplock breaks */
	struct work_struct put; /* work for the final part of _put */
	struct delayed_work deferred;
	bool deferred_close_scheduled; /* Flag to indicate close is scheduled */
};

struct cifs_io_parms {
	__u16 netfid;
	__u64 persistent_fid;	/* persist file id for smb2 */
	__u64 volatile_fid;	/* volatile file id for smb2 */
	__u32 pid;
	__u64 offset;
	unsigned int length;
	struct cifs_tcon *tcon;
	struct TCP_Server_Info *server;
};

struct cifs_aio_ctx {
	struct kref		refcount;
	struct list_head	list;
	struct mutex		aio_mutex;
	struct completion	done;
	struct iov_iter		iter;
	struct kiocb		*iocb;
	struct cifsFileInfo	*cfile;
	struct bio_vec		*bv;
	loff_t			pos;
	unsigned int		npages;
	ssize_t			rc;
	unsigned int		len;
	unsigned int		total_len;
	bool			should_dirty;
	/*
	 * Indicates if this aio_ctx is for direct_io,
	 * If yes, iter is a copy of the user passed iov_iter
	 */
	bool			direct_io;
};

/* asynchronous read support */
struct cifs_readdata {
	struct kref			refcount;
	struct list_head		list;
	struct completion		done;
	struct cifsFileInfo		*cfile;
	struct address_space		*mapping;
	struct cifs_aio_ctx		*ctx;
	__u64				offset;
	unsigned int			bytes;
	unsigned int			got_bytes;
	pid_t				pid;
	int				result;
	struct work_struct		work;
	int (*read_into_pages)(struct TCP_Server_Info *server,
				struct cifs_readdata *rdata,
				unsigned int len);
	int (*copy_into_pages)(struct TCP_Server_Info *server,
				struct cifs_readdata *rdata,
				struct iov_iter *iter);
	struct kvec			iov[2];
	struct TCP_Server_Info		*server;
#ifdef CONFIG_CIFS_SMB_DIRECT
	struct smbd_mr			*mr;
#endif
	unsigned int			pagesz;
	unsigned int			page_offset;
	unsigned int			tailsz;
	struct cifs_credits		credits;
	unsigned int			nr_pages;
	struct page			**pages;
};

/* asynchronous write support */
struct cifs_writedata {
	struct kref			refcount;
	struct list_head		list;
	struct completion		done;
	enum writeback_sync_modes	sync_mode;
	struct work_struct		work;
	struct cifsFileInfo		*cfile;
	struct cifs_aio_ctx		*ctx;
	__u64				offset;
	pid_t				pid;
	unsigned int			bytes;
	int				result;
	struct TCP_Server_Info		*server;
#ifdef CONFIG_CIFS_SMB_DIRECT
	struct smbd_mr			*mr;
#endif
	unsigned int			pagesz;
	unsigned int			page_offset;
	unsigned int			tailsz;
	struct cifs_credits		credits;
	unsigned int			nr_pages;
	struct page			**pages;
};

/*
 * Take a reference on the file private data. Must be called with
 * cfile->file_info_lock held.
 */
static inline void
cifsFileInfo_get_locked(struct cifsFileInfo *cifs_file)
{
	++cifs_file->count;
}

struct cifsFileInfo *cifsFileInfo_get(struct cifsFileInfo *cifs_file);
void _cifsFileInfo_put(struct cifsFileInfo *cifs_file, bool wait_oplock_hdlr,
		       bool offload);
void cifsFileInfo_put(struct cifsFileInfo *cifs_file);

#define CIFS_CACHE_READ_FLG	1
#define CIFS_CACHE_HANDLE_FLG	2
#define CIFS_CACHE_RH_FLG	(CIFS_CACHE_READ_FLG | CIFS_CACHE_HANDLE_FLG)
#define CIFS_CACHE_WRITE_FLG	4
#define CIFS_CACHE_RW_FLG	(CIFS_CACHE_READ_FLG | CIFS_CACHE_WRITE_FLG)
#define CIFS_CACHE_RHW_FLG	(CIFS_CACHE_RW_FLG | CIFS_CACHE_HANDLE_FLG)

#define CIFS_CACHE_READ(cinode) ((cinode->oplock & CIFS_CACHE_READ_FLG) || (CIFS_SB(cinode->vfs_inode.i_sb)->mnt_cifs_flags & CIFS_MOUNT_RO_CACHE))
#define CIFS_CACHE_HANDLE(cinode) (cinode->oplock & CIFS_CACHE_HANDLE_FLG)
#define CIFS_CACHE_WRITE(cinode) ((cinode->oplock & CIFS_CACHE_WRITE_FLG) || (CIFS_SB(cinode->vfs_inode.i_sb)->mnt_cifs_flags & CIFS_MOUNT_RW_CACHE))

/*
 * One of these for each file inode
 */

struct cifsInodeInfo {
	bool can_cache_brlcks;
	struct list_head llist;	/* locks helb by this inode */
	/*
	 * NOTE: Some code paths call down_read(lock_sem) twice, so
	 * we must always use cifs_down_write() instead of down_write()
	 * for this semaphore to avoid deadlocks.
	 */
	struct rw_semaphore lock_sem;	/* protect the fields above */
	/* BB add in lists for dirty pages i.e. write caching info for oplock */
	struct list_head openFileList;
	spinlock_t	open_file_lock;	/* protects openFileList */
	__u32 cifsAttrs; /* e.g. DOS archive bit, sparse, compressed, system */
	unsigned int oplock;		/* oplock/lease level we have */
	unsigned int epoch;		/* used to track lease state changes */
#define CIFS_INODE_PENDING_OPLOCK_BREAK   (0) /* oplock break in progress */
#define CIFS_INODE_PENDING_WRITERS	  (1) /* Writes in progress */
#define CIFS_INODE_FLAG_UNUSED		  (2) /* Unused flag */
#define CIFS_INO_DELETE_PENDING		  (3) /* delete pending on server */
#define CIFS_INO_INVALID_MAPPING	  (4) /* pagecache is invalid */
#define CIFS_INO_LOCK			  (5) /* lock bit for synchronization */
#define CIFS_INO_MODIFIED_ATTR            (6) /* Indicate change in mtime/ctime */
#define CIFS_INO_CLOSE_ON_LOCK            (7) /* Not to defer the close when lock is set */
	unsigned long flags;
	spinlock_t writers_lock;
	unsigned int writers;		/* Number of writers on this inode */
	unsigned long time;		/* jiffies of last update of inode */
	u64  server_eof;		/* current file size on server -- protected by i_lock */
	u64  uniqueid;			/* server inode number */
	u64  createtime;		/* creation time on server */
	__u8 lease_key[SMB2_LEASE_KEY_SIZE];	/* lease key for this inode */
#ifdef CONFIG_CIFS_FSCACHE
	struct fscache_cookie *fscache;
#endif
	struct inode vfs_inode;
	struct list_head deferred_closes; /* list of deferred closes */
	spinlock_t deferred_lock; /* protection on deferred list */
	bool lease_granted; /* Flag to indicate whether lease or oplock is granted. */
};

static inline struct cifsInodeInfo *
CIFS_I(struct inode *inode)
{
	return container_of(inode, struct cifsInodeInfo, vfs_inode);
}

static inline struct cifs_sb_info *
CIFS_SB(struct super_block *sb)
{
	return sb->s_fs_info;
}

static inline struct cifs_sb_info *
CIFS_FILE_SB(struct file *file)
{
	return CIFS_SB(file_inode(file)->i_sb);
}

static inline char CIFS_DIR_SEP(const struct cifs_sb_info *cifs_sb)
{
	if (cifs_sb->mnt_cifs_flags & CIFS_MOUNT_POSIX_PATHS)
		return '/';
	else
		return '\\';
}

static inline void
convert_delimiter(char *path, char delim)
{
	char old_delim, *pos;

	if (delim == '/')
		old_delim = '\\';
	else
		old_delim = '/';

	pos = path;
	while ((pos = strchr(pos, old_delim)))
		*pos = delim;
}

#define cifs_stats_inc atomic_inc

static inline void cifs_stats_bytes_written(struct cifs_tcon *tcon,
					    unsigned int bytes)
{
	if (bytes) {
		spin_lock(&tcon->stat_lock);
		tcon->bytes_written += bytes;
		spin_unlock(&tcon->stat_lock);
	}
}

static inline void cifs_stats_bytes_read(struct cifs_tcon *tcon,
					 unsigned int bytes)
{
	spin_lock(&tcon->stat_lock);
	tcon->bytes_read += bytes;
	spin_unlock(&tcon->stat_lock);
}


/*
 * This is the prototype for the mid receive function. This function is for
 * receiving the rest of the SMB frame, starting with the WordCount (which is
 * just after the MID in struct smb_hdr). Note:
 *
 * - This will be called by cifsd, with no locks held.
 * - The mid will still be on the pending_mid_q.
 * - mid->resp_buf will point to the current buffer.
 *
 * Returns zero on a successful receive, or an error. The receive state in
 * the TCP_Server_Info will also be updated.
 */
typedef int (mid_receive_t)(struct TCP_Server_Info *server,
			    struct mid_q_entry *mid);

/*
 * This is the prototype for the mid callback function. This is called once the
 * mid has been received off of the socket. When creating one, take special
 * care to avoid deadlocks. Things to bear in mind:
 *
 * - it will be called by cifsd, with no locks held
 * - the mid will be removed from any lists
 */
typedef void (mid_callback_t)(struct mid_q_entry *mid);

/*
 * This is the protopyte for mid handle function. This is called once the mid
 * has been recognized after decryption of the message.
 */
typedef int (mid_handle_t)(struct TCP_Server_Info *server,
			    struct mid_q_entry *mid);

/* one of these for every pending CIFS request to the server */
struct mid_q_entry {
	struct list_head qhead;	/* mids waiting on reply from this server */
	struct kref refcount;
	struct TCP_Server_Info *server;	/* server corresponding to this mid */
	__u64 mid;		/* multiplex id */
	__u16 credits;		/* number of credits consumed by this mid */
	__u16 credits_received;	/* number of credits from the response */
	__u32 pid;		/* process id */
	__u32 sequence_number;  /* for CIFS signing */
	unsigned long when_alloc;  /* when mid was created */
#ifdef CONFIG_CIFS_STATS2
	unsigned long when_sent; /* time when smb send finished */
	unsigned long when_received; /* when demux complete (taken off wire) */
#endif
	mid_receive_t *receive; /* call receive callback */
	mid_callback_t *callback; /* call completion callback */
	mid_handle_t *handle; /* call handle mid callback */
	void *callback_data;	  /* general purpose pointer for callback */
	struct task_struct *creator;
	void *resp_buf;		/* pointer to received SMB header */
	unsigned int resp_buf_size;
	int mid_state;	/* wish this were enum but can not pass to wait_event */
	unsigned int mid_flags;
	__le16 command;		/* smb command code */
	unsigned int optype;	/* operation type */
	bool large_buf:1;	/* if valid response, is pointer to large buf */
	bool multiRsp:1;	/* multiple trans2 responses for one request  */
	bool multiEnd:1;	/* both received */
	bool decrypted:1;	/* decrypted entry */
};

struct close_cancelled_open {
	struct cifs_fid         fid;
	struct cifs_tcon        *tcon;
	struct work_struct      work;
	__u64 mid;
	__u16 cmd;
};

/*	Make code in transport.c a little cleaner by moving
	update of optional stats into function below */
static inline void cifs_in_send_inc(struct TCP_Server_Info *server)
{
	atomic_inc(&server->in_send);
}

static inline void cifs_in_send_dec(struct TCP_Server_Info *server)
{
	atomic_dec(&server->in_send);
}

static inline void cifs_num_waiters_inc(struct TCP_Server_Info *server)
{
	atomic_inc(&server->num_waiters);
}

static inline void cifs_num_waiters_dec(struct TCP_Server_Info *server)
{
	atomic_dec(&server->num_waiters);
}

#ifdef CONFIG_CIFS_STATS2
static inline void cifs_save_when_sent(struct mid_q_entry *mid)
{
	mid->when_sent = jiffies;
}
#else
static inline void cifs_save_when_sent(struct mid_q_entry *mid)
{
}
#endif

/* for pending dnotify requests */
struct dir_notify_req {
	struct list_head lhead;
	__le16 Pid;
	__le16 PidHigh;
	__u16 Mid;
	__u16 Tid;
	__u16 Uid;
	__u16 netfid;
	__u32 filter; /* CompletionFilter (for multishot) */
	int multishot;
	struct file *pfile;
};

struct dfs_info3_param {
	int flags; /* DFSREF_REFERRAL_SERVER, DFSREF_STORAGE_SERVER*/
	int path_consumed;
	int server_type;
	int ref_flag;
	char *path_name;
	char *node_name;
	int ttl;
};

struct file_list {
	struct list_head list;
	struct cifsFileInfo *cfile;
};

/*
 * common struct for holding inode info when searching for or updating an
 * inode with new info
 */

#define CIFS_FATTR_DFS_REFERRAL		0x1
#define CIFS_FATTR_DELETE_PENDING	0x2
#define CIFS_FATTR_NEED_REVAL		0x4
#define CIFS_FATTR_INO_COLLISION	0x8
#define CIFS_FATTR_UNKNOWN_NLINK	0x10
#define CIFS_FATTR_FAKE_ROOT_INO	0x20

struct cifs_fattr {
	u32		cf_flags;
	u32		cf_cifsattrs;
	u64		cf_uniqueid;
	u64		cf_eof;
	u64		cf_bytes;
	u64		cf_createtime;
	kuid_t		cf_uid;
	kgid_t		cf_gid;
	umode_t		cf_mode;
	dev_t		cf_rdev;
	unsigned int	cf_nlink;
	unsigned int	cf_dtype;
	struct timespec64 cf_atime;
	struct timespec64 cf_mtime;
	struct timespec64 cf_ctime;
	u32             cf_cifstag;
};

static inline void free_dfs_info_param(struct dfs_info3_param *param)
{
	if (param) {
		kfree(param->path_name);
		kfree(param->node_name);
	}
}

static inline void free_dfs_info_array(struct dfs_info3_param *param,
				       int number_of_items)
{
	int i;
	if ((number_of_items == 0) || (param == NULL))
		return;
	for (i = 0; i < number_of_items; i++) {
		kfree(param[i].path_name);
		kfree(param[i].node_name);
	}
	kfree(param);
}

static inline bool is_interrupt_error(int error)
{
	switch (error) {
	case -EINTR:
	case -ERESTARTSYS:
	case -ERESTARTNOHAND:
	case -ERESTARTNOINTR:
		return true;
	}
	return false;
}

static inline bool is_retryable_error(int error)
{
	if (is_interrupt_error(error) || error == -EAGAIN)
		return true;
	return false;
}


/* cifs_get_writable_file() flags */
#define FIND_WR_ANY         0
#define FIND_WR_FSUID_ONLY  1
#define FIND_WR_WITH_DELETE 2

#define   MID_FREE 0
#define   MID_REQUEST_ALLOCATED 1
#define   MID_REQUEST_SUBMITTED 2
#define   MID_RESPONSE_RECEIVED 4
#define   MID_RETRY_NEEDED      8 /* session closed while this request out */
#define   MID_RESPONSE_MALFORMED 0x10
#define   MID_SHUTDOWN		 0x20

/* Flags */
#define   MID_WAIT_CANCELLED	 1 /* Cancelled while waiting for response */
#define   MID_DELETED            2 /* Mid has been dequeued/deleted */

/* Types of response buffer returned from SendReceive2 */
#define   CIFS_NO_BUFFER        0    /* Response buffer not returned */
#define   CIFS_SMALL_BUFFER     1
#define   CIFS_LARGE_BUFFER     2
#define   CIFS_IOVEC            4    /* array of response buffers */

/* Type of Request to SendReceive2 */
#define   CIFS_BLOCKING_OP      1    /* operation can block */
#define   CIFS_NON_BLOCKING     2    /* do not block waiting for credits */
#define   CIFS_TIMEOUT_MASK 0x003    /* only one of above set in req */
#define   CIFS_LOG_ERROR    0x010    /* log NT STATUS if non-zero */
#define   CIFS_LARGE_BUF_OP 0x020    /* large request buffer */
#define   CIFS_NO_RSP_BUF   0x040    /* no response buffer required */

/* Type of request operation */
#define   CIFS_ECHO_OP            0x080  /* echo request */
#define   CIFS_OBREAK_OP          0x0100 /* oplock break request */
#define   CIFS_NEG_OP             0x0200 /* negotiate request */
#define   CIFS_CP_CREATE_CLOSE_OP 0x0400 /* compound create+close request */
/* Lower bitmask values are reserved by others below. */
#define   CIFS_SESS_OP            0x2000 /* session setup request */
#define   CIFS_OP_MASK            0x2780 /* mask request type */

#define   CIFS_HAS_CREDITS        0x0400 /* already has credits */
#define   CIFS_TRANSFORM_REQ      0x0800 /* transform request before sending */
#define   CIFS_NO_SRV_RSP         0x1000 /* there is no server response */

/* Security Flags: indicate type of session setup needed */
#define   CIFSSEC_MAY_SIGN	0x00001
#define   CIFSSEC_MAY_NTLMV2	0x00004
#define   CIFSSEC_MAY_KRB5	0x00008
#define   CIFSSEC_MAY_SEAL	0x00040 /* not supported yet */
#define   CIFSSEC_MAY_NTLMSSP	0x00080 /* raw ntlmssp with ntlmv2 */

#define   CIFSSEC_MUST_SIGN	0x01001
/* note that only one of the following can be set so the
result of setting MUST flags more than once will be to
require use of the stronger protocol */
#define   CIFSSEC_MUST_NTLMV2	0x04004
#define   CIFSSEC_MUST_KRB5	0x08008
#ifdef CONFIG_CIFS_UPCALL
#define   CIFSSEC_MASK          0x8F08F /* flags supported if no weak allowed */
#else
#define	  CIFSSEC_MASK          0x87087 /* flags supported if no weak allowed */
#endif /* UPCALL */
#define   CIFSSEC_MUST_SEAL	0x40040 /* not supported yet */
#define   CIFSSEC_MUST_NTLMSSP	0x80080 /* raw ntlmssp with ntlmv2 */

#define   CIFSSEC_DEF (CIFSSEC_MAY_SIGN | CIFSSEC_MAY_NTLMV2 | CIFSSEC_MAY_NTLMSSP)
#define   CIFSSEC_MAX (CIFSSEC_MUST_NTLMV2)
#define   CIFSSEC_AUTH_MASK (CIFSSEC_MAY_NTLMV2 | CIFSSEC_MAY_KRB5 | CIFSSEC_MAY_NTLMSSP)
/*
 *****************************************************************
 * All constants go here
 *****************************************************************
 */

#define UID_HASH (16)

/*
 * Note that ONE module should define _DECLARE_GLOBALS_HERE to cause the
 * following to be declared.
 */

/****************************************************************************
 *  Locking notes.  All updates to global variables and lists should be
 *                  protected by spinlocks or semaphores.
 *
 *  Spinlocks
 *  ---------
 *  GlobalMid_Lock protects:
 *	list operations on pending_mid_q and oplockQ
 *      updates to XID counters, multiplex id  and SMB sequence numbers
 *      list operations on global DnotifyReqList
 *      updates to ses->status and TCP_Server_Info->tcpStatus
 *      updates to server->CurrentMid
 *  tcp_ses_lock protects:
 *	list operations on tcp and SMB session lists
 *  tcon->open_file_lock protects the list of open files hanging off the tcon
 *  inode->open_file_lock protects the openFileList hanging off the inode
 *  cfile->file_info_lock protects counters and fields in cifs file struct
 *  f_owner.lock protects certain per file struct operations
 *  mapping->page_lock protects certain per page operations
 *
 *  Note that the cifs_tcon.open_file_lock should be taken before
 *  not after the cifsInodeInfo.open_file_lock
 *
 *  Semaphores
 *  ----------
 *  cifsInodeInfo->lock_sem protects:
 *	the list of locks held by the inode
 *
 ****************************************************************************/

#ifdef DECLARE_GLOBALS_HERE
#define GLOBAL_EXTERN
#else
#define GLOBAL_EXTERN extern
#endif

/*
 * the list of TCP_Server_Info structures, ie each of the sockets
 * connecting our client to a distinct server (ip address), is
 * chained together by cifs_tcp_ses_list. The list of all our SMB
 * sessions (and from that the tree connections) can be found
 * by iterating over cifs_tcp_ses_list
 */
GLOBAL_EXTERN struct list_head		cifs_tcp_ses_list;

/*
 * This lock protects the cifs_tcp_ses_list, the list of smb sessions per
 * tcp session, and the list of tcon's per smb session. It also protects
 * the reference counters for the server, smb session, and tcon. It also
 * protects some fields in the TCP_Server_Info struct such as dstaddr. Finally,
 * changes to the tcon->tidStatus should be done while holding this lock.
 * generally the locks should be taken in order tcp_ses_lock before
 * tcon->open_file_lock and that before file->file_info_lock since the
 * structure order is cifs_socket-->cifs_ses-->cifs_tcon-->cifs_file
 */
GLOBAL_EXTERN spinlock_t		cifs_tcp_ses_lock;

/*
 * Global transaction id (XID) information
 */
GLOBAL_EXTERN unsigned int GlobalCurrentXid;	/* protected by GlobalMid_Sem */
GLOBAL_EXTERN unsigned int GlobalTotalActiveXid; /* prot by GlobalMid_Sem */
GLOBAL_EXTERN unsigned int GlobalMaxActiveXid;	/* prot by GlobalMid_Sem */
GLOBAL_EXTERN spinlock_t GlobalMid_Lock;  /* protects above & list operations */
					  /* on midQ entries */
/*
 *  Global counters, updated atomically
 */
GLOBAL_EXTERN atomic_t sesInfoAllocCount;
GLOBAL_EXTERN atomic_t tconInfoAllocCount;
GLOBAL_EXTERN atomic_t tcpSesNextId;
GLOBAL_EXTERN atomic_t tcpSesAllocCount;
GLOBAL_EXTERN atomic_t tcpSesReconnectCount;
GLOBAL_EXTERN atomic_t tconInfoReconnectCount;

/* Various Debug counters */
GLOBAL_EXTERN atomic_t bufAllocCount;    /* current number allocated  */
#ifdef CONFIG_CIFS_STATS2
GLOBAL_EXTERN atomic_t totBufAllocCount; /* total allocated over all time */
GLOBAL_EXTERN atomic_t totSmBufAllocCount;
extern unsigned int slow_rsp_threshold; /* number of secs before logging */
#endif
GLOBAL_EXTERN atomic_t smBufAllocCount;
GLOBAL_EXTERN atomic_t midCount;

/* Misc globals */
extern bool enable_oplocks; /* enable or disable oplocks */
extern bool lookupCacheEnabled;
extern unsigned int global_secflags;	/* if on, session setup sent
				with more secure ntlmssp2 challenge/resp */
extern unsigned int sign_CIFS_PDUs;  /* enable smb packet signing */
extern bool enable_gcm_256; /* allow optional negotiate of strongest signing (aes-gcm-256) */
extern bool require_gcm_256; /* require use of strongest signing (aes-gcm-256) */
extern bool enable_negotiate_signing; /* request use of faster (GMAC) signing if available */
extern bool linuxExtEnabled;/*enable Linux/Unix CIFS extensions*/
extern unsigned int CIFSMaxBufSize;  /* max size not including hdr */
extern unsigned int cifs_min_rcv;    /* min size of big ntwrk buf pool */
extern unsigned int cifs_min_small;  /* min size of small buf pool */
extern unsigned int cifs_max_pending; /* MAX requests at once to server*/
extern bool disable_legacy_dialects;  /* forbid vers=1.0 and vers=2.0 mounts */

void cifs_oplock_break(struct work_struct *work);
void cifs_queue_oplock_break(struct cifsFileInfo *cfile);
void smb2_deferred_work_close(struct work_struct *work);

extern const struct slow_work_ops cifs_oplock_break_ops;
extern struct workqueue_struct *cifsiod_wq;
extern struct workqueue_struct *decrypt_wq;
extern struct workqueue_struct *fileinfo_put_wq;
extern struct workqueue_struct *cifsoplockd_wq;
extern struct workqueue_struct *deferredclose_wq;
extern __u32 cifs_lock_secret;

extern mempool_t *cifs_mid_poolp;

/* Operations for different SMB versions */
#define SMB1_VERSION_STRING	"1.0"
extern struct smb_version_operations smb1_operations;
extern struct smb_version_values smb1_values;
#define SMB20_VERSION_STRING	"2.0"
extern struct smb_version_operations smb20_operations;
extern struct smb_version_values smb20_values;
#define SMB21_VERSION_STRING	"2.1"
extern struct smb_version_operations smb21_operations;
extern struct smb_version_values smb21_values;
#define SMBDEFAULT_VERSION_STRING "default"
extern struct smb_version_values smbdefault_values;
#define SMB3ANY_VERSION_STRING "3"
extern struct smb_version_values smb3any_values;
#define SMB30_VERSION_STRING	"3.0"
extern struct smb_version_operations smb30_operations;
extern struct smb_version_values smb30_values;
#define SMB302_VERSION_STRING	"3.02"
#define ALT_SMB302_VERSION_STRING "3.0.2"
/*extern struct smb_version_operations smb302_operations;*/ /* not needed yet */
extern struct smb_version_values smb302_values;
#define SMB311_VERSION_STRING	"3.1.1"
#define ALT_SMB311_VERSION_STRING "3.11"
extern struct smb_version_operations smb311_operations;
extern struct smb_version_values smb311_values;

static inline char *get_security_type_str(enum securityEnum sectype)
{
	switch (sectype) {
	case RawNTLMSSP:
		return "RawNTLMSSP";
	case Kerberos:
		return "Kerberos";
	case NTLMv2:
		return "NTLMv2";
	default:
		return "Unknown";
	}
}

static inline bool is_smb1_server(struct TCP_Server_Info *server)
{
	return strcmp(server->vals->version_string, SMB1_VERSION_STRING) == 0;
}

static inline bool is_tcon_dfs(struct cifs_tcon *tcon)
{
	/*
	 * For SMB1, see MS-CIFS 2.4.55 SMB_COM_TREE_CONNECT_ANDX (0x75) and MS-CIFS 3.3.4.4 DFS
	 * Subsystem Notifies That a Share Is a DFS Share.
	 *
	 * For SMB2+, see MS-SMB2 2.2.10 SMB2 TREE_CONNECT Response and MS-SMB2 3.3.4.14 Server
	 * Application Updates a Share.
	 */
	if (!tcon || !tcon->ses || !tcon->ses->server)
		return false;
	return is_smb1_server(tcon->ses->server) ? tcon->Flags & SMB_SHARE_IS_IN_DFS :
		tcon->share_flags & (SHI1005_FLAGS_DFS | SHI1005_FLAGS_DFS_ROOT);
}

static inline bool cifs_is_referral_server(struct cifs_tcon *tcon,
					   const struct dfs_info3_param *ref)
{
	/*
	 * Check if all targets are capable of handling DFS referrals as per
	 * MS-DFSC 2.2.4 RESP_GET_DFS_REFERRAL.
	 */
	return is_tcon_dfs(tcon) || (ref && (ref->flags & DFSREF_REFERRAL_SERVER));
}

#endif	/* _CIFS_GLOB_H */<|MERGE_RESOLUTION|>--- conflicted
+++ resolved
@@ -117,10 +117,7 @@
 	CifsInSessSetup,
 	CifsNeedTcon,
 	CifsInTcon,
-<<<<<<< HEAD
-=======
 	CifsNeedFilesInvalidate,
->>>>>>> 044fa816
 	CifsInFilesInvalidate
 };
 
