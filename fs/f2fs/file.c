// SPDX-License-Identifier: GPL-2.0
/*
 * fs/f2fs/file.c
 *
 * Copyright (c) 2012 Samsung Electronics Co., Ltd.
 *             http://www.samsung.com/
 */
#include <linux/fs.h>
#include <linux/f2fs_fs.h>
#include <linux/stat.h>
#include <linux/buffer_head.h>
#include <linux/writeback.h>
#include <linux/blkdev.h>
#include <linux/falloc.h>
#include <linux/types.h>
#include <linux/compat.h>
#include <linux/uaccess.h>
#include <linux/mount.h>
#include <linux/pagevec.h>
#include <linux/uio.h>
#include <linux/uuid.h>
#include <linux/file.h>
#include <linux/nls.h>
#include <linux/sched/signal.h>
#include <linux/fileattr.h>
#include <linux/fadvise.h>
#include <linux/iomap.h>

#include "f2fs.h"
#include "node.h"
#include "segment.h"
#include "xattr.h"
#include "acl.h"
#include "gc.h"
#include "iostat.h"
#include <trace/events/f2fs.h>
#include <uapi/linux/f2fs.h>

static vm_fault_t f2fs_filemap_fault(struct vm_fault *vmf)
{
	struct inode *inode = file_inode(vmf->vma->vm_file);
	vm_fault_t ret;

	ret = filemap_fault(vmf);
	if (!ret)
		f2fs_update_iostat(F2FS_I_SB(inode), APP_MAPPED_READ_IO,
							F2FS_BLKSIZE);

	trace_f2fs_filemap_fault(inode, vmf->pgoff, (unsigned long)ret);

	return ret;
}

static vm_fault_t f2fs_vm_page_mkwrite(struct vm_fault *vmf)
{
	struct page *page = vmf->page;
	struct inode *inode = file_inode(vmf->vma->vm_file);
	struct f2fs_sb_info *sbi = F2FS_I_SB(inode);
	struct dnode_of_data dn;
	bool need_alloc = true;
	int err = 0;

	if (unlikely(IS_IMMUTABLE(inode)))
		return VM_FAULT_SIGBUS;

	if (is_inode_flag_set(inode, FI_COMPRESS_RELEASED))
		return VM_FAULT_SIGBUS;

	if (unlikely(f2fs_cp_error(sbi))) {
		err = -EIO;
		goto err;
	}

	if (!f2fs_is_checkpoint_ready(sbi)) {
		err = -ENOSPC;
		goto err;
	}

	err = f2fs_convert_inline_inode(inode);
	if (err)
		goto err;

#ifdef CONFIG_F2FS_FS_COMPRESSION
	if (f2fs_compressed_file(inode)) {
		int ret = f2fs_is_compressed_cluster(inode, page->index);

		if (ret < 0) {
			err = ret;
			goto err;
		} else if (ret) {
			need_alloc = false;
		}
	}
#endif
	/* should do out of any locked page */
	if (need_alloc)
		f2fs_balance_fs(sbi, true);

	sb_start_pagefault(inode->i_sb);

	f2fs_bug_on(sbi, f2fs_has_inline_data(inode));

	file_update_time(vmf->vma->vm_file);
	filemap_invalidate_lock_shared(inode->i_mapping);
	lock_page(page);
	if (unlikely(page->mapping != inode->i_mapping ||
			page_offset(page) > i_size_read(inode) ||
			!PageUptodate(page))) {
		unlock_page(page);
		err = -EFAULT;
		goto out_sem;
	}

	if (need_alloc) {
		/* block allocation */
		f2fs_do_map_lock(sbi, F2FS_GET_BLOCK_PRE_AIO, true);
		set_new_dnode(&dn, inode, NULL, NULL, 0);
		err = f2fs_get_block(&dn, page->index);
		f2fs_do_map_lock(sbi, F2FS_GET_BLOCK_PRE_AIO, false);
	}

#ifdef CONFIG_F2FS_FS_COMPRESSION
	if (!need_alloc) {
		set_new_dnode(&dn, inode, NULL, NULL, 0);
		err = f2fs_get_dnode_of_data(&dn, page->index, LOOKUP_NODE);
		f2fs_put_dnode(&dn);
	}
#endif
	if (err) {
		unlock_page(page);
		goto out_sem;
	}

	f2fs_wait_on_page_writeback(page, DATA, false, true);

	/* wait for GCed page writeback via META_MAPPING */
	f2fs_wait_on_block_writeback(inode, dn.data_blkaddr);

	/*
	 * check to see if the page is mapped already (no holes)
	 */
	if (PageMappedToDisk(page))
		goto out_sem;

	/* page is wholly or partially inside EOF */
	if (((loff_t)(page->index + 1) << PAGE_SHIFT) >
						i_size_read(inode)) {
		loff_t offset;

		offset = i_size_read(inode) & ~PAGE_MASK;
		zero_user_segment(page, offset, PAGE_SIZE);
	}
	set_page_dirty(page);
	if (!PageUptodate(page))
		SetPageUptodate(page);

	f2fs_update_iostat(sbi, APP_MAPPED_IO, F2FS_BLKSIZE);
	f2fs_update_time(sbi, REQ_TIME);

	trace_f2fs_vm_page_mkwrite(page, DATA);
out_sem:
	filemap_invalidate_unlock_shared(inode->i_mapping);

	sb_end_pagefault(inode->i_sb);
err:
	return block_page_mkwrite_return(err);
}

static const struct vm_operations_struct f2fs_file_vm_ops = {
	.fault		= f2fs_filemap_fault,
	.map_pages	= filemap_map_pages,
	.page_mkwrite	= f2fs_vm_page_mkwrite,
};

static int get_parent_ino(struct inode *inode, nid_t *pino)
{
	struct dentry *dentry;

	/*
	 * Make sure to get the non-deleted alias.  The alias associated with
	 * the open file descriptor being fsync()'ed may be deleted already.
	 */
	dentry = d_find_alias(inode);
	if (!dentry)
		return 0;

	*pino = parent_ino(dentry);
	dput(dentry);
	return 1;
}

static inline enum cp_reason_type need_do_checkpoint(struct inode *inode)
{
	struct f2fs_sb_info *sbi = F2FS_I_SB(inode);
	enum cp_reason_type cp_reason = CP_NO_NEEDED;

	if (!S_ISREG(inode->i_mode))
		cp_reason = CP_NON_REGULAR;
	else if (f2fs_compressed_file(inode))
		cp_reason = CP_COMPRESSED;
	else if (inode->i_nlink != 1)
		cp_reason = CP_HARDLINK;
	else if (is_sbi_flag_set(sbi, SBI_NEED_CP))
		cp_reason = CP_SB_NEED_CP;
	else if (file_wrong_pino(inode))
		cp_reason = CP_WRONG_PINO;
	else if (!f2fs_space_for_roll_forward(sbi))
		cp_reason = CP_NO_SPC_ROLL;
	else if (!f2fs_is_checkpointed_node(sbi, F2FS_I(inode)->i_pino))
		cp_reason = CP_NODE_NEED_CP;
	else if (test_opt(sbi, FASTBOOT))
		cp_reason = CP_FASTBOOT_MODE;
	else if (F2FS_OPTION(sbi).active_logs == 2)
		cp_reason = CP_SPEC_LOG_NUM;
	else if (F2FS_OPTION(sbi).fsync_mode == FSYNC_MODE_STRICT &&
		f2fs_need_dentry_mark(sbi, inode->i_ino) &&
		f2fs_exist_written_data(sbi, F2FS_I(inode)->i_pino,
							TRANS_DIR_INO))
		cp_reason = CP_RECOVER_DIR;

	return cp_reason;
}

static bool need_inode_page_update(struct f2fs_sb_info *sbi, nid_t ino)
{
	struct page *i = find_get_page(NODE_MAPPING(sbi), ino);
	bool ret = false;
	/* But we need to avoid that there are some inode updates */
	if ((i && PageDirty(i)) || f2fs_need_inode_block_update(sbi, ino))
		ret = true;
	f2fs_put_page(i, 0);
	return ret;
}

static void try_to_fix_pino(struct inode *inode)
{
	struct f2fs_inode_info *fi = F2FS_I(inode);
	nid_t pino;

	f2fs_down_write(&fi->i_sem);
	if (file_wrong_pino(inode) && inode->i_nlink == 1 &&
			get_parent_ino(inode, &pino)) {
		f2fs_i_pino_write(inode, pino);
		file_got_pino(inode);
	}
	f2fs_up_write(&fi->i_sem);
}

static int f2fs_do_sync_file(struct file *file, loff_t start, loff_t end,
						int datasync, bool atomic)
{
	struct inode *inode = file->f_mapping->host;
	struct f2fs_sb_info *sbi = F2FS_I_SB(inode);
	nid_t ino = inode->i_ino;
	int ret = 0;
	enum cp_reason_type cp_reason = 0;
	struct writeback_control wbc = {
		.sync_mode = WB_SYNC_ALL,
		.nr_to_write = LONG_MAX,
		.for_reclaim = 0,
	};
	unsigned int seq_id = 0;

	if (unlikely(f2fs_readonly(inode->i_sb)))
		return 0;

	trace_f2fs_sync_file_enter(inode);

	if (S_ISDIR(inode->i_mode))
		goto go_write;

	/* if fdatasync is triggered, let's do in-place-update */
	if (datasync || get_dirty_pages(inode) <= SM_I(sbi)->min_fsync_blocks)
		set_inode_flag(inode, FI_NEED_IPU);
	ret = file_write_and_wait_range(file, start, end);
	clear_inode_flag(inode, FI_NEED_IPU);

	if (ret || is_sbi_flag_set(sbi, SBI_CP_DISABLED)) {
		trace_f2fs_sync_file_exit(inode, cp_reason, datasync, ret);
		return ret;
	}

	/* if the inode is dirty, let's recover all the time */
	if (!f2fs_skip_inode_update(inode, datasync)) {
		f2fs_write_inode(inode, NULL);
		goto go_write;
	}

	/*
	 * if there is no written data, don't waste time to write recovery info.
	 */
	if (!is_inode_flag_set(inode, FI_APPEND_WRITE) &&
			!f2fs_exist_written_data(sbi, ino, APPEND_INO)) {

		/* it may call write_inode just prior to fsync */
		if (need_inode_page_update(sbi, ino))
			goto go_write;

		if (is_inode_flag_set(inode, FI_UPDATE_WRITE) ||
				f2fs_exist_written_data(sbi, ino, UPDATE_INO))
			goto flush_out;
		goto out;
	} else {
		/*
		 * for OPU case, during fsync(), node can be persisted before
		 * data when lower device doesn't support write barrier, result
		 * in data corruption after SPO.
		 * So for strict fsync mode, force to use atomic write sematics
		 * to keep write order in between data/node and last node to
		 * avoid potential data corruption.
		 */
		if (F2FS_OPTION(sbi).fsync_mode ==
				FSYNC_MODE_STRICT && !atomic)
			atomic = true;
	}
go_write:
	/*
	 * Both of fdatasync() and fsync() are able to be recovered from
	 * sudden-power-off.
	 */
	f2fs_down_read(&F2FS_I(inode)->i_sem);
	cp_reason = need_do_checkpoint(inode);
	f2fs_up_read(&F2FS_I(inode)->i_sem);

	if (cp_reason) {
		/* all the dirty node pages should be flushed for POR */
		ret = f2fs_sync_fs(inode->i_sb, 1);

		/*
		 * We've secured consistency through sync_fs. Following pino
		 * will be used only for fsynced inodes after checkpoint.
		 */
		try_to_fix_pino(inode);
		clear_inode_flag(inode, FI_APPEND_WRITE);
		clear_inode_flag(inode, FI_UPDATE_WRITE);
		goto out;
	}
sync_nodes:
	atomic_inc(&sbi->wb_sync_req[NODE]);
	ret = f2fs_fsync_node_pages(sbi, inode, &wbc, atomic, &seq_id);
	atomic_dec(&sbi->wb_sync_req[NODE]);
	if (ret)
		goto out;

	/* if cp_error was enabled, we should avoid infinite loop */
	if (unlikely(f2fs_cp_error(sbi))) {
		ret = -EIO;
		goto out;
	}

	if (f2fs_need_inode_block_update(sbi, ino)) {
		f2fs_mark_inode_dirty_sync(inode, true);
		f2fs_write_inode(inode, NULL);
		goto sync_nodes;
	}

	/*
	 * If it's atomic_write, it's just fine to keep write ordering. So
	 * here we don't need to wait for node write completion, since we use
	 * node chain which serializes node blocks. If one of node writes are
	 * reordered, we can see simply broken chain, resulting in stopping
	 * roll-forward recovery. It means we'll recover all or none node blocks
	 * given fsync mark.
	 */
	if (!atomic) {
		ret = f2fs_wait_on_node_pages_writeback(sbi, seq_id);
		if (ret)
			goto out;
	}

	/* once recovery info is written, don't need to tack this */
	f2fs_remove_ino_entry(sbi, ino, APPEND_INO);
	clear_inode_flag(inode, FI_APPEND_WRITE);
flush_out:
	if (!atomic && F2FS_OPTION(sbi).fsync_mode != FSYNC_MODE_NOBARRIER)
		ret = f2fs_issue_flush(sbi, inode->i_ino);
	if (!ret) {
		f2fs_remove_ino_entry(sbi, ino, UPDATE_INO);
		clear_inode_flag(inode, FI_UPDATE_WRITE);
		f2fs_remove_ino_entry(sbi, ino, FLUSH_INO);
	}
	f2fs_update_time(sbi, REQ_TIME);
out:
	trace_f2fs_sync_file_exit(inode, cp_reason, datasync, ret);
	return ret;
}

int f2fs_sync_file(struct file *file, loff_t start, loff_t end, int datasync)
{
	if (unlikely(f2fs_cp_error(F2FS_I_SB(file_inode(file)))))
		return -EIO;
	return f2fs_do_sync_file(file, start, end, datasync, false);
}

static bool __found_offset(struct address_space *mapping, block_t blkaddr,
				pgoff_t index, int whence)
{
	switch (whence) {
	case SEEK_DATA:
		if (__is_valid_data_blkaddr(blkaddr))
			return true;
		if (blkaddr == NEW_ADDR &&
		    xa_get_mark(&mapping->i_pages, index, PAGECACHE_TAG_DIRTY))
			return true;
		break;
	case SEEK_HOLE:
		if (blkaddr == NULL_ADDR)
			return true;
		break;
	}
	return false;
}

static loff_t f2fs_seek_block(struct file *file, loff_t offset, int whence)
{
	struct inode *inode = file->f_mapping->host;
	loff_t maxbytes = inode->i_sb->s_maxbytes;
	struct dnode_of_data dn;
	pgoff_t pgofs, end_offset;
	loff_t data_ofs = offset;
	loff_t isize;
	int err = 0;

	inode_lock(inode);

	isize = i_size_read(inode);
	if (offset >= isize)
		goto fail;

	/* handle inline data case */
	if (f2fs_has_inline_data(inode)) {
		if (whence == SEEK_HOLE) {
			data_ofs = isize;
			goto found;
		} else if (whence == SEEK_DATA) {
			data_ofs = offset;
			goto found;
		}
	}

	pgofs = (pgoff_t)(offset >> PAGE_SHIFT);

	for (; data_ofs < isize; data_ofs = (loff_t)pgofs << PAGE_SHIFT) {
		set_new_dnode(&dn, inode, NULL, NULL, 0);
		err = f2fs_get_dnode_of_data(&dn, pgofs, LOOKUP_NODE);
		if (err && err != -ENOENT) {
			goto fail;
		} else if (err == -ENOENT) {
			/* direct node does not exists */
			if (whence == SEEK_DATA) {
				pgofs = f2fs_get_next_page_offset(&dn, pgofs);
				continue;
			} else {
				goto found;
			}
		}

		end_offset = ADDRS_PER_PAGE(dn.node_page, inode);

		/* find data/hole in dnode block */
		for (; dn.ofs_in_node < end_offset;
				dn.ofs_in_node++, pgofs++,
				data_ofs = (loff_t)pgofs << PAGE_SHIFT) {
			block_t blkaddr;

			blkaddr = f2fs_data_blkaddr(&dn);

			if (__is_valid_data_blkaddr(blkaddr) &&
				!f2fs_is_valid_blkaddr(F2FS_I_SB(inode),
					blkaddr, DATA_GENERIC_ENHANCE)) {
				f2fs_put_dnode(&dn);
				goto fail;
			}

			if (__found_offset(file->f_mapping, blkaddr,
							pgofs, whence)) {
				f2fs_put_dnode(&dn);
				goto found;
			}
		}
		f2fs_put_dnode(&dn);
	}

	if (whence == SEEK_DATA)
		goto fail;
found:
	if (whence == SEEK_HOLE && data_ofs > isize)
		data_ofs = isize;
	inode_unlock(inode);
	return vfs_setpos(file, data_ofs, maxbytes);
fail:
	inode_unlock(inode);
	return -ENXIO;
}

static loff_t f2fs_llseek(struct file *file, loff_t offset, int whence)
{
	struct inode *inode = file->f_mapping->host;
	loff_t maxbytes = inode->i_sb->s_maxbytes;

	if (f2fs_compressed_file(inode))
		maxbytes = max_file_blocks(inode) << F2FS_BLKSIZE_BITS;

	switch (whence) {
	case SEEK_SET:
	case SEEK_CUR:
	case SEEK_END:
		return generic_file_llseek_size(file, offset, whence,
						maxbytes, i_size_read(inode));
	case SEEK_DATA:
	case SEEK_HOLE:
		if (offset < 0)
			return -ENXIO;
		return f2fs_seek_block(file, offset, whence);
	}

	return -EINVAL;
}

static int f2fs_file_mmap(struct file *file, struct vm_area_struct *vma)
{
	struct inode *inode = file_inode(file);

	if (unlikely(f2fs_cp_error(F2FS_I_SB(inode))))
		return -EIO;

	if (!f2fs_is_compress_backend_ready(inode))
		return -EOPNOTSUPP;

	file_accessed(file);
	vma->vm_ops = &f2fs_file_vm_ops;
	set_inode_flag(inode, FI_MMAP_FILE);
	return 0;
}

static int f2fs_file_open(struct inode *inode, struct file *filp)
{
	int err = fscrypt_file_open(inode, filp);

	if (err)
		return err;

	if (!f2fs_is_compress_backend_ready(inode))
		return -EOPNOTSUPP;

	err = fsverity_file_open(inode, filp);
	if (err)
		return err;

	filp->f_mode |= FMODE_NOWAIT;

	return dquot_file_open(inode, filp);
}

void f2fs_truncate_data_blocks_range(struct dnode_of_data *dn, int count)
{
	struct f2fs_sb_info *sbi = F2FS_I_SB(dn->inode);
	struct f2fs_node *raw_node;
	int nr_free = 0, ofs = dn->ofs_in_node, len = count;
	__le32 *addr;
	int base = 0;
	bool compressed_cluster = false;
	int cluster_index = 0, valid_blocks = 0;
	int cluster_size = F2FS_I(dn->inode)->i_cluster_size;
	bool released = !atomic_read(&F2FS_I(dn->inode)->i_compr_blocks);

	if (IS_INODE(dn->node_page) && f2fs_has_extra_attr(dn->inode))
		base = get_extra_isize(dn->inode);

	raw_node = F2FS_NODE(dn->node_page);
	addr = blkaddr_in_node(raw_node) + base + ofs;

	/* Assumption: truncateion starts with cluster */
	for (; count > 0; count--, addr++, dn->ofs_in_node++, cluster_index++) {
		block_t blkaddr = le32_to_cpu(*addr);

		if (f2fs_compressed_file(dn->inode) &&
					!(cluster_index & (cluster_size - 1))) {
			if (compressed_cluster)
				f2fs_i_compr_blocks_update(dn->inode,
							valid_blocks, false);
			compressed_cluster = (blkaddr == COMPRESS_ADDR);
			valid_blocks = 0;
		}

		if (blkaddr == NULL_ADDR)
			continue;

		dn->data_blkaddr = NULL_ADDR;
		f2fs_set_data_blkaddr(dn);

		if (__is_valid_data_blkaddr(blkaddr)) {
			if (!f2fs_is_valid_blkaddr(sbi, blkaddr,
					DATA_GENERIC_ENHANCE))
				continue;
			if (compressed_cluster)
				valid_blocks++;
		}

		if (dn->ofs_in_node == 0 && IS_INODE(dn->node_page))
			clear_inode_flag(dn->inode, FI_FIRST_BLOCK_WRITTEN);

		f2fs_invalidate_blocks(sbi, blkaddr);

		if (!released || blkaddr != COMPRESS_ADDR)
			nr_free++;
	}

	if (compressed_cluster)
		f2fs_i_compr_blocks_update(dn->inode, valid_blocks, false);

	if (nr_free) {
		pgoff_t fofs;
		/*
		 * once we invalidate valid blkaddr in range [ofs, ofs + count],
		 * we will invalidate all blkaddr in the whole range.
		 */
		fofs = f2fs_start_bidx_of_node(ofs_of_node(dn->node_page),
							dn->inode) + ofs;
		f2fs_update_extent_cache_range(dn, fofs, 0, len);
		dec_valid_block_count(sbi, dn->inode, nr_free);
	}
	dn->ofs_in_node = ofs;

	f2fs_update_time(sbi, REQ_TIME);
	trace_f2fs_truncate_data_blocks_range(dn->inode, dn->nid,
					 dn->ofs_in_node, nr_free);
}

void f2fs_truncate_data_blocks(struct dnode_of_data *dn)
{
	f2fs_truncate_data_blocks_range(dn, ADDRS_PER_BLOCK(dn->inode));
}

static int truncate_partial_data_page(struct inode *inode, u64 from,
								bool cache_only)
{
	loff_t offset = from & (PAGE_SIZE - 1);
	pgoff_t index = from >> PAGE_SHIFT;
	struct address_space *mapping = inode->i_mapping;
	struct page *page;

	if (!offset && !cache_only)
		return 0;

	if (cache_only) {
		page = find_lock_page(mapping, index);
		if (page && PageUptodate(page))
			goto truncate_out;
		f2fs_put_page(page, 1);
		return 0;
	}

	page = f2fs_get_lock_data_page(inode, index, true);
	if (IS_ERR(page))
		return PTR_ERR(page) == -ENOENT ? 0 : PTR_ERR(page);
truncate_out:
	f2fs_wait_on_page_writeback(page, DATA, true, true);
	zero_user(page, offset, PAGE_SIZE - offset);

	/* An encrypted inode should have a key and truncate the last page. */
	f2fs_bug_on(F2FS_I_SB(inode), cache_only && IS_ENCRYPTED(inode));
	if (!cache_only)
		set_page_dirty(page);
	f2fs_put_page(page, 1);
	return 0;
}

int f2fs_do_truncate_blocks(struct inode *inode, u64 from, bool lock)
{
	struct f2fs_sb_info *sbi = F2FS_I_SB(inode);
	struct dnode_of_data dn;
	pgoff_t free_from;
	int count = 0, err = 0;
	struct page *ipage;
	bool truncate_page = false;

	trace_f2fs_truncate_blocks_enter(inode, from);

	free_from = (pgoff_t)F2FS_BLK_ALIGN(from);

	if (free_from >= max_file_blocks(inode))
		goto free_partial;

	if (lock)
		f2fs_lock_op(sbi);

	ipage = f2fs_get_node_page(sbi, inode->i_ino);
	if (IS_ERR(ipage)) {
		err = PTR_ERR(ipage);
		goto out;
	}

	if (f2fs_has_inline_data(inode)) {
		f2fs_truncate_inline_inode(inode, ipage, from);
		f2fs_put_page(ipage, 1);
		truncate_page = true;
		goto out;
	}

	set_new_dnode(&dn, inode, ipage, NULL, 0);
	err = f2fs_get_dnode_of_data(&dn, free_from, LOOKUP_NODE_RA);
	if (err) {
		if (err == -ENOENT)
			goto free_next;
		goto out;
	}

	count = ADDRS_PER_PAGE(dn.node_page, inode);

	count -= dn.ofs_in_node;
	f2fs_bug_on(sbi, count < 0);

	if (dn.ofs_in_node || IS_INODE(dn.node_page)) {
		f2fs_truncate_data_blocks_range(&dn, count);
		free_from += count;
	}

	f2fs_put_dnode(&dn);
free_next:
	err = f2fs_truncate_inode_blocks(inode, free_from);
out:
	if (lock)
		f2fs_unlock_op(sbi);
free_partial:
	/* lastly zero out the first data page */
	if (!err)
		err = truncate_partial_data_page(inode, from, truncate_page);

	trace_f2fs_truncate_blocks_exit(inode, err);
	return err;
}

int f2fs_truncate_blocks(struct inode *inode, u64 from, bool lock)
{
	u64 free_from = from;
	int err;

#ifdef CONFIG_F2FS_FS_COMPRESSION
	/*
	 * for compressed file, only support cluster size
	 * aligned truncation.
	 */
	if (f2fs_compressed_file(inode))
		free_from = round_up(from,
				F2FS_I(inode)->i_cluster_size << PAGE_SHIFT);
#endif

	err = f2fs_do_truncate_blocks(inode, free_from, lock);
	if (err)
		return err;

#ifdef CONFIG_F2FS_FS_COMPRESSION
	/*
	 * For compressed file, after release compress blocks, don't allow write
	 * direct, but we should allow write direct after truncate to zero.
	 */
	if (f2fs_compressed_file(inode) && !free_from
			&& is_inode_flag_set(inode, FI_COMPRESS_RELEASED))
		clear_inode_flag(inode, FI_COMPRESS_RELEASED);

	if (from != free_from) {
		err = f2fs_truncate_partial_cluster(inode, from, lock);
		if (err)
			return err;
	}
#endif

	return 0;
}

int f2fs_truncate(struct inode *inode)
{
	int err;

	if (unlikely(f2fs_cp_error(F2FS_I_SB(inode))))
		return -EIO;

	if (!(S_ISREG(inode->i_mode) || S_ISDIR(inode->i_mode) ||
				S_ISLNK(inode->i_mode)))
		return 0;

	trace_f2fs_truncate(inode);

	if (time_to_inject(F2FS_I_SB(inode), FAULT_TRUNCATE)) {
		f2fs_show_injection_info(F2FS_I_SB(inode), FAULT_TRUNCATE);
		return -EIO;
	}

	err = f2fs_dquot_initialize(inode);
	if (err)
		return err;

	/* we should check inline_data size */
	if (!f2fs_may_inline_data(inode)) {
		err = f2fs_convert_inline_inode(inode);
		if (err)
			return err;
	}

	err = f2fs_truncate_blocks(inode, i_size_read(inode), true);
	if (err)
		return err;

	inode->i_mtime = inode->i_ctime = current_time(inode);
	f2fs_mark_inode_dirty_sync(inode, false);
	return 0;
}

int f2fs_getattr(struct user_namespace *mnt_userns, const struct path *path,
		 struct kstat *stat, u32 request_mask, unsigned int query_flags)
{
	struct inode *inode = d_inode(path->dentry);
	struct f2fs_inode_info *fi = F2FS_I(inode);
	struct f2fs_inode *ri = NULL;
	unsigned int flags;

	if (f2fs_has_extra_attr(inode) &&
			f2fs_sb_has_inode_crtime(F2FS_I_SB(inode)) &&
			F2FS_FITS_IN_INODE(ri, fi->i_extra_isize, i_crtime)) {
		stat->result_mask |= STATX_BTIME;
		stat->btime.tv_sec = fi->i_crtime.tv_sec;
		stat->btime.tv_nsec = fi->i_crtime.tv_nsec;
	}

	flags = fi->i_flags;
	if (flags & F2FS_COMPR_FL)
		stat->attributes |= STATX_ATTR_COMPRESSED;
	if (flags & F2FS_APPEND_FL)
		stat->attributes |= STATX_ATTR_APPEND;
	if (IS_ENCRYPTED(inode))
		stat->attributes |= STATX_ATTR_ENCRYPTED;
	if (flags & F2FS_IMMUTABLE_FL)
		stat->attributes |= STATX_ATTR_IMMUTABLE;
	if (flags & F2FS_NODUMP_FL)
		stat->attributes |= STATX_ATTR_NODUMP;
	if (IS_VERITY(inode))
		stat->attributes |= STATX_ATTR_VERITY;

	stat->attributes_mask |= (STATX_ATTR_COMPRESSED |
				  STATX_ATTR_APPEND |
				  STATX_ATTR_ENCRYPTED |
				  STATX_ATTR_IMMUTABLE |
				  STATX_ATTR_NODUMP |
				  STATX_ATTR_VERITY);

	generic_fillattr(mnt_userns, inode, stat);

	/* we need to show initial sectors used for inline_data/dentries */
	if ((S_ISREG(inode->i_mode) && f2fs_has_inline_data(inode)) ||
					f2fs_has_inline_dentry(inode))
		stat->blocks += (stat->size + 511) >> 9;

	return 0;
}

#ifdef CONFIG_F2FS_FS_POSIX_ACL
static void __setattr_copy(struct user_namespace *mnt_userns,
			   struct inode *inode, const struct iattr *attr)
{
	unsigned int ia_valid = attr->ia_valid;

	if (ia_valid & ATTR_UID)
		inode->i_uid = attr->ia_uid;
	if (ia_valid & ATTR_GID)
		inode->i_gid = attr->ia_gid;
	if (ia_valid & ATTR_ATIME)
		inode->i_atime = attr->ia_atime;
	if (ia_valid & ATTR_MTIME)
		inode->i_mtime = attr->ia_mtime;
	if (ia_valid & ATTR_CTIME)
		inode->i_ctime = attr->ia_ctime;
	if (ia_valid & ATTR_MODE) {
		umode_t mode = attr->ia_mode;
		kgid_t kgid = i_gid_into_mnt(mnt_userns, inode);

		if (!in_group_p(kgid) && !capable_wrt_inode_uidgid(mnt_userns, inode, CAP_FSETID))
			mode &= ~S_ISGID;
		set_acl_inode(inode, mode);
	}
}
#else
#define __setattr_copy setattr_copy
#endif

int f2fs_setattr(struct user_namespace *mnt_userns, struct dentry *dentry,
		 struct iattr *attr)
{
	struct inode *inode = d_inode(dentry);
	int err;

	if (unlikely(f2fs_cp_error(F2FS_I_SB(inode))))
		return -EIO;

	if (unlikely(IS_IMMUTABLE(inode)))
		return -EPERM;

	if (unlikely(IS_APPEND(inode) &&
			(attr->ia_valid & (ATTR_MODE | ATTR_UID |
				  ATTR_GID | ATTR_TIMES_SET))))
		return -EPERM;

	if ((attr->ia_valid & ATTR_SIZE) &&
		!f2fs_is_compress_backend_ready(inode))
		return -EOPNOTSUPP;

	err = setattr_prepare(mnt_userns, dentry, attr);
	if (err)
		return err;

	err = fscrypt_prepare_setattr(dentry, attr);
	if (err)
		return err;

	err = fsverity_prepare_setattr(dentry, attr);
	if (err)
		return err;

	if (is_quota_modification(inode, attr)) {
		err = f2fs_dquot_initialize(inode);
		if (err)
			return err;
	}
	if ((attr->ia_valid & ATTR_UID &&
		!uid_eq(attr->ia_uid, inode->i_uid)) ||
		(attr->ia_valid & ATTR_GID &&
		!gid_eq(attr->ia_gid, inode->i_gid))) {
		f2fs_lock_op(F2FS_I_SB(inode));
		err = dquot_transfer(inode, attr);
		if (err) {
			set_sbi_flag(F2FS_I_SB(inode),
					SBI_QUOTA_NEED_REPAIR);
			f2fs_unlock_op(F2FS_I_SB(inode));
			return err;
		}
		/*
		 * update uid/gid under lock_op(), so that dquot and inode can
		 * be updated atomically.
		 */
		if (attr->ia_valid & ATTR_UID)
			inode->i_uid = attr->ia_uid;
		if (attr->ia_valid & ATTR_GID)
			inode->i_gid = attr->ia_gid;
		f2fs_mark_inode_dirty_sync(inode, true);
		f2fs_unlock_op(F2FS_I_SB(inode));
	}

	if (attr->ia_valid & ATTR_SIZE) {
		loff_t old_size = i_size_read(inode);

		if (attr->ia_size > MAX_INLINE_DATA(inode)) {
			/*
			 * should convert inline inode before i_size_write to
			 * keep smaller than inline_data size with inline flag.
			 */
			err = f2fs_convert_inline_inode(inode);
			if (err)
				return err;
		}

		f2fs_down_write(&F2FS_I(inode)->i_gc_rwsem[WRITE]);
		filemap_invalidate_lock(inode->i_mapping);

		truncate_setsize(inode, attr->ia_size);

		if (attr->ia_size <= old_size)
			err = f2fs_truncate(inode);
		/*
		 * do not trim all blocks after i_size if target size is
		 * larger than i_size.
		 */
		filemap_invalidate_unlock(inode->i_mapping);
		f2fs_up_write(&F2FS_I(inode)->i_gc_rwsem[WRITE]);
		if (err)
			return err;

		spin_lock(&F2FS_I(inode)->i_size_lock);
		inode->i_mtime = inode->i_ctime = current_time(inode);
		F2FS_I(inode)->last_disk_size = i_size_read(inode);
		spin_unlock(&F2FS_I(inode)->i_size_lock);
	}

	__setattr_copy(mnt_userns, inode, attr);

	if (attr->ia_valid & ATTR_MODE) {
		err = posix_acl_chmod(mnt_userns, inode, f2fs_get_inode_mode(inode));

		if (is_inode_flag_set(inode, FI_ACL_MODE)) {
			if (!err)
				inode->i_mode = F2FS_I(inode)->i_acl_mode;
			clear_inode_flag(inode, FI_ACL_MODE);
		}
	}

	/* file size may changed here */
	f2fs_mark_inode_dirty_sync(inode, true);

	/* inode change will produce dirty node pages flushed by checkpoint */
	f2fs_balance_fs(F2FS_I_SB(inode), true);

	return err;
}

const struct inode_operations f2fs_file_inode_operations = {
	.getattr	= f2fs_getattr,
	.setattr	= f2fs_setattr,
	.get_acl	= f2fs_get_acl,
	.set_acl	= f2fs_set_acl,
	.listxattr	= f2fs_listxattr,
	.fiemap		= f2fs_fiemap,
	.fileattr_get	= f2fs_fileattr_get,
	.fileattr_set	= f2fs_fileattr_set,
};

static int fill_zero(struct inode *inode, pgoff_t index,
					loff_t start, loff_t len)
{
	struct f2fs_sb_info *sbi = F2FS_I_SB(inode);
	struct page *page;

	if (!len)
		return 0;

	f2fs_balance_fs(sbi, true);

	f2fs_lock_op(sbi);
	page = f2fs_get_new_data_page(inode, NULL, index, false);
	f2fs_unlock_op(sbi);

	if (IS_ERR(page))
		return PTR_ERR(page);

	f2fs_wait_on_page_writeback(page, DATA, true, true);
	zero_user(page, start, len);
	set_page_dirty(page);
	f2fs_put_page(page, 1);
	return 0;
}

int f2fs_truncate_hole(struct inode *inode, pgoff_t pg_start, pgoff_t pg_end)
{
	int err;

	while (pg_start < pg_end) {
		struct dnode_of_data dn;
		pgoff_t end_offset, count;

		set_new_dnode(&dn, inode, NULL, NULL, 0);
		err = f2fs_get_dnode_of_data(&dn, pg_start, LOOKUP_NODE);
		if (err) {
			if (err == -ENOENT) {
				pg_start = f2fs_get_next_page_offset(&dn,
								pg_start);
				continue;
			}
			return err;
		}

		end_offset = ADDRS_PER_PAGE(dn.node_page, inode);
		count = min(end_offset - dn.ofs_in_node, pg_end - pg_start);

		f2fs_bug_on(F2FS_I_SB(inode), count == 0 || count > end_offset);

		f2fs_truncate_data_blocks_range(&dn, count);
		f2fs_put_dnode(&dn);

		pg_start += count;
	}
	return 0;
}

static int punch_hole(struct inode *inode, loff_t offset, loff_t len)
{
	pgoff_t pg_start, pg_end;
	loff_t off_start, off_end;
	int ret;

	ret = f2fs_convert_inline_inode(inode);
	if (ret)
		return ret;

	pg_start = ((unsigned long long) offset) >> PAGE_SHIFT;
	pg_end = ((unsigned long long) offset + len) >> PAGE_SHIFT;

	off_start = offset & (PAGE_SIZE - 1);
	off_end = (offset + len) & (PAGE_SIZE - 1);

	if (pg_start == pg_end) {
		ret = fill_zero(inode, pg_start, off_start,
						off_end - off_start);
		if (ret)
			return ret;
	} else {
		if (off_start) {
			ret = fill_zero(inode, pg_start++, off_start,
						PAGE_SIZE - off_start);
			if (ret)
				return ret;
		}
		if (off_end) {
			ret = fill_zero(inode, pg_end, 0, off_end);
			if (ret)
				return ret;
		}

		if (pg_start < pg_end) {
			loff_t blk_start, blk_end;
			struct f2fs_sb_info *sbi = F2FS_I_SB(inode);

			f2fs_balance_fs(sbi, true);

			blk_start = (loff_t)pg_start << PAGE_SHIFT;
			blk_end = (loff_t)pg_end << PAGE_SHIFT;

			f2fs_down_write(&F2FS_I(inode)->i_gc_rwsem[WRITE]);
			filemap_invalidate_lock(inode->i_mapping);

			truncate_pagecache_range(inode, blk_start, blk_end - 1);

			f2fs_lock_op(sbi);
			ret = f2fs_truncate_hole(inode, pg_start, pg_end);
			f2fs_unlock_op(sbi);

			filemap_invalidate_unlock(inode->i_mapping);
			f2fs_up_write(&F2FS_I(inode)->i_gc_rwsem[WRITE]);
		}
	}

	return ret;
}

static int __read_out_blkaddrs(struct inode *inode, block_t *blkaddr,
				int *do_replace, pgoff_t off, pgoff_t len)
{
	struct f2fs_sb_info *sbi = F2FS_I_SB(inode);
	struct dnode_of_data dn;
	int ret, done, i;

next_dnode:
	set_new_dnode(&dn, inode, NULL, NULL, 0);
	ret = f2fs_get_dnode_of_data(&dn, off, LOOKUP_NODE_RA);
	if (ret && ret != -ENOENT) {
		return ret;
	} else if (ret == -ENOENT) {
		if (dn.max_level == 0)
			return -ENOENT;
		done = min((pgoff_t)ADDRS_PER_BLOCK(inode) -
						dn.ofs_in_node, len);
		blkaddr += done;
		do_replace += done;
		goto next;
	}

	done = min((pgoff_t)ADDRS_PER_PAGE(dn.node_page, inode) -
							dn.ofs_in_node, len);
	for (i = 0; i < done; i++, blkaddr++, do_replace++, dn.ofs_in_node++) {
		*blkaddr = f2fs_data_blkaddr(&dn);

		if (__is_valid_data_blkaddr(*blkaddr) &&
			!f2fs_is_valid_blkaddr(sbi, *blkaddr,
					DATA_GENERIC_ENHANCE)) {
			f2fs_put_dnode(&dn);
			return -EFSCORRUPTED;
		}

		if (!f2fs_is_checkpointed_data(sbi, *blkaddr)) {

			if (f2fs_lfs_mode(sbi)) {
				f2fs_put_dnode(&dn);
				return -EOPNOTSUPP;
			}

			/* do not invalidate this block address */
			f2fs_update_data_blkaddr(&dn, NULL_ADDR);
			*do_replace = 1;
		}
	}
	f2fs_put_dnode(&dn);
next:
	len -= done;
	off += done;
	if (len)
		goto next_dnode;
	return 0;
}

static int __roll_back_blkaddrs(struct inode *inode, block_t *blkaddr,
				int *do_replace, pgoff_t off, int len)
{
	struct f2fs_sb_info *sbi = F2FS_I_SB(inode);
	struct dnode_of_data dn;
	int ret, i;

	for (i = 0; i < len; i++, do_replace++, blkaddr++) {
		if (*do_replace == 0)
			continue;

		set_new_dnode(&dn, inode, NULL, NULL, 0);
		ret = f2fs_get_dnode_of_data(&dn, off + i, LOOKUP_NODE_RA);
		if (ret) {
			dec_valid_block_count(sbi, inode, 1);
			f2fs_invalidate_blocks(sbi, *blkaddr);
		} else {
			f2fs_update_data_blkaddr(&dn, *blkaddr);
		}
		f2fs_put_dnode(&dn);
	}
	return 0;
}

static int __clone_blkaddrs(struct inode *src_inode, struct inode *dst_inode,
			block_t *blkaddr, int *do_replace,
			pgoff_t src, pgoff_t dst, pgoff_t len, bool full)
{
	struct f2fs_sb_info *sbi = F2FS_I_SB(src_inode);
	pgoff_t i = 0;
	int ret;

	while (i < len) {
		if (blkaddr[i] == NULL_ADDR && !full) {
			i++;
			continue;
		}

		if (do_replace[i] || blkaddr[i] == NULL_ADDR) {
			struct dnode_of_data dn;
			struct node_info ni;
			size_t new_size;
			pgoff_t ilen;

			set_new_dnode(&dn, dst_inode, NULL, NULL, 0);
			ret = f2fs_get_dnode_of_data(&dn, dst + i, ALLOC_NODE);
			if (ret)
				return ret;

			ret = f2fs_get_node_info(sbi, dn.nid, &ni, false);
			if (ret) {
				f2fs_put_dnode(&dn);
				return ret;
			}

			ilen = min((pgoff_t)
				ADDRS_PER_PAGE(dn.node_page, dst_inode) -
						dn.ofs_in_node, len - i);
			do {
				dn.data_blkaddr = f2fs_data_blkaddr(&dn);
				f2fs_truncate_data_blocks_range(&dn, 1);

				if (do_replace[i]) {
					f2fs_i_blocks_write(src_inode,
							1, false, false);
					f2fs_i_blocks_write(dst_inode,
							1, true, false);
					f2fs_replace_block(sbi, &dn, dn.data_blkaddr,
					blkaddr[i], ni.version, true, false);

					do_replace[i] = 0;
				}
				dn.ofs_in_node++;
				i++;
				new_size = (loff_t)(dst + i) << PAGE_SHIFT;
				if (dst_inode->i_size < new_size)
					f2fs_i_size_write(dst_inode, new_size);
			} while (--ilen && (do_replace[i] || blkaddr[i] == NULL_ADDR));

			f2fs_put_dnode(&dn);
		} else {
			struct page *psrc, *pdst;

			psrc = f2fs_get_lock_data_page(src_inode,
							src + i, true);
			if (IS_ERR(psrc))
				return PTR_ERR(psrc);
			pdst = f2fs_get_new_data_page(dst_inode, NULL, dst + i,
								true);
			if (IS_ERR(pdst)) {
				f2fs_put_page(psrc, 1);
				return PTR_ERR(pdst);
			}
			f2fs_copy_page(psrc, pdst);
			set_page_dirty(pdst);
			f2fs_put_page(pdst, 1);
			f2fs_put_page(psrc, 1);

			ret = f2fs_truncate_hole(src_inode,
						src + i, src + i + 1);
			if (ret)
				return ret;
			i++;
		}
	}
	return 0;
}

static int __exchange_data_block(struct inode *src_inode,
			struct inode *dst_inode, pgoff_t src, pgoff_t dst,
			pgoff_t len, bool full)
{
	block_t *src_blkaddr;
	int *do_replace;
	pgoff_t olen;
	int ret;

	while (len) {
		olen = min((pgoff_t)4 * ADDRS_PER_BLOCK(src_inode), len);

		src_blkaddr = f2fs_kvzalloc(F2FS_I_SB(src_inode),
					array_size(olen, sizeof(block_t)),
					GFP_NOFS);
		if (!src_blkaddr)
			return -ENOMEM;

		do_replace = f2fs_kvzalloc(F2FS_I_SB(src_inode),
					array_size(olen, sizeof(int)),
					GFP_NOFS);
		if (!do_replace) {
			kvfree(src_blkaddr);
			return -ENOMEM;
		}

		ret = __read_out_blkaddrs(src_inode, src_blkaddr,
					do_replace, src, olen);
		if (ret)
			goto roll_back;

		ret = __clone_blkaddrs(src_inode, dst_inode, src_blkaddr,
					do_replace, src, dst, olen, full);
		if (ret)
			goto roll_back;

		src += olen;
		dst += olen;
		len -= olen;

		kvfree(src_blkaddr);
		kvfree(do_replace);
	}
	return 0;

roll_back:
	__roll_back_blkaddrs(src_inode, src_blkaddr, do_replace, src, olen);
	kvfree(src_blkaddr);
	kvfree(do_replace);
	return ret;
}

static int f2fs_do_collapse(struct inode *inode, loff_t offset, loff_t len)
{
	struct f2fs_sb_info *sbi = F2FS_I_SB(inode);
	pgoff_t nrpages = DIV_ROUND_UP(i_size_read(inode), PAGE_SIZE);
	pgoff_t start = offset >> PAGE_SHIFT;
	pgoff_t end = (offset + len) >> PAGE_SHIFT;
	int ret;

	f2fs_balance_fs(sbi, true);

	/* avoid gc operation during block exchange */
	f2fs_down_write(&F2FS_I(inode)->i_gc_rwsem[WRITE]);
	filemap_invalidate_lock(inode->i_mapping);

	f2fs_lock_op(sbi);
	f2fs_drop_extent_tree(inode);
	truncate_pagecache(inode, offset);
	ret = __exchange_data_block(inode, inode, end, start, nrpages - end, true);
	f2fs_unlock_op(sbi);

	filemap_invalidate_unlock(inode->i_mapping);
	f2fs_up_write(&F2FS_I(inode)->i_gc_rwsem[WRITE]);
	return ret;
}

static int f2fs_collapse_range(struct inode *inode, loff_t offset, loff_t len)
{
	loff_t new_size;
	int ret;

	if (offset + len >= i_size_read(inode))
		return -EINVAL;

	/* collapse range should be aligned to block size of f2fs. */
	if (offset & (F2FS_BLKSIZE - 1) || len & (F2FS_BLKSIZE - 1))
		return -EINVAL;

	ret = f2fs_convert_inline_inode(inode);
	if (ret)
		return ret;

	/* write out all dirty pages from offset */
	ret = filemap_write_and_wait_range(inode->i_mapping, offset, LLONG_MAX);
	if (ret)
		return ret;

	ret = f2fs_do_collapse(inode, offset, len);
	if (ret)
		return ret;

	/* write out all moved pages, if possible */
	filemap_invalidate_lock(inode->i_mapping);
	filemap_write_and_wait_range(inode->i_mapping, offset, LLONG_MAX);
	truncate_pagecache(inode, offset);

	new_size = i_size_read(inode) - len;
	ret = f2fs_truncate_blocks(inode, new_size, true);
	filemap_invalidate_unlock(inode->i_mapping);
	if (!ret)
		f2fs_i_size_write(inode, new_size);
	return ret;
}

static int f2fs_do_zero_range(struct dnode_of_data *dn, pgoff_t start,
								pgoff_t end)
{
	struct f2fs_sb_info *sbi = F2FS_I_SB(dn->inode);
	pgoff_t index = start;
	unsigned int ofs_in_node = dn->ofs_in_node;
	blkcnt_t count = 0;
	int ret;

	for (; index < end; index++, dn->ofs_in_node++) {
		if (f2fs_data_blkaddr(dn) == NULL_ADDR)
			count++;
	}

	dn->ofs_in_node = ofs_in_node;
	ret = f2fs_reserve_new_blocks(dn, count);
	if (ret)
		return ret;

	dn->ofs_in_node = ofs_in_node;
	for (index = start; index < end; index++, dn->ofs_in_node++) {
		dn->data_blkaddr = f2fs_data_blkaddr(dn);
		/*
		 * f2fs_reserve_new_blocks will not guarantee entire block
		 * allocation.
		 */
		if (dn->data_blkaddr == NULL_ADDR) {
			ret = -ENOSPC;
			break;
		}
		if (dn->data_blkaddr != NEW_ADDR) {
			f2fs_invalidate_blocks(sbi, dn->data_blkaddr);
			dn->data_blkaddr = NEW_ADDR;
			f2fs_set_data_blkaddr(dn);
		}
	}

	f2fs_update_extent_cache_range(dn, start, 0, index - start);

	return ret;
}

static int f2fs_zero_range(struct inode *inode, loff_t offset, loff_t len,
								int mode)
{
	struct f2fs_sb_info *sbi = F2FS_I_SB(inode);
	struct address_space *mapping = inode->i_mapping;
	pgoff_t index, pg_start, pg_end;
	loff_t new_size = i_size_read(inode);
	loff_t off_start, off_end;
	int ret = 0;

	ret = inode_newsize_ok(inode, (len + offset));
	if (ret)
		return ret;

	ret = f2fs_convert_inline_inode(inode);
	if (ret)
		return ret;

	ret = filemap_write_and_wait_range(mapping, offset, offset + len - 1);
	if (ret)
		return ret;

	pg_start = ((unsigned long long) offset) >> PAGE_SHIFT;
	pg_end = ((unsigned long long) offset + len) >> PAGE_SHIFT;

	off_start = offset & (PAGE_SIZE - 1);
	off_end = (offset + len) & (PAGE_SIZE - 1);

	if (pg_start == pg_end) {
		ret = fill_zero(inode, pg_start, off_start,
						off_end - off_start);
		if (ret)
			return ret;

		new_size = max_t(loff_t, new_size, offset + len);
	} else {
		if (off_start) {
			ret = fill_zero(inode, pg_start++, off_start,
						PAGE_SIZE - off_start);
			if (ret)
				return ret;

			new_size = max_t(loff_t, new_size,
					(loff_t)pg_start << PAGE_SHIFT);
		}

		for (index = pg_start; index < pg_end;) {
			struct dnode_of_data dn;
			unsigned int end_offset;
			pgoff_t end;

			f2fs_down_write(&F2FS_I(inode)->i_gc_rwsem[WRITE]);
			filemap_invalidate_lock(mapping);

			truncate_pagecache_range(inode,
				(loff_t)index << PAGE_SHIFT,
				((loff_t)pg_end << PAGE_SHIFT) - 1);

			f2fs_lock_op(sbi);

			set_new_dnode(&dn, inode, NULL, NULL, 0);
			ret = f2fs_get_dnode_of_data(&dn, index, ALLOC_NODE);
			if (ret) {
				f2fs_unlock_op(sbi);
				filemap_invalidate_unlock(mapping);
				f2fs_up_write(&F2FS_I(inode)->i_gc_rwsem[WRITE]);
				goto out;
			}

			end_offset = ADDRS_PER_PAGE(dn.node_page, inode);
			end = min(pg_end, end_offset - dn.ofs_in_node + index);

			ret = f2fs_do_zero_range(&dn, index, end);
			f2fs_put_dnode(&dn);

			f2fs_unlock_op(sbi);
			filemap_invalidate_unlock(mapping);
			f2fs_up_write(&F2FS_I(inode)->i_gc_rwsem[WRITE]);

			f2fs_balance_fs(sbi, dn.node_changed);

			if (ret)
				goto out;

			index = end;
			new_size = max_t(loff_t, new_size,
					(loff_t)index << PAGE_SHIFT);
		}

		if (off_end) {
			ret = fill_zero(inode, pg_end, 0, off_end);
			if (ret)
				goto out;

			new_size = max_t(loff_t, new_size, offset + len);
		}
	}

out:
	if (new_size > i_size_read(inode)) {
		if (mode & FALLOC_FL_KEEP_SIZE)
			file_set_keep_isize(inode);
		else
			f2fs_i_size_write(inode, new_size);
	}
	return ret;
}

static int f2fs_insert_range(struct inode *inode, loff_t offset, loff_t len)
{
	struct f2fs_sb_info *sbi = F2FS_I_SB(inode);
	struct address_space *mapping = inode->i_mapping;
	pgoff_t nr, pg_start, pg_end, delta, idx;
	loff_t new_size;
	int ret = 0;

	new_size = i_size_read(inode) + len;
	ret = inode_newsize_ok(inode, new_size);
	if (ret)
		return ret;

	if (offset >= i_size_read(inode))
		return -EINVAL;

	/* insert range should be aligned to block size of f2fs. */
	if (offset & (F2FS_BLKSIZE - 1) || len & (F2FS_BLKSIZE - 1))
		return -EINVAL;

	ret = f2fs_convert_inline_inode(inode);
	if (ret)
		return ret;

	f2fs_balance_fs(sbi, true);

	filemap_invalidate_lock(mapping);
	ret = f2fs_truncate_blocks(inode, i_size_read(inode), true);
	filemap_invalidate_unlock(mapping);
	if (ret)
		return ret;

	/* write out all dirty pages from offset */
	ret = filemap_write_and_wait_range(mapping, offset, LLONG_MAX);
	if (ret)
		return ret;

	pg_start = offset >> PAGE_SHIFT;
	pg_end = (offset + len) >> PAGE_SHIFT;
	delta = pg_end - pg_start;
	idx = DIV_ROUND_UP(i_size_read(inode), PAGE_SIZE);

	/* avoid gc operation during block exchange */
	f2fs_down_write(&F2FS_I(inode)->i_gc_rwsem[WRITE]);
	filemap_invalidate_lock(mapping);
	truncate_pagecache(inode, offset);

	while (!ret && idx > pg_start) {
		nr = idx - pg_start;
		if (nr > delta)
			nr = delta;
		idx -= nr;

		f2fs_lock_op(sbi);
		f2fs_drop_extent_tree(inode);

		ret = __exchange_data_block(inode, inode, idx,
					idx + delta, nr, false);
		f2fs_unlock_op(sbi);
	}
	filemap_invalidate_unlock(mapping);
	f2fs_up_write(&F2FS_I(inode)->i_gc_rwsem[WRITE]);

	/* write out all moved pages, if possible */
	filemap_invalidate_lock(mapping);
	filemap_write_and_wait_range(mapping, offset, LLONG_MAX);
	truncate_pagecache(inode, offset);
	filemap_invalidate_unlock(mapping);

	if (!ret)
		f2fs_i_size_write(inode, new_size);
	return ret;
}

static int expand_inode_data(struct inode *inode, loff_t offset,
					loff_t len, int mode)
{
	struct f2fs_sb_info *sbi = F2FS_I_SB(inode);
	struct f2fs_map_blocks map = { .m_next_pgofs = NULL,
			.m_next_extent = NULL, .m_seg_type = NO_CHECK_TYPE,
			.m_may_create = true };
	pgoff_t pg_start, pg_end;
	loff_t new_size = i_size_read(inode);
	loff_t off_end;
	block_t expanded = 0;
	int err;

	err = inode_newsize_ok(inode, (len + offset));
	if (err)
		return err;

	err = f2fs_convert_inline_inode(inode);
	if (err)
		return err;

	f2fs_balance_fs(sbi, true);

	pg_start = ((unsigned long long)offset) >> PAGE_SHIFT;
	pg_end = ((unsigned long long)offset + len) >> PAGE_SHIFT;
	off_end = (offset + len) & (PAGE_SIZE - 1);

	map.m_lblk = pg_start;
	map.m_len = pg_end - pg_start;
	if (off_end)
		map.m_len++;

	if (!map.m_len)
		return 0;

	if (f2fs_is_pinned_file(inode)) {
		block_t sec_blks = BLKS_PER_SEC(sbi);
		block_t sec_len = roundup(map.m_len, sec_blks);

		map.m_len = sec_blks;
next_alloc:
		if (has_not_enough_free_secs(sbi, 0,
			GET_SEC_FROM_SEG(sbi, overprovision_segments(sbi)))) {
			f2fs_down_write(&sbi->gc_lock);
			err = f2fs_gc(sbi, true, false, false, NULL_SEGNO);
			if (err && err != -ENODATA && err != -EAGAIN)
				goto out_err;
		}

		f2fs_down_write(&sbi->pin_sem);

		f2fs_lock_op(sbi);
		f2fs_allocate_new_section(sbi, CURSEG_COLD_DATA_PINNED, false);
		f2fs_unlock_op(sbi);

		map.m_seg_type = CURSEG_COLD_DATA_PINNED;
		err = f2fs_map_blocks(inode, &map, 1, F2FS_GET_BLOCK_PRE_DIO);
		file_dont_truncate(inode);

		f2fs_up_write(&sbi->pin_sem);

		expanded += map.m_len;
		sec_len -= map.m_len;
		map.m_lblk += map.m_len;
		if (!err && sec_len)
			goto next_alloc;

		map.m_len = expanded;
	} else {
		err = f2fs_map_blocks(inode, &map, 1, F2FS_GET_BLOCK_PRE_AIO);
		expanded = map.m_len;
	}
out_err:
	if (err) {
		pgoff_t last_off;

		if (!expanded)
			return err;

		last_off = pg_start + expanded - 1;

		/* update new size to the failed position */
		new_size = (last_off == pg_end) ? offset + len :
					(loff_t)(last_off + 1) << PAGE_SHIFT;
	} else {
		new_size = ((loff_t)pg_end << PAGE_SHIFT) + off_end;
	}

	if (new_size > i_size_read(inode)) {
		if (mode & FALLOC_FL_KEEP_SIZE)
			file_set_keep_isize(inode);
		else
			f2fs_i_size_write(inode, new_size);
	}

	return err;
}

static long f2fs_fallocate(struct file *file, int mode,
				loff_t offset, loff_t len)
{
	struct inode *inode = file_inode(file);
	long ret = 0;

	if (unlikely(f2fs_cp_error(F2FS_I_SB(inode))))
		return -EIO;
	if (!f2fs_is_checkpoint_ready(F2FS_I_SB(inode)))
		return -ENOSPC;
	if (!f2fs_is_compress_backend_ready(inode))
		return -EOPNOTSUPP;

	/* f2fs only support ->fallocate for regular file */
	if (!S_ISREG(inode->i_mode))
		return -EINVAL;

	if (IS_ENCRYPTED(inode) &&
		(mode & (FALLOC_FL_COLLAPSE_RANGE | FALLOC_FL_INSERT_RANGE)))
		return -EOPNOTSUPP;

	/*
	 * Pinned file should not support partial trucation since the block
	 * can be used by applications.
	 */
	if ((f2fs_compressed_file(inode) || f2fs_is_pinned_file(inode)) &&
		(mode & (FALLOC_FL_PUNCH_HOLE | FALLOC_FL_COLLAPSE_RANGE |
			FALLOC_FL_ZERO_RANGE | FALLOC_FL_INSERT_RANGE)))
		return -EOPNOTSUPP;

	if (mode & ~(FALLOC_FL_KEEP_SIZE | FALLOC_FL_PUNCH_HOLE |
			FALLOC_FL_COLLAPSE_RANGE | FALLOC_FL_ZERO_RANGE |
			FALLOC_FL_INSERT_RANGE))
		return -EOPNOTSUPP;

	inode_lock(inode);

	if (mode & FALLOC_FL_PUNCH_HOLE) {
		if (offset >= inode->i_size)
			goto out;

		ret = punch_hole(inode, offset, len);
	} else if (mode & FALLOC_FL_COLLAPSE_RANGE) {
		ret = f2fs_collapse_range(inode, offset, len);
	} else if (mode & FALLOC_FL_ZERO_RANGE) {
		ret = f2fs_zero_range(inode, offset, len, mode);
	} else if (mode & FALLOC_FL_INSERT_RANGE) {
		ret = f2fs_insert_range(inode, offset, len);
	} else {
		ret = expand_inode_data(inode, offset, len, mode);
	}

	if (!ret) {
		inode->i_mtime = inode->i_ctime = current_time(inode);
		f2fs_mark_inode_dirty_sync(inode, false);
		f2fs_update_time(F2FS_I_SB(inode), REQ_TIME);
	}

out:
	inode_unlock(inode);

	trace_f2fs_fallocate(inode, mode, offset, len, ret);
	return ret;
}

static int f2fs_release_file(struct inode *inode, struct file *filp)
{
	/*
	 * f2fs_relase_file is called at every close calls. So we should
	 * not drop any inmemory pages by close called by other process.
	 */
	if (!(filp->f_mode & FMODE_WRITE) ||
			atomic_read(&inode->i_writecount) != 1)
		return 0;

	/* some remained atomic pages should discarded */
	if (f2fs_is_atomic_file(inode))
		f2fs_drop_inmem_pages(inode);
	if (f2fs_is_volatile_file(inode)) {
		set_inode_flag(inode, FI_DROP_CACHE);
		filemap_fdatawrite(inode->i_mapping);
		clear_inode_flag(inode, FI_DROP_CACHE);
		clear_inode_flag(inode, FI_VOLATILE_FILE);
		stat_dec_volatile_write(inode);
	}
	return 0;
}

static int f2fs_file_flush(struct file *file, fl_owner_t id)
{
	struct inode *inode = file_inode(file);

	/*
	 * If the process doing a transaction is crashed, we should do
	 * roll-back. Otherwise, other reader/write can see corrupted database
	 * until all the writers close its file. Since this should be done
	 * before dropping file lock, it needs to do in ->flush.
	 */
	if (f2fs_is_atomic_file(inode) &&
			F2FS_I(inode)->inmem_task == current)
		f2fs_drop_inmem_pages(inode);
	return 0;
}

static int f2fs_setflags_common(struct inode *inode, u32 iflags, u32 mask)
{
	struct f2fs_inode_info *fi = F2FS_I(inode);
	u32 masked_flags = fi->i_flags & mask;

	/* mask can be shrunk by flags_valid selector */
	iflags &= mask;

	/* Is it quota file? Do not allow user to mess with it */
	if (IS_NOQUOTA(inode))
		return -EPERM;

	if ((iflags ^ masked_flags) & F2FS_CASEFOLD_FL) {
		if (!f2fs_sb_has_casefold(F2FS_I_SB(inode)))
			return -EOPNOTSUPP;
		if (!f2fs_empty_dir(inode))
			return -ENOTEMPTY;
	}

	if (iflags & (F2FS_COMPR_FL | F2FS_NOCOMP_FL)) {
		if (!f2fs_sb_has_compression(F2FS_I_SB(inode)))
			return -EOPNOTSUPP;
		if ((iflags & F2FS_COMPR_FL) && (iflags & F2FS_NOCOMP_FL))
			return -EINVAL;
	}

	if ((iflags ^ masked_flags) & F2FS_COMPR_FL) {
		if (masked_flags & F2FS_COMPR_FL) {
			if (!f2fs_disable_compressed_file(inode))
				return -EINVAL;
		}
		if (iflags & F2FS_NOCOMP_FL)
			return -EINVAL;
		if (iflags & F2FS_COMPR_FL) {
			if (!f2fs_may_compress(inode))
				return -EINVAL;
			if (S_ISREG(inode->i_mode) && inode->i_size)
				return -EINVAL;

			set_compress_context(inode);
		}
	}
	if ((iflags ^ masked_flags) & F2FS_NOCOMP_FL) {
		if (masked_flags & F2FS_COMPR_FL)
			return -EINVAL;
	}

	fi->i_flags = iflags | (fi->i_flags & ~mask);
	f2fs_bug_on(F2FS_I_SB(inode), (fi->i_flags & F2FS_COMPR_FL) &&
					(fi->i_flags & F2FS_NOCOMP_FL));

	if (fi->i_flags & F2FS_PROJINHERIT_FL)
		set_inode_flag(inode, FI_PROJ_INHERIT);
	else
		clear_inode_flag(inode, FI_PROJ_INHERIT);

	inode->i_ctime = current_time(inode);
	f2fs_set_inode_flags(inode);
	f2fs_mark_inode_dirty_sync(inode, true);
	return 0;
}

/* FS_IOC_[GS]ETFLAGS and FS_IOC_FS[GS]ETXATTR support */

/*
 * To make a new on-disk f2fs i_flag gettable via FS_IOC_GETFLAGS, add an entry
 * for it to f2fs_fsflags_map[], and add its FS_*_FL equivalent to
 * F2FS_GETTABLE_FS_FL.  To also make it settable via FS_IOC_SETFLAGS, also add
 * its FS_*_FL equivalent to F2FS_SETTABLE_FS_FL.
 *
 * Translating flags to fsx_flags value used by FS_IOC_FSGETXATTR and
 * FS_IOC_FSSETXATTR is done by the VFS.
 */

static const struct {
	u32 iflag;
	u32 fsflag;
} f2fs_fsflags_map[] = {
	{ F2FS_COMPR_FL,	FS_COMPR_FL },
	{ F2FS_SYNC_FL,		FS_SYNC_FL },
	{ F2FS_IMMUTABLE_FL,	FS_IMMUTABLE_FL },
	{ F2FS_APPEND_FL,	FS_APPEND_FL },
	{ F2FS_NODUMP_FL,	FS_NODUMP_FL },
	{ F2FS_NOATIME_FL,	FS_NOATIME_FL },
	{ F2FS_NOCOMP_FL,	FS_NOCOMP_FL },
	{ F2FS_INDEX_FL,	FS_INDEX_FL },
	{ F2FS_DIRSYNC_FL,	FS_DIRSYNC_FL },
	{ F2FS_PROJINHERIT_FL,	FS_PROJINHERIT_FL },
	{ F2FS_CASEFOLD_FL,	FS_CASEFOLD_FL },
};

#define F2FS_GETTABLE_FS_FL (		\
		FS_COMPR_FL |		\
		FS_SYNC_FL |		\
		FS_IMMUTABLE_FL |	\
		FS_APPEND_FL |		\
		FS_NODUMP_FL |		\
		FS_NOATIME_FL |		\
		FS_NOCOMP_FL |		\
		FS_INDEX_FL |		\
		FS_DIRSYNC_FL |		\
		FS_PROJINHERIT_FL |	\
		FS_ENCRYPT_FL |		\
		FS_INLINE_DATA_FL |	\
		FS_NOCOW_FL |		\
		FS_VERITY_FL |		\
		FS_CASEFOLD_FL)

#define F2FS_SETTABLE_FS_FL (		\
		FS_COMPR_FL |		\
		FS_SYNC_FL |		\
		FS_IMMUTABLE_FL |	\
		FS_APPEND_FL |		\
		FS_NODUMP_FL |		\
		FS_NOATIME_FL |		\
		FS_NOCOMP_FL |		\
		FS_DIRSYNC_FL |		\
		FS_PROJINHERIT_FL |	\
		FS_CASEFOLD_FL)

/* Convert f2fs on-disk i_flags to FS_IOC_{GET,SET}FLAGS flags */
static inline u32 f2fs_iflags_to_fsflags(u32 iflags)
{
	u32 fsflags = 0;
	int i;

	for (i = 0; i < ARRAY_SIZE(f2fs_fsflags_map); i++)
		if (iflags & f2fs_fsflags_map[i].iflag)
			fsflags |= f2fs_fsflags_map[i].fsflag;

	return fsflags;
}

/* Convert FS_IOC_{GET,SET}FLAGS flags to f2fs on-disk i_flags */
static inline u32 f2fs_fsflags_to_iflags(u32 fsflags)
{
	u32 iflags = 0;
	int i;

	for (i = 0; i < ARRAY_SIZE(f2fs_fsflags_map); i++)
		if (fsflags & f2fs_fsflags_map[i].fsflag)
			iflags |= f2fs_fsflags_map[i].iflag;

	return iflags;
}

static int f2fs_ioc_getversion(struct file *filp, unsigned long arg)
{
	struct inode *inode = file_inode(filp);

	return put_user(inode->i_generation, (int __user *)arg);
}

static int f2fs_ioc_start_atomic_write(struct file *filp)
{
	struct inode *inode = file_inode(filp);
	struct user_namespace *mnt_userns = file_mnt_user_ns(filp);
	struct f2fs_inode_info *fi = F2FS_I(inode);
	struct f2fs_sb_info *sbi = F2FS_I_SB(inode);
	int ret;

	if (!inode_owner_or_capable(mnt_userns, inode))
		return -EACCES;

	if (!S_ISREG(inode->i_mode))
		return -EINVAL;

	if (filp->f_flags & O_DIRECT)
		return -EINVAL;

	ret = mnt_want_write_file(filp);
	if (ret)
		return ret;

	inode_lock(inode);

	if (!f2fs_disable_compressed_file(inode)) {
		ret = -EINVAL;
		goto out;
	}

	if (f2fs_is_atomic_file(inode)) {
		if (is_inode_flag_set(inode, FI_ATOMIC_REVOKE_REQUEST))
			ret = -EINVAL;
		goto out;
	}

	ret = f2fs_convert_inline_inode(inode);
	if (ret)
		goto out;

	f2fs_down_write(&F2FS_I(inode)->i_gc_rwsem[WRITE]);

	/*
	 * Should wait end_io to count F2FS_WB_CP_DATA correctly by
	 * f2fs_is_atomic_file.
	 */
	if (get_dirty_pages(inode))
		f2fs_warn(F2FS_I_SB(inode), "Unexpected flush for atomic writes: ino=%lu, npages=%u",
			  inode->i_ino, get_dirty_pages(inode));
	ret = filemap_write_and_wait_range(inode->i_mapping, 0, LLONG_MAX);
	if (ret) {
		f2fs_up_write(&F2FS_I(inode)->i_gc_rwsem[WRITE]);
		goto out;
	}

	spin_lock(&sbi->inode_lock[ATOMIC_FILE]);
	if (list_empty(&fi->inmem_ilist))
		list_add_tail(&fi->inmem_ilist, &sbi->inode_list[ATOMIC_FILE]);
	sbi->atomic_files++;
	spin_unlock(&sbi->inode_lock[ATOMIC_FILE]);

	/* add inode in inmem_list first and set atomic_file */
	set_inode_flag(inode, FI_ATOMIC_FILE);
	clear_inode_flag(inode, FI_ATOMIC_REVOKE_REQUEST);
	f2fs_up_write(&F2FS_I(inode)->i_gc_rwsem[WRITE]);

	f2fs_update_time(F2FS_I_SB(inode), REQ_TIME);
	F2FS_I(inode)->inmem_task = current;
	stat_update_max_atomic_write(inode);
out:
	inode_unlock(inode);
	mnt_drop_write_file(filp);
	return ret;
}

static int f2fs_ioc_commit_atomic_write(struct file *filp)
{
	struct inode *inode = file_inode(filp);
	struct user_namespace *mnt_userns = file_mnt_user_ns(filp);
	int ret;

	if (!inode_owner_or_capable(mnt_userns, inode))
		return -EACCES;

	ret = mnt_want_write_file(filp);
	if (ret)
		return ret;

	f2fs_balance_fs(F2FS_I_SB(inode), true);

	inode_lock(inode);

	if (f2fs_is_volatile_file(inode)) {
		ret = -EINVAL;
		goto err_out;
	}

	if (f2fs_is_atomic_file(inode)) {
		ret = f2fs_commit_inmem_pages(inode);
		if (ret)
			goto err_out;

		ret = f2fs_do_sync_file(filp, 0, LLONG_MAX, 0, true);
		if (!ret)
			f2fs_drop_inmem_pages(inode);
	} else {
		ret = f2fs_do_sync_file(filp, 0, LLONG_MAX, 1, false);
	}
err_out:
	if (is_inode_flag_set(inode, FI_ATOMIC_REVOKE_REQUEST)) {
		clear_inode_flag(inode, FI_ATOMIC_REVOKE_REQUEST);
		ret = -EINVAL;
	}
	inode_unlock(inode);
	mnt_drop_write_file(filp);
	return ret;
}

static int f2fs_ioc_start_volatile_write(struct file *filp)
{
	struct inode *inode = file_inode(filp);
	struct user_namespace *mnt_userns = file_mnt_user_ns(filp);
	int ret;

	if (!inode_owner_or_capable(mnt_userns, inode))
		return -EACCES;

	if (!S_ISREG(inode->i_mode))
		return -EINVAL;

	ret = mnt_want_write_file(filp);
	if (ret)
		return ret;

	inode_lock(inode);

	if (f2fs_is_volatile_file(inode))
		goto out;

	ret = f2fs_convert_inline_inode(inode);
	if (ret)
		goto out;

	stat_inc_volatile_write(inode);
	stat_update_max_volatile_write(inode);

	set_inode_flag(inode, FI_VOLATILE_FILE);
	f2fs_update_time(F2FS_I_SB(inode), REQ_TIME);
out:
	inode_unlock(inode);
	mnt_drop_write_file(filp);
	return ret;
}

static int f2fs_ioc_release_volatile_write(struct file *filp)
{
	struct inode *inode = file_inode(filp);
	struct user_namespace *mnt_userns = file_mnt_user_ns(filp);
	int ret;

	if (!inode_owner_or_capable(mnt_userns, inode))
		return -EACCES;

	ret = mnt_want_write_file(filp);
	if (ret)
		return ret;

	inode_lock(inode);

	if (!f2fs_is_volatile_file(inode))
		goto out;

	if (!f2fs_is_first_block_written(inode)) {
		ret = truncate_partial_data_page(inode, 0, true);
		goto out;
	}

	ret = punch_hole(inode, 0, F2FS_BLKSIZE);
out:
	inode_unlock(inode);
	mnt_drop_write_file(filp);
	return ret;
}

static int f2fs_ioc_abort_volatile_write(struct file *filp)
{
	struct inode *inode = file_inode(filp);
	struct user_namespace *mnt_userns = file_mnt_user_ns(filp);
	int ret;

	if (!inode_owner_or_capable(mnt_userns, inode))
		return -EACCES;

	ret = mnt_want_write_file(filp);
	if (ret)
		return ret;

	inode_lock(inode);

	if (f2fs_is_atomic_file(inode))
		f2fs_drop_inmem_pages(inode);
	if (f2fs_is_volatile_file(inode)) {
		clear_inode_flag(inode, FI_VOLATILE_FILE);
		stat_dec_volatile_write(inode);
		ret = f2fs_do_sync_file(filp, 0, LLONG_MAX, 0, true);
	}

	clear_inode_flag(inode, FI_ATOMIC_REVOKE_REQUEST);

	inode_unlock(inode);

	mnt_drop_write_file(filp);
	f2fs_update_time(F2FS_I_SB(inode), REQ_TIME);
	return ret;
}

static int f2fs_ioc_shutdown(struct file *filp, unsigned long arg)
{
	struct inode *inode = file_inode(filp);
	struct f2fs_sb_info *sbi = F2FS_I_SB(inode);
	struct super_block *sb = sbi->sb;
	__u32 in;
	int ret = 0;

	if (!capable(CAP_SYS_ADMIN))
		return -EPERM;

	if (get_user(in, (__u32 __user *)arg))
		return -EFAULT;

	if (in != F2FS_GOING_DOWN_FULLSYNC) {
		ret = mnt_want_write_file(filp);
		if (ret) {
			if (ret == -EROFS) {
				ret = 0;
				f2fs_stop_checkpoint(sbi, false);
				set_sbi_flag(sbi, SBI_IS_SHUTDOWN);
				trace_f2fs_shutdown(sbi, in, ret);
			}
			return ret;
		}
	}

	switch (in) {
	case F2FS_GOING_DOWN_FULLSYNC:
		ret = freeze_bdev(sb->s_bdev);
		if (ret)
			goto out;
		f2fs_stop_checkpoint(sbi, false);
		set_sbi_flag(sbi, SBI_IS_SHUTDOWN);
		thaw_bdev(sb->s_bdev);
		break;
	case F2FS_GOING_DOWN_METASYNC:
		/* do checkpoint only */
		ret = f2fs_sync_fs(sb, 1);
		if (ret)
			goto out;
		f2fs_stop_checkpoint(sbi, false);
		set_sbi_flag(sbi, SBI_IS_SHUTDOWN);
		break;
	case F2FS_GOING_DOWN_NOSYNC:
		f2fs_stop_checkpoint(sbi, false);
		set_sbi_flag(sbi, SBI_IS_SHUTDOWN);
		break;
	case F2FS_GOING_DOWN_METAFLUSH:
		f2fs_sync_meta_pages(sbi, META, LONG_MAX, FS_META_IO);
		f2fs_stop_checkpoint(sbi, false);
		set_sbi_flag(sbi, SBI_IS_SHUTDOWN);
		break;
	case F2FS_GOING_DOWN_NEED_FSCK:
		set_sbi_flag(sbi, SBI_NEED_FSCK);
		set_sbi_flag(sbi, SBI_CP_DISABLED_QUICK);
		set_sbi_flag(sbi, SBI_IS_DIRTY);
		/* do checkpoint only */
		ret = f2fs_sync_fs(sb, 1);
		goto out;
	default:
		ret = -EINVAL;
		goto out;
	}

	f2fs_stop_gc_thread(sbi);
	f2fs_stop_discard_thread(sbi);

	f2fs_drop_discard_cmd(sbi);
	clear_opt(sbi, DISCARD);

	f2fs_update_time(sbi, REQ_TIME);
out:
	if (in != F2FS_GOING_DOWN_FULLSYNC)
		mnt_drop_write_file(filp);

	trace_f2fs_shutdown(sbi, in, ret);

	return ret;
}

static int f2fs_ioc_fitrim(struct file *filp, unsigned long arg)
{
	struct inode *inode = file_inode(filp);
	struct super_block *sb = inode->i_sb;
	struct request_queue *q = bdev_get_queue(sb->s_bdev);
	struct fstrim_range range;
	int ret;

	if (!capable(CAP_SYS_ADMIN))
		return -EPERM;

	if (!f2fs_hw_support_discard(F2FS_SB(sb)))
		return -EOPNOTSUPP;

	if (copy_from_user(&range, (struct fstrim_range __user *)arg,
				sizeof(range)))
		return -EFAULT;

	ret = mnt_want_write_file(filp);
	if (ret)
		return ret;

	range.minlen = max((unsigned int)range.minlen,
				q->limits.discard_granularity);
	ret = f2fs_trim_fs(F2FS_SB(sb), &range);
	mnt_drop_write_file(filp);
	if (ret < 0)
		return ret;

	if (copy_to_user((struct fstrim_range __user *)arg, &range,
				sizeof(range)))
		return -EFAULT;
	f2fs_update_time(F2FS_I_SB(inode), REQ_TIME);
	return 0;
}

static bool uuid_is_nonzero(__u8 u[16])
{
	int i;

	for (i = 0; i < 16; i++)
		if (u[i])
			return true;
	return false;
}

static int f2fs_ioc_set_encryption_policy(struct file *filp, unsigned long arg)
{
	struct inode *inode = file_inode(filp);

	if (!f2fs_sb_has_encrypt(F2FS_I_SB(inode)))
		return -EOPNOTSUPP;

	f2fs_update_time(F2FS_I_SB(inode), REQ_TIME);

	return fscrypt_ioctl_set_policy(filp, (const void __user *)arg);
}

static int f2fs_ioc_get_encryption_policy(struct file *filp, unsigned long arg)
{
	if (!f2fs_sb_has_encrypt(F2FS_I_SB(file_inode(filp))))
		return -EOPNOTSUPP;
	return fscrypt_ioctl_get_policy(filp, (void __user *)arg);
}

static int f2fs_ioc_get_encryption_pwsalt(struct file *filp, unsigned long arg)
{
	struct inode *inode = file_inode(filp);
	struct f2fs_sb_info *sbi = F2FS_I_SB(inode);
	int err;

	if (!f2fs_sb_has_encrypt(sbi))
		return -EOPNOTSUPP;

	err = mnt_want_write_file(filp);
	if (err)
		return err;

	f2fs_down_write(&sbi->sb_lock);

	if (uuid_is_nonzero(sbi->raw_super->encrypt_pw_salt))
		goto got_it;

	/* update superblock with uuid */
	generate_random_uuid(sbi->raw_super->encrypt_pw_salt);

	err = f2fs_commit_super(sbi, false);
	if (err) {
		/* undo new data */
		memset(sbi->raw_super->encrypt_pw_salt, 0, 16);
		goto out_err;
	}
got_it:
	if (copy_to_user((__u8 __user *)arg, sbi->raw_super->encrypt_pw_salt,
									16))
		err = -EFAULT;
out_err:
	f2fs_up_write(&sbi->sb_lock);
	mnt_drop_write_file(filp);
	return err;
}

static int f2fs_ioc_get_encryption_policy_ex(struct file *filp,
					     unsigned long arg)
{
	if (!f2fs_sb_has_encrypt(F2FS_I_SB(file_inode(filp))))
		return -EOPNOTSUPP;

	return fscrypt_ioctl_get_policy_ex(filp, (void __user *)arg);
}

static int f2fs_ioc_add_encryption_key(struct file *filp, unsigned long arg)
{
	if (!f2fs_sb_has_encrypt(F2FS_I_SB(file_inode(filp))))
		return -EOPNOTSUPP;

	return fscrypt_ioctl_add_key(filp, (void __user *)arg);
}

static int f2fs_ioc_remove_encryption_key(struct file *filp, unsigned long arg)
{
	if (!f2fs_sb_has_encrypt(F2FS_I_SB(file_inode(filp))))
		return -EOPNOTSUPP;

	return fscrypt_ioctl_remove_key(filp, (void __user *)arg);
}

static int f2fs_ioc_remove_encryption_key_all_users(struct file *filp,
						    unsigned long arg)
{
	if (!f2fs_sb_has_encrypt(F2FS_I_SB(file_inode(filp))))
		return -EOPNOTSUPP;

	return fscrypt_ioctl_remove_key_all_users(filp, (void __user *)arg);
}

static int f2fs_ioc_get_encryption_key_status(struct file *filp,
					      unsigned long arg)
{
	if (!f2fs_sb_has_encrypt(F2FS_I_SB(file_inode(filp))))
		return -EOPNOTSUPP;

	return fscrypt_ioctl_get_key_status(filp, (void __user *)arg);
}

static int f2fs_ioc_get_encryption_nonce(struct file *filp, unsigned long arg)
{
	if (!f2fs_sb_has_encrypt(F2FS_I_SB(file_inode(filp))))
		return -EOPNOTSUPP;

	return fscrypt_ioctl_get_nonce(filp, (void __user *)arg);
}

static int f2fs_ioc_gc(struct file *filp, unsigned long arg)
{
	struct inode *inode = file_inode(filp);
	struct f2fs_sb_info *sbi = F2FS_I_SB(inode);
	__u32 sync;
	int ret;

	if (!capable(CAP_SYS_ADMIN))
		return -EPERM;

	if (get_user(sync, (__u32 __user *)arg))
		return -EFAULT;

	if (f2fs_readonly(sbi->sb))
		return -EROFS;

	ret = mnt_want_write_file(filp);
	if (ret)
		return ret;

	if (!sync) {
		if (!f2fs_down_write_trylock(&sbi->gc_lock)) {
			ret = -EBUSY;
			goto out;
		}
	} else {
		f2fs_down_write(&sbi->gc_lock);
	}

	ret = f2fs_gc(sbi, sync, true, false, NULL_SEGNO);
out:
	mnt_drop_write_file(filp);
	return ret;
}

static int __f2fs_ioc_gc_range(struct file *filp, struct f2fs_gc_range *range)
{
	struct f2fs_sb_info *sbi = F2FS_I_SB(file_inode(filp));
	u64 end;
	int ret;

	if (!capable(CAP_SYS_ADMIN))
		return -EPERM;
	if (f2fs_readonly(sbi->sb))
		return -EROFS;

	end = range->start + range->len;
	if (end < range->start || range->start < MAIN_BLKADDR(sbi) ||
					end >= MAX_BLKADDR(sbi))
		return -EINVAL;

	ret = mnt_want_write_file(filp);
	if (ret)
		return ret;

do_more:
	if (!range->sync) {
		if (!f2fs_down_write_trylock(&sbi->gc_lock)) {
			ret = -EBUSY;
			goto out;
		}
	} else {
		f2fs_down_write(&sbi->gc_lock);
	}

	ret = f2fs_gc(sbi, range->sync, true, false,
				GET_SEGNO(sbi, range->start));
	if (ret) {
		if (ret == -EBUSY)
			ret = -EAGAIN;
		goto out;
	}
	range->start += BLKS_PER_SEC(sbi);
	if (range->start <= end)
		goto do_more;
out:
	mnt_drop_write_file(filp);
	return ret;
}

static int f2fs_ioc_gc_range(struct file *filp, unsigned long arg)
{
	struct f2fs_gc_range range;

	if (copy_from_user(&range, (struct f2fs_gc_range __user *)arg,
							sizeof(range)))
		return -EFAULT;
	return __f2fs_ioc_gc_range(filp, &range);
}

static int f2fs_ioc_write_checkpoint(struct file *filp, unsigned long arg)
{
	struct inode *inode = file_inode(filp);
	struct f2fs_sb_info *sbi = F2FS_I_SB(inode);
	int ret;

	if (!capable(CAP_SYS_ADMIN))
		return -EPERM;

	if (f2fs_readonly(sbi->sb))
		return -EROFS;

	if (unlikely(is_sbi_flag_set(sbi, SBI_CP_DISABLED))) {
		f2fs_info(sbi, "Skipping Checkpoint. Checkpoints currently disabled.");
		return -EINVAL;
	}

	ret = mnt_want_write_file(filp);
	if (ret)
		return ret;

	ret = f2fs_sync_fs(sbi->sb, 1);

	mnt_drop_write_file(filp);
	return ret;
}

static int f2fs_defragment_range(struct f2fs_sb_info *sbi,
					struct file *filp,
					struct f2fs_defragment *range)
{
	struct inode *inode = file_inode(filp);
	struct f2fs_map_blocks map = { .m_next_extent = NULL,
					.m_seg_type = NO_CHECK_TYPE,
					.m_may_create = false };
	struct extent_info ei = {0, 0, 0};
	pgoff_t pg_start, pg_end, next_pgofs;
	unsigned int blk_per_seg = sbi->blocks_per_seg;
	unsigned int total = 0, sec_num;
	block_t blk_end = 0;
	bool fragmented = false;
	int err;

	pg_start = range->start >> PAGE_SHIFT;
	pg_end = (range->start + range->len) >> PAGE_SHIFT;

	f2fs_balance_fs(sbi, true);

	inode_lock(inode);

	/* if in-place-update policy is enabled, don't waste time here */
	set_inode_flag(inode, FI_OPU_WRITE);
	if (f2fs_should_update_inplace(inode, NULL)) {
		err = -EINVAL;
		goto out;
	}

	/* writeback all dirty pages in the range */
	err = filemap_write_and_wait_range(inode->i_mapping, range->start,
						range->start + range->len - 1);
	if (err)
		goto out;

	/*
	 * lookup mapping info in extent cache, skip defragmenting if physical
	 * block addresses are continuous.
	 */
	if (f2fs_lookup_extent_cache(inode, pg_start, &ei)) {
		if (ei.fofs + ei.len >= pg_end)
			goto out;
	}

	map.m_lblk = pg_start;
	map.m_next_pgofs = &next_pgofs;

	/*
	 * lookup mapping info in dnode page cache, skip defragmenting if all
	 * physical block addresses are continuous even if there are hole(s)
	 * in logical blocks.
	 */
	while (map.m_lblk < pg_end) {
		map.m_len = pg_end - map.m_lblk;
		err = f2fs_map_blocks(inode, &map, 0, F2FS_GET_BLOCK_DEFAULT);
		if (err)
			goto out;

		if (!(map.m_flags & F2FS_MAP_FLAGS)) {
			map.m_lblk = next_pgofs;
			continue;
		}

		if (blk_end && blk_end != map.m_pblk)
			fragmented = true;

		/* record total count of block that we're going to move */
		total += map.m_len;

		blk_end = map.m_pblk + map.m_len;

		map.m_lblk += map.m_len;
	}

	if (!fragmented) {
		total = 0;
		goto out;
	}

	sec_num = DIV_ROUND_UP(total, BLKS_PER_SEC(sbi));

	/*
	 * make sure there are enough free section for LFS allocation, this can
	 * avoid defragment running in SSR mode when free section are allocated
	 * intensively
	 */
	if (has_not_enough_free_secs(sbi, 0, sec_num)) {
		err = -EAGAIN;
		goto out;
	}

	map.m_lblk = pg_start;
	map.m_len = pg_end - pg_start;
	total = 0;

	while (map.m_lblk < pg_end) {
		pgoff_t idx;
		int cnt = 0;

do_map:
		map.m_len = pg_end - map.m_lblk;
		err = f2fs_map_blocks(inode, &map, 0, F2FS_GET_BLOCK_DEFAULT);
		if (err)
			goto clear_out;

		if (!(map.m_flags & F2FS_MAP_FLAGS)) {
			map.m_lblk = next_pgofs;
			goto check;
		}

		set_inode_flag(inode, FI_SKIP_WRITES);

		idx = map.m_lblk;
		while (idx < map.m_lblk + map.m_len && cnt < blk_per_seg) {
			struct page *page;

			page = f2fs_get_lock_data_page(inode, idx, true);
			if (IS_ERR(page)) {
				err = PTR_ERR(page);
				goto clear_out;
			}

			set_page_dirty(page);
			f2fs_put_page(page, 1);

			idx++;
			cnt++;
			total++;
		}

		map.m_lblk = idx;
check:
		if (map.m_lblk < pg_end && cnt < blk_per_seg)
			goto do_map;

		clear_inode_flag(inode, FI_SKIP_WRITES);

		err = filemap_fdatawrite(inode->i_mapping);
		if (err)
			goto out;
	}
clear_out:
	clear_inode_flag(inode, FI_SKIP_WRITES);
out:
	clear_inode_flag(inode, FI_OPU_WRITE);
	inode_unlock(inode);
	if (!err)
		range->len = (u64)total << PAGE_SHIFT;
	return err;
}

static int f2fs_ioc_defragment(struct file *filp, unsigned long arg)
{
	struct inode *inode = file_inode(filp);
	struct f2fs_sb_info *sbi = F2FS_I_SB(inode);
	struct f2fs_defragment range;
	int err;

	if (!capable(CAP_SYS_ADMIN))
		return -EPERM;

	if (!S_ISREG(inode->i_mode) || f2fs_is_atomic_file(inode))
		return -EINVAL;

	if (f2fs_readonly(sbi->sb))
		return -EROFS;

	if (copy_from_user(&range, (struct f2fs_defragment __user *)arg,
							sizeof(range)))
		return -EFAULT;

	/* verify alignment of offset & size */
	if (range.start & (F2FS_BLKSIZE - 1) || range.len & (F2FS_BLKSIZE - 1))
		return -EINVAL;

	if (unlikely((range.start + range.len) >> PAGE_SHIFT >
					max_file_blocks(inode)))
		return -EINVAL;

	err = mnt_want_write_file(filp);
	if (err)
		return err;

	err = f2fs_defragment_range(sbi, filp, &range);
	mnt_drop_write_file(filp);

	f2fs_update_time(sbi, REQ_TIME);
	if (err < 0)
		return err;

	if (copy_to_user((struct f2fs_defragment __user *)arg, &range,
							sizeof(range)))
		return -EFAULT;

	return 0;
}

static int f2fs_move_file_range(struct file *file_in, loff_t pos_in,
			struct file *file_out, loff_t pos_out, size_t len)
{
	struct inode *src = file_inode(file_in);
	struct inode *dst = file_inode(file_out);
	struct f2fs_sb_info *sbi = F2FS_I_SB(src);
	size_t olen = len, dst_max_i_size = 0;
	size_t dst_osize;
	int ret;

	if (file_in->f_path.mnt != file_out->f_path.mnt ||
				src->i_sb != dst->i_sb)
		return -EXDEV;

	if (unlikely(f2fs_readonly(src->i_sb)))
		return -EROFS;

	if (!S_ISREG(src->i_mode) || !S_ISREG(dst->i_mode))
		return -EINVAL;

	if (IS_ENCRYPTED(src) || IS_ENCRYPTED(dst))
		return -EOPNOTSUPP;

	if (pos_out < 0 || pos_in < 0)
		return -EINVAL;

	if (src == dst) {
		if (pos_in == pos_out)
			return 0;
		if (pos_out > pos_in && pos_out < pos_in + len)
			return -EINVAL;
	}

	inode_lock(src);
	if (src != dst) {
		ret = -EBUSY;
		if (!inode_trylock(dst))
			goto out;
	}

	ret = -EINVAL;
	if (pos_in + len > src->i_size || pos_in + len < pos_in)
		goto out_unlock;
	if (len == 0)
		olen = len = src->i_size - pos_in;
	if (pos_in + len == src->i_size)
		len = ALIGN(src->i_size, F2FS_BLKSIZE) - pos_in;
	if (len == 0) {
		ret = 0;
		goto out_unlock;
	}

	dst_osize = dst->i_size;
	if (pos_out + olen > dst->i_size)
		dst_max_i_size = pos_out + olen;

	/* verify the end result is block aligned */
	if (!IS_ALIGNED(pos_in, F2FS_BLKSIZE) ||
			!IS_ALIGNED(pos_in + len, F2FS_BLKSIZE) ||
			!IS_ALIGNED(pos_out, F2FS_BLKSIZE))
		goto out_unlock;

	ret = f2fs_convert_inline_inode(src);
	if (ret)
		goto out_unlock;

	ret = f2fs_convert_inline_inode(dst);
	if (ret)
		goto out_unlock;

	/* write out all dirty pages from offset */
	ret = filemap_write_and_wait_range(src->i_mapping,
					pos_in, pos_in + len);
	if (ret)
		goto out_unlock;

	ret = filemap_write_and_wait_range(dst->i_mapping,
					pos_out, pos_out + len);
	if (ret)
		goto out_unlock;

	f2fs_balance_fs(sbi, true);

	f2fs_down_write(&F2FS_I(src)->i_gc_rwsem[WRITE]);
	if (src != dst) {
		ret = -EBUSY;
		if (!f2fs_down_write_trylock(&F2FS_I(dst)->i_gc_rwsem[WRITE]))
			goto out_src;
	}

	f2fs_lock_op(sbi);
	ret = __exchange_data_block(src, dst, pos_in >> F2FS_BLKSIZE_BITS,
				pos_out >> F2FS_BLKSIZE_BITS,
				len >> F2FS_BLKSIZE_BITS, false);

	if (!ret) {
		if (dst_max_i_size)
			f2fs_i_size_write(dst, dst_max_i_size);
		else if (dst_osize != dst->i_size)
			f2fs_i_size_write(dst, dst_osize);
	}
	f2fs_unlock_op(sbi);

	if (src != dst)
		f2fs_up_write(&F2FS_I(dst)->i_gc_rwsem[WRITE]);
out_src:
	f2fs_up_write(&F2FS_I(src)->i_gc_rwsem[WRITE]);
out_unlock:
	if (src != dst)
		inode_unlock(dst);
out:
	inode_unlock(src);
	return ret;
}

static int __f2fs_ioc_move_range(struct file *filp,
				struct f2fs_move_range *range)
{
	struct fd dst;
	int err;

	if (!(filp->f_mode & FMODE_READ) ||
			!(filp->f_mode & FMODE_WRITE))
		return -EBADF;

	dst = fdget(range->dst_fd);
	if (!dst.file)
		return -EBADF;

	if (!(dst.file->f_mode & FMODE_WRITE)) {
		err = -EBADF;
		goto err_out;
	}

	err = mnt_want_write_file(filp);
	if (err)
		goto err_out;

	err = f2fs_move_file_range(filp, range->pos_in, dst.file,
					range->pos_out, range->len);

	mnt_drop_write_file(filp);
err_out:
	fdput(dst);
	return err;
}

static int f2fs_ioc_move_range(struct file *filp, unsigned long arg)
{
	struct f2fs_move_range range;

	if (copy_from_user(&range, (struct f2fs_move_range __user *)arg,
							sizeof(range)))
		return -EFAULT;
	return __f2fs_ioc_move_range(filp, &range);
}

static int f2fs_ioc_flush_device(struct file *filp, unsigned long arg)
{
	struct inode *inode = file_inode(filp);
	struct f2fs_sb_info *sbi = F2FS_I_SB(inode);
	struct sit_info *sm = SIT_I(sbi);
	unsigned int start_segno = 0, end_segno = 0;
	unsigned int dev_start_segno = 0, dev_end_segno = 0;
	struct f2fs_flush_device range;
	int ret;

	if (!capable(CAP_SYS_ADMIN))
		return -EPERM;

	if (f2fs_readonly(sbi->sb))
		return -EROFS;

	if (unlikely(is_sbi_flag_set(sbi, SBI_CP_DISABLED)))
		return -EINVAL;

	if (copy_from_user(&range, (struct f2fs_flush_device __user *)arg,
							sizeof(range)))
		return -EFAULT;

	if (!f2fs_is_multi_device(sbi) || sbi->s_ndevs - 1 <= range.dev_num ||
			__is_large_section(sbi)) {
		f2fs_warn(sbi, "Can't flush %u in %d for segs_per_sec %u != 1",
			  range.dev_num, sbi->s_ndevs, sbi->segs_per_sec);
		return -EINVAL;
	}

	ret = mnt_want_write_file(filp);
	if (ret)
		return ret;

	if (range.dev_num != 0)
		dev_start_segno = GET_SEGNO(sbi, FDEV(range.dev_num).start_blk);
	dev_end_segno = GET_SEGNO(sbi, FDEV(range.dev_num).end_blk);

	start_segno = sm->last_victim[FLUSH_DEVICE];
	if (start_segno < dev_start_segno || start_segno >= dev_end_segno)
		start_segno = dev_start_segno;
	end_segno = min(start_segno + range.segments, dev_end_segno);

	while (start_segno < end_segno) {
		if (!f2fs_down_write_trylock(&sbi->gc_lock)) {
			ret = -EBUSY;
			goto out;
		}
		sm->last_victim[GC_CB] = end_segno + 1;
		sm->last_victim[GC_GREEDY] = end_segno + 1;
		sm->last_victim[ALLOC_NEXT] = end_segno + 1;
		ret = f2fs_gc(sbi, true, true, true, start_segno);
		if (ret == -EAGAIN)
			ret = 0;
		else if (ret < 0)
			break;
		start_segno++;
	}
out:
	mnt_drop_write_file(filp);
	return ret;
}

static int f2fs_ioc_get_features(struct file *filp, unsigned long arg)
{
	struct inode *inode = file_inode(filp);
	u32 sb_feature = le32_to_cpu(F2FS_I_SB(inode)->raw_super->feature);

	/* Must validate to set it with SQLite behavior in Android. */
	sb_feature |= F2FS_FEATURE_ATOMIC_WRITE;

	return put_user(sb_feature, (u32 __user *)arg);
}

#ifdef CONFIG_QUOTA
int f2fs_transfer_project_quota(struct inode *inode, kprojid_t kprojid)
{
	struct dquot *transfer_to[MAXQUOTAS] = {};
	struct f2fs_sb_info *sbi = F2FS_I_SB(inode);
	struct super_block *sb = sbi->sb;
	int err = 0;

	transfer_to[PRJQUOTA] = dqget(sb, make_kqid_projid(kprojid));
	if (!IS_ERR(transfer_to[PRJQUOTA])) {
		err = __dquot_transfer(inode, transfer_to);
		if (err)
			set_sbi_flag(sbi, SBI_QUOTA_NEED_REPAIR);
		dqput(transfer_to[PRJQUOTA]);
	}
	return err;
}

static int f2fs_ioc_setproject(struct inode *inode, __u32 projid)
{
	struct f2fs_inode_info *fi = F2FS_I(inode);
	struct f2fs_sb_info *sbi = F2FS_I_SB(inode);
	struct f2fs_inode *ri = NULL;
	kprojid_t kprojid;
	int err;

	if (!f2fs_sb_has_project_quota(sbi)) {
		if (projid != F2FS_DEF_PROJID)
			return -EOPNOTSUPP;
		else
			return 0;
	}

	if (!f2fs_has_extra_attr(inode))
		return -EOPNOTSUPP;

	kprojid = make_kprojid(&init_user_ns, (projid_t)projid);

	if (projid_eq(kprojid, F2FS_I(inode)->i_projid))
		return 0;

	err = -EPERM;
	/* Is it quota file? Do not allow user to mess with it */
	if (IS_NOQUOTA(inode))
		return err;

	if (!F2FS_FITS_IN_INODE(ri, fi->i_extra_isize, i_projid))
		return -EOVERFLOW;

	err = f2fs_dquot_initialize(inode);
	if (err)
		return err;

	f2fs_lock_op(sbi);
	err = f2fs_transfer_project_quota(inode, kprojid);
	if (err)
		goto out_unlock;

	F2FS_I(inode)->i_projid = kprojid;
	inode->i_ctime = current_time(inode);
	f2fs_mark_inode_dirty_sync(inode, true);
out_unlock:
	f2fs_unlock_op(sbi);
	return err;
}
#else
int f2fs_transfer_project_quota(struct inode *inode, kprojid_t kprojid)
{
	return 0;
}

static int f2fs_ioc_setproject(struct inode *inode, __u32 projid)
{
	if (projid != F2FS_DEF_PROJID)
		return -EOPNOTSUPP;
	return 0;
}
#endif

int f2fs_fileattr_get(struct dentry *dentry, struct fileattr *fa)
{
	struct inode *inode = d_inode(dentry);
	struct f2fs_inode_info *fi = F2FS_I(inode);
	u32 fsflags = f2fs_iflags_to_fsflags(fi->i_flags);

	if (IS_ENCRYPTED(inode))
		fsflags |= FS_ENCRYPT_FL;
	if (IS_VERITY(inode))
		fsflags |= FS_VERITY_FL;
	if (f2fs_has_inline_data(inode) || f2fs_has_inline_dentry(inode))
		fsflags |= FS_INLINE_DATA_FL;
	if (is_inode_flag_set(inode, FI_PIN_FILE))
		fsflags |= FS_NOCOW_FL;

	fileattr_fill_flags(fa, fsflags & F2FS_GETTABLE_FS_FL);

	if (f2fs_sb_has_project_quota(F2FS_I_SB(inode)))
		fa->fsx_projid = from_kprojid(&init_user_ns, fi->i_projid);

	return 0;
}

int f2fs_fileattr_set(struct user_namespace *mnt_userns,
		      struct dentry *dentry, struct fileattr *fa)
{
	struct inode *inode = d_inode(dentry);
	u32 fsflags = fa->flags, mask = F2FS_SETTABLE_FS_FL;
	u32 iflags;
	int err;

	if (unlikely(f2fs_cp_error(F2FS_I_SB(inode))))
		return -EIO;
	if (!f2fs_is_checkpoint_ready(F2FS_I_SB(inode)))
		return -ENOSPC;
	if (fsflags & ~F2FS_GETTABLE_FS_FL)
		return -EOPNOTSUPP;
	fsflags &= F2FS_SETTABLE_FS_FL;
	if (!fa->flags_valid)
		mask &= FS_COMMON_FL;

	iflags = f2fs_fsflags_to_iflags(fsflags);
	if (f2fs_mask_flags(inode->i_mode, iflags) != iflags)
		return -EOPNOTSUPP;

	err = f2fs_setflags_common(inode, iflags, f2fs_fsflags_to_iflags(mask));
	if (!err)
		err = f2fs_ioc_setproject(inode, fa->fsx_projid);

	return err;
}

int f2fs_pin_file_control(struct inode *inode, bool inc)
{
	struct f2fs_inode_info *fi = F2FS_I(inode);
	struct f2fs_sb_info *sbi = F2FS_I_SB(inode);

	/* Use i_gc_failures for normal file as a risk signal. */
	if (inc)
		f2fs_i_gc_failures_write(inode,
				fi->i_gc_failures[GC_FAILURE_PIN] + 1);

	if (fi->i_gc_failures[GC_FAILURE_PIN] > sbi->gc_pin_file_threshold) {
		f2fs_warn(sbi, "%s: Enable GC = ino %lx after %x GC trials",
			  __func__, inode->i_ino,
			  fi->i_gc_failures[GC_FAILURE_PIN]);
		clear_inode_flag(inode, FI_PIN_FILE);
		return -EAGAIN;
	}
	return 0;
}

static int f2fs_ioc_set_pin_file(struct file *filp, unsigned long arg)
{
	struct inode *inode = file_inode(filp);
	__u32 pin;
	int ret = 0;

	if (get_user(pin, (__u32 __user *)arg))
		return -EFAULT;

	if (!S_ISREG(inode->i_mode))
		return -EINVAL;

	if (f2fs_readonly(F2FS_I_SB(inode)->sb))
		return -EROFS;

	ret = mnt_want_write_file(filp);
	if (ret)
		return ret;

	inode_lock(inode);

	if (!pin) {
		clear_inode_flag(inode, FI_PIN_FILE);
		f2fs_i_gc_failures_write(inode, 0);
		goto done;
	}

	if (f2fs_should_update_outplace(inode, NULL)) {
		ret = -EINVAL;
		goto out;
	}

	if (f2fs_pin_file_control(inode, false)) {
		ret = -EAGAIN;
		goto out;
	}

	ret = f2fs_convert_inline_inode(inode);
	if (ret)
		goto out;

	if (!f2fs_disable_compressed_file(inode)) {
		ret = -EOPNOTSUPP;
		goto out;
	}

	set_inode_flag(inode, FI_PIN_FILE);
	ret = F2FS_I(inode)->i_gc_failures[GC_FAILURE_PIN];
done:
	f2fs_update_time(F2FS_I_SB(inode), REQ_TIME);
out:
	inode_unlock(inode);
	mnt_drop_write_file(filp);
	return ret;
}

static int f2fs_ioc_get_pin_file(struct file *filp, unsigned long arg)
{
	struct inode *inode = file_inode(filp);
	__u32 pin = 0;

	if (is_inode_flag_set(inode, FI_PIN_FILE))
		pin = F2FS_I(inode)->i_gc_failures[GC_FAILURE_PIN];
	return put_user(pin, (u32 __user *)arg);
}

int f2fs_precache_extents(struct inode *inode)
{
	struct f2fs_inode_info *fi = F2FS_I(inode);
	struct f2fs_map_blocks map;
	pgoff_t m_next_extent;
	loff_t end;
	int err;

	if (is_inode_flag_set(inode, FI_NO_EXTENT))
		return -EOPNOTSUPP;

	map.m_lblk = 0;
	map.m_next_pgofs = NULL;
	map.m_next_extent = &m_next_extent;
	map.m_seg_type = NO_CHECK_TYPE;
	map.m_may_create = false;
	end = max_file_blocks(inode);

	while (map.m_lblk < end) {
		map.m_len = end - map.m_lblk;

		f2fs_down_write(&fi->i_gc_rwsem[WRITE]);
		err = f2fs_map_blocks(inode, &map, 0, F2FS_GET_BLOCK_PRECACHE);
		f2fs_up_write(&fi->i_gc_rwsem[WRITE]);
		if (err)
			return err;

		map.m_lblk = m_next_extent;
	}

	return 0;
}

static int f2fs_ioc_precache_extents(struct file *filp, unsigned long arg)
{
	return f2fs_precache_extents(file_inode(filp));
}

static int f2fs_ioc_resize_fs(struct file *filp, unsigned long arg)
{
	struct f2fs_sb_info *sbi = F2FS_I_SB(file_inode(filp));
	__u64 block_count;

	if (!capable(CAP_SYS_ADMIN))
		return -EPERM;

	if (f2fs_readonly(sbi->sb))
		return -EROFS;

	if (copy_from_user(&block_count, (void __user *)arg,
			   sizeof(block_count)))
		return -EFAULT;

	return f2fs_resize_fs(sbi, block_count);
}

static int f2fs_ioc_enable_verity(struct file *filp, unsigned long arg)
{
	struct inode *inode = file_inode(filp);

	f2fs_update_time(F2FS_I_SB(inode), REQ_TIME);

	if (!f2fs_sb_has_verity(F2FS_I_SB(inode))) {
		f2fs_warn(F2FS_I_SB(inode),
			  "Can't enable fs-verity on inode %lu: the verity feature is not enabled on this filesystem",
			  inode->i_ino);
		return -EOPNOTSUPP;
	}

	return fsverity_ioctl_enable(filp, (const void __user *)arg);
}

static int f2fs_ioc_measure_verity(struct file *filp, unsigned long arg)
{
	if (!f2fs_sb_has_verity(F2FS_I_SB(file_inode(filp))))
		return -EOPNOTSUPP;

	return fsverity_ioctl_measure(filp, (void __user *)arg);
}

static int f2fs_ioc_read_verity_metadata(struct file *filp, unsigned long arg)
{
	if (!f2fs_sb_has_verity(F2FS_I_SB(file_inode(filp))))
		return -EOPNOTSUPP;

	return fsverity_ioctl_read_metadata(filp, (const void __user *)arg);
}

static int f2fs_ioc_getfslabel(struct file *filp, unsigned long arg)
{
	struct inode *inode = file_inode(filp);
	struct f2fs_sb_info *sbi = F2FS_I_SB(inode);
	char *vbuf;
	int count;
	int err = 0;

	vbuf = f2fs_kzalloc(sbi, MAX_VOLUME_NAME, GFP_KERNEL);
	if (!vbuf)
		return -ENOMEM;

	f2fs_down_read(&sbi->sb_lock);
	count = utf16s_to_utf8s(sbi->raw_super->volume_name,
			ARRAY_SIZE(sbi->raw_super->volume_name),
			UTF16_LITTLE_ENDIAN, vbuf, MAX_VOLUME_NAME);
	f2fs_up_read(&sbi->sb_lock);

	if (copy_to_user((char __user *)arg, vbuf,
				min(FSLABEL_MAX, count)))
		err = -EFAULT;

	kfree(vbuf);
	return err;
}

static int f2fs_ioc_setfslabel(struct file *filp, unsigned long arg)
{
	struct inode *inode = file_inode(filp);
	struct f2fs_sb_info *sbi = F2FS_I_SB(inode);
	char *vbuf;
	int err = 0;

	if (!capable(CAP_SYS_ADMIN))
		return -EPERM;

	vbuf = strndup_user((const char __user *)arg, FSLABEL_MAX);
	if (IS_ERR(vbuf))
		return PTR_ERR(vbuf);

	err = mnt_want_write_file(filp);
	if (err)
		goto out;

	f2fs_down_write(&sbi->sb_lock);

	memset(sbi->raw_super->volume_name, 0,
			sizeof(sbi->raw_super->volume_name));
	utf8s_to_utf16s(vbuf, strlen(vbuf), UTF16_LITTLE_ENDIAN,
			sbi->raw_super->volume_name,
			ARRAY_SIZE(sbi->raw_super->volume_name));

	err = f2fs_commit_super(sbi, false);

	f2fs_up_write(&sbi->sb_lock);

	mnt_drop_write_file(filp);
out:
	kfree(vbuf);
	return err;
}

static int f2fs_get_compress_blocks(struct file *filp, unsigned long arg)
{
	struct inode *inode = file_inode(filp);
	__u64 blocks;

	if (!f2fs_sb_has_compression(F2FS_I_SB(inode)))
		return -EOPNOTSUPP;

	if (!f2fs_compressed_file(inode))
		return -EINVAL;

	blocks = atomic_read(&F2FS_I(inode)->i_compr_blocks);
	return put_user(blocks, (u64 __user *)arg);
}

static int release_compress_blocks(struct dnode_of_data *dn, pgoff_t count)
{
	struct f2fs_sb_info *sbi = F2FS_I_SB(dn->inode);
	unsigned int released_blocks = 0;
	int cluster_size = F2FS_I(dn->inode)->i_cluster_size;
	block_t blkaddr;
	int i;

	for (i = 0; i < count; i++) {
		blkaddr = data_blkaddr(dn->inode, dn->node_page,
						dn->ofs_in_node + i);

		if (!__is_valid_data_blkaddr(blkaddr))
			continue;
		if (unlikely(!f2fs_is_valid_blkaddr(sbi, blkaddr,
					DATA_GENERIC_ENHANCE)))
			return -EFSCORRUPTED;
	}

	while (count) {
		int compr_blocks = 0;

		for (i = 0; i < cluster_size; i++, dn->ofs_in_node++) {
			blkaddr = f2fs_data_blkaddr(dn);

			if (i == 0) {
				if (blkaddr == COMPRESS_ADDR)
					continue;
				dn->ofs_in_node += cluster_size;
				goto next;
			}

			if (__is_valid_data_blkaddr(blkaddr))
				compr_blocks++;

			if (blkaddr != NEW_ADDR)
				continue;

			dn->data_blkaddr = NULL_ADDR;
			f2fs_set_data_blkaddr(dn);
		}

		f2fs_i_compr_blocks_update(dn->inode, compr_blocks, false);
		dec_valid_block_count(sbi, dn->inode,
					cluster_size - compr_blocks);

		released_blocks += cluster_size - compr_blocks;
next:
		count -= cluster_size;
	}

	return released_blocks;
}

static int f2fs_release_compress_blocks(struct file *filp, unsigned long arg)
{
	struct inode *inode = file_inode(filp);
	struct f2fs_sb_info *sbi = F2FS_I_SB(inode);
	pgoff_t page_idx = 0, last_idx;
	unsigned int released_blocks = 0;
	int ret;
	int writecount;

	if (!f2fs_sb_has_compression(F2FS_I_SB(inode)))
		return -EOPNOTSUPP;

	if (!f2fs_compressed_file(inode))
		return -EINVAL;

	if (f2fs_readonly(sbi->sb))
		return -EROFS;

	ret = mnt_want_write_file(filp);
	if (ret)
		return ret;

	f2fs_balance_fs(F2FS_I_SB(inode), true);

	inode_lock(inode);

	writecount = atomic_read(&inode->i_writecount);
	if ((filp->f_mode & FMODE_WRITE && writecount != 1) ||
			(!(filp->f_mode & FMODE_WRITE) && writecount)) {
		ret = -EBUSY;
		goto out;
	}

	if (is_inode_flag_set(inode, FI_COMPRESS_RELEASED)) {
		ret = -EINVAL;
		goto out;
	}

	ret = filemap_write_and_wait_range(inode->i_mapping, 0, LLONG_MAX);
	if (ret)
		goto out;

	set_inode_flag(inode, FI_COMPRESS_RELEASED);
	inode->i_ctime = current_time(inode);
	f2fs_mark_inode_dirty_sync(inode, true);

	if (!atomic_read(&F2FS_I(inode)->i_compr_blocks))
		goto out;

	f2fs_down_write(&F2FS_I(inode)->i_gc_rwsem[WRITE]);
	filemap_invalidate_lock(inode->i_mapping);

	last_idx = DIV_ROUND_UP(i_size_read(inode), PAGE_SIZE);

	while (page_idx < last_idx) {
		struct dnode_of_data dn;
		pgoff_t end_offset, count;

		set_new_dnode(&dn, inode, NULL, NULL, 0);
		ret = f2fs_get_dnode_of_data(&dn, page_idx, LOOKUP_NODE);
		if (ret) {
			if (ret == -ENOENT) {
				page_idx = f2fs_get_next_page_offset(&dn,
								page_idx);
				ret = 0;
				continue;
			}
			break;
		}

		end_offset = ADDRS_PER_PAGE(dn.node_page, inode);
		count = min(end_offset - dn.ofs_in_node, last_idx - page_idx);
		count = round_up(count, F2FS_I(inode)->i_cluster_size);

		ret = release_compress_blocks(&dn, count);

		f2fs_put_dnode(&dn);

		if (ret < 0)
			break;

		page_idx += count;
		released_blocks += ret;
	}

	filemap_invalidate_unlock(inode->i_mapping);
	f2fs_up_write(&F2FS_I(inode)->i_gc_rwsem[WRITE]);
out:
	inode_unlock(inode);

	mnt_drop_write_file(filp);

	if (ret >= 0) {
		ret = put_user(released_blocks, (u64 __user *)arg);
	} else if (released_blocks &&
			atomic_read(&F2FS_I(inode)->i_compr_blocks)) {
		set_sbi_flag(sbi, SBI_NEED_FSCK);
		f2fs_warn(sbi, "%s: partial blocks were released i_ino=%lx "
			"iblocks=%llu, released=%u, compr_blocks=%u, "
			"run fsck to fix.",
			__func__, inode->i_ino, inode->i_blocks,
			released_blocks,
			atomic_read(&F2FS_I(inode)->i_compr_blocks));
	}

	return ret;
}

static int reserve_compress_blocks(struct dnode_of_data *dn, pgoff_t count)
{
	struct f2fs_sb_info *sbi = F2FS_I_SB(dn->inode);
	unsigned int reserved_blocks = 0;
	int cluster_size = F2FS_I(dn->inode)->i_cluster_size;
	block_t blkaddr;
	int i;

	for (i = 0; i < count; i++) {
		blkaddr = data_blkaddr(dn->inode, dn->node_page,
						dn->ofs_in_node + i);

		if (!__is_valid_data_blkaddr(blkaddr))
			continue;
		if (unlikely(!f2fs_is_valid_blkaddr(sbi, blkaddr,
					DATA_GENERIC_ENHANCE)))
			return -EFSCORRUPTED;
	}

	while (count) {
		int compr_blocks = 0;
		blkcnt_t reserved;
		int ret;

		for (i = 0; i < cluster_size; i++, dn->ofs_in_node++) {
			blkaddr = f2fs_data_blkaddr(dn);

			if (i == 0) {
				if (blkaddr == COMPRESS_ADDR)
					continue;
				dn->ofs_in_node += cluster_size;
				goto next;
			}

			if (__is_valid_data_blkaddr(blkaddr)) {
				compr_blocks++;
				continue;
			}

			dn->data_blkaddr = NEW_ADDR;
			f2fs_set_data_blkaddr(dn);
		}

		reserved = cluster_size - compr_blocks;
		ret = inc_valid_block_count(sbi, dn->inode, &reserved);
		if (ret)
			return ret;

		if (reserved != cluster_size - compr_blocks)
			return -ENOSPC;

		f2fs_i_compr_blocks_update(dn->inode, compr_blocks, true);

		reserved_blocks += reserved;
next:
		count -= cluster_size;
	}

	return reserved_blocks;
}

static int f2fs_reserve_compress_blocks(struct file *filp, unsigned long arg)
{
	struct inode *inode = file_inode(filp);
	struct f2fs_sb_info *sbi = F2FS_I_SB(inode);
	pgoff_t page_idx = 0, last_idx;
	unsigned int reserved_blocks = 0;
	int ret;

	if (!f2fs_sb_has_compression(F2FS_I_SB(inode)))
		return -EOPNOTSUPP;

	if (!f2fs_compressed_file(inode))
		return -EINVAL;

	if (f2fs_readonly(sbi->sb))
		return -EROFS;

	ret = mnt_want_write_file(filp);
	if (ret)
		return ret;

	if (atomic_read(&F2FS_I(inode)->i_compr_blocks))
		goto out;

	f2fs_balance_fs(F2FS_I_SB(inode), true);

	inode_lock(inode);

	if (!is_inode_flag_set(inode, FI_COMPRESS_RELEASED)) {
		ret = -EINVAL;
		goto unlock_inode;
	}

	f2fs_down_write(&F2FS_I(inode)->i_gc_rwsem[WRITE]);
	filemap_invalidate_lock(inode->i_mapping);

	last_idx = DIV_ROUND_UP(i_size_read(inode), PAGE_SIZE);

	while (page_idx < last_idx) {
		struct dnode_of_data dn;
		pgoff_t end_offset, count;

		set_new_dnode(&dn, inode, NULL, NULL, 0);
		ret = f2fs_get_dnode_of_data(&dn, page_idx, LOOKUP_NODE);
		if (ret) {
			if (ret == -ENOENT) {
				page_idx = f2fs_get_next_page_offset(&dn,
								page_idx);
				ret = 0;
				continue;
			}
			break;
		}

		end_offset = ADDRS_PER_PAGE(dn.node_page, inode);
		count = min(end_offset - dn.ofs_in_node, last_idx - page_idx);
		count = round_up(count, F2FS_I(inode)->i_cluster_size);

		ret = reserve_compress_blocks(&dn, count);

		f2fs_put_dnode(&dn);

		if (ret < 0)
			break;

		page_idx += count;
		reserved_blocks += ret;
	}

	filemap_invalidate_unlock(inode->i_mapping);
	f2fs_up_write(&F2FS_I(inode)->i_gc_rwsem[WRITE]);

	if (ret >= 0) {
		clear_inode_flag(inode, FI_COMPRESS_RELEASED);
		inode->i_ctime = current_time(inode);
		f2fs_mark_inode_dirty_sync(inode, true);
	}
unlock_inode:
	inode_unlock(inode);
out:
	mnt_drop_write_file(filp);

	if (ret >= 0) {
		ret = put_user(reserved_blocks, (u64 __user *)arg);
	} else if (reserved_blocks &&
			atomic_read(&F2FS_I(inode)->i_compr_blocks)) {
		set_sbi_flag(sbi, SBI_NEED_FSCK);
		f2fs_warn(sbi, "%s: partial blocks were released i_ino=%lx "
			"iblocks=%llu, reserved=%u, compr_blocks=%u, "
			"run fsck to fix.",
			__func__, inode->i_ino, inode->i_blocks,
			reserved_blocks,
			atomic_read(&F2FS_I(inode)->i_compr_blocks));
	}

	return ret;
}

static int f2fs_secure_erase(struct block_device *bdev, struct inode *inode,
		pgoff_t off, block_t block, block_t len, u32 flags)
{
	struct request_queue *q = bdev_get_queue(bdev);
	sector_t sector = SECTOR_FROM_BLOCK(block);
	sector_t nr_sects = SECTOR_FROM_BLOCK(len);
	int ret = 0;

	if (!q)
		return -ENXIO;

	if (flags & F2FS_TRIM_FILE_DISCARD)
		ret = blkdev_issue_discard(bdev, sector, nr_sects, GFP_NOFS,
						blk_queue_secure_erase(q) ?
						BLKDEV_DISCARD_SECURE : 0);

	if (!ret && (flags & F2FS_TRIM_FILE_ZEROOUT)) {
		if (IS_ENCRYPTED(inode))
			ret = fscrypt_zeroout_range(inode, off, block, len);
		else
			ret = blkdev_issue_zeroout(bdev, sector, nr_sects,
					GFP_NOFS, 0);
	}

	return ret;
}

static int f2fs_sec_trim_file(struct file *filp, unsigned long arg)
{
	struct inode *inode = file_inode(filp);
	struct f2fs_sb_info *sbi = F2FS_I_SB(inode);
	struct address_space *mapping = inode->i_mapping;
	struct block_device *prev_bdev = NULL;
	struct f2fs_sectrim_range range;
	pgoff_t index, pg_end, prev_index = 0;
	block_t prev_block = 0, len = 0;
	loff_t end_addr;
	bool to_end = false;
	int ret = 0;

	if (!(filp->f_mode & FMODE_WRITE))
		return -EBADF;

	if (copy_from_user(&range, (struct f2fs_sectrim_range __user *)arg,
				sizeof(range)))
		return -EFAULT;

	if (range.flags == 0 || (range.flags & ~F2FS_TRIM_FILE_MASK) ||
			!S_ISREG(inode->i_mode))
		return -EINVAL;

	if (((range.flags & F2FS_TRIM_FILE_DISCARD) &&
			!f2fs_hw_support_discard(sbi)) ||
			((range.flags & F2FS_TRIM_FILE_ZEROOUT) &&
			 IS_ENCRYPTED(inode) && f2fs_is_multi_device(sbi)))
		return -EOPNOTSUPP;

	file_start_write(filp);
	inode_lock(inode);

	if (f2fs_is_atomic_file(inode) || f2fs_compressed_file(inode) ||
			range.start >= inode->i_size) {
		ret = -EINVAL;
		goto err;
	}

	if (range.len == 0)
		goto err;

	if (inode->i_size - range.start > range.len) {
		end_addr = range.start + range.len;
	} else {
		end_addr = range.len == (u64)-1 ?
			sbi->sb->s_maxbytes : inode->i_size;
		to_end = true;
	}

	if (!IS_ALIGNED(range.start, F2FS_BLKSIZE) ||
			(!to_end && !IS_ALIGNED(end_addr, F2FS_BLKSIZE))) {
		ret = -EINVAL;
		goto err;
	}

	index = F2FS_BYTES_TO_BLK(range.start);
	pg_end = DIV_ROUND_UP(end_addr, F2FS_BLKSIZE);

	ret = f2fs_convert_inline_inode(inode);
	if (ret)
		goto err;

	f2fs_down_write(&F2FS_I(inode)->i_gc_rwsem[WRITE]);
	filemap_invalidate_lock(mapping);

	ret = filemap_write_and_wait_range(mapping, range.start,
			to_end ? LLONG_MAX : end_addr - 1);
	if (ret)
		goto out;

	truncate_inode_pages_range(mapping, range.start,
			to_end ? -1 : end_addr - 1);

	while (index < pg_end) {
		struct dnode_of_data dn;
		pgoff_t end_offset, count;
		int i;

		set_new_dnode(&dn, inode, NULL, NULL, 0);
		ret = f2fs_get_dnode_of_data(&dn, index, LOOKUP_NODE);
		if (ret) {
			if (ret == -ENOENT) {
				index = f2fs_get_next_page_offset(&dn, index);
				continue;
			}
			goto out;
		}

		end_offset = ADDRS_PER_PAGE(dn.node_page, inode);
		count = min(end_offset - dn.ofs_in_node, pg_end - index);
		for (i = 0; i < count; i++, index++, dn.ofs_in_node++) {
			struct block_device *cur_bdev;
			block_t blkaddr = f2fs_data_blkaddr(&dn);

			if (!__is_valid_data_blkaddr(blkaddr))
				continue;

			if (!f2fs_is_valid_blkaddr(sbi, blkaddr,
						DATA_GENERIC_ENHANCE)) {
				ret = -EFSCORRUPTED;
				f2fs_put_dnode(&dn);
				goto out;
			}

			cur_bdev = f2fs_target_device(sbi, blkaddr, NULL);
			if (f2fs_is_multi_device(sbi)) {
				int di = f2fs_target_device_index(sbi, blkaddr);

				blkaddr -= FDEV(di).start_blk;
			}

			if (len) {
				if (prev_bdev == cur_bdev &&
						index == prev_index + len &&
						blkaddr == prev_block + len) {
					len++;
				} else {
					ret = f2fs_secure_erase(prev_bdev,
						inode, prev_index, prev_block,
						len, range.flags);
					if (ret) {
						f2fs_put_dnode(&dn);
						goto out;
					}

					len = 0;
				}
			}

			if (!len) {
				prev_bdev = cur_bdev;
				prev_index = index;
				prev_block = blkaddr;
				len = 1;
			}
		}

		f2fs_put_dnode(&dn);

		if (fatal_signal_pending(current)) {
			ret = -EINTR;
			goto out;
		}
		cond_resched();
	}

	if (len)
		ret = f2fs_secure_erase(prev_bdev, inode, prev_index,
				prev_block, len, range.flags);
out:
	filemap_invalidate_unlock(mapping);
	f2fs_up_write(&F2FS_I(inode)->i_gc_rwsem[WRITE]);
err:
	inode_unlock(inode);
	file_end_write(filp);

	return ret;
}

static int f2fs_ioc_get_compress_option(struct file *filp, unsigned long arg)
{
	struct inode *inode = file_inode(filp);
	struct f2fs_comp_option option;

	if (!f2fs_sb_has_compression(F2FS_I_SB(inode)))
		return -EOPNOTSUPP;

	inode_lock_shared(inode);

	if (!f2fs_compressed_file(inode)) {
		inode_unlock_shared(inode);
		return -ENODATA;
	}

	option.algorithm = F2FS_I(inode)->i_compress_algorithm;
	option.log_cluster_size = F2FS_I(inode)->i_log_cluster_size;

	inode_unlock_shared(inode);

	if (copy_to_user((struct f2fs_comp_option __user *)arg, &option,
				sizeof(option)))
		return -EFAULT;

	return 0;
}

static int f2fs_ioc_set_compress_option(struct file *filp, unsigned long arg)
{
	struct inode *inode = file_inode(filp);
	struct f2fs_sb_info *sbi = F2FS_I_SB(inode);
	struct f2fs_comp_option option;
	int ret = 0;

	if (!f2fs_sb_has_compression(sbi))
		return -EOPNOTSUPP;

	if (!(filp->f_mode & FMODE_WRITE))
		return -EBADF;

	if (copy_from_user(&option, (struct f2fs_comp_option __user *)arg,
				sizeof(option)))
		return -EFAULT;

	if (!f2fs_compressed_file(inode) ||
			option.log_cluster_size < MIN_COMPRESS_LOG_SIZE ||
			option.log_cluster_size > MAX_COMPRESS_LOG_SIZE ||
			option.algorithm >= COMPRESS_MAX)
		return -EINVAL;

	file_start_write(filp);
	inode_lock(inode);

	if (f2fs_is_mmap_file(inode) || get_dirty_pages(inode)) {
		ret = -EBUSY;
		goto out;
	}

	if (inode->i_size != 0) {
		ret = -EFBIG;
		goto out;
	}

	F2FS_I(inode)->i_compress_algorithm = option.algorithm;
	F2FS_I(inode)->i_log_cluster_size = option.log_cluster_size;
	F2FS_I(inode)->i_cluster_size = 1 << option.log_cluster_size;
	f2fs_mark_inode_dirty_sync(inode, true);

	if (!f2fs_is_compress_backend_ready(inode))
		f2fs_warn(sbi, "compression algorithm is successfully set, "
			"but current kernel doesn't support this algorithm.");
out:
	inode_unlock(inode);
	file_end_write(filp);

	return ret;
}

static int redirty_blocks(struct inode *inode, pgoff_t page_idx, int len)
{
	DEFINE_READAHEAD(ractl, NULL, NULL, inode->i_mapping, page_idx);
	struct address_space *mapping = inode->i_mapping;
	struct page *page;
	pgoff_t redirty_idx = page_idx;
	int i, page_len = 0, ret = 0;

	page_cache_ra_unbounded(&ractl, len, 0);

	for (i = 0; i < len; i++, page_idx++) {
		page = read_cache_page(mapping, page_idx, NULL, NULL);
		if (IS_ERR(page)) {
			ret = PTR_ERR(page);
			break;
		}
		page_len++;
	}

	for (i = 0; i < page_len; i++, redirty_idx++) {
		page = find_lock_page(mapping, redirty_idx);
		if (!page) {
			ret = -ENOMEM;
			break;
		}
		set_page_dirty(page);
		f2fs_put_page(page, 1);
		f2fs_put_page(page, 0);
	}

	return ret;
}

static int f2fs_ioc_decompress_file(struct file *filp, unsigned long arg)
{
	struct inode *inode = file_inode(filp);
	struct f2fs_sb_info *sbi = F2FS_I_SB(inode);
	struct f2fs_inode_info *fi = F2FS_I(inode);
	pgoff_t page_idx = 0, last_idx;
	unsigned int blk_per_seg = sbi->blocks_per_seg;
	int cluster_size = F2FS_I(inode)->i_cluster_size;
	int count, ret;

	if (!f2fs_sb_has_compression(sbi) ||
			F2FS_OPTION(sbi).compress_mode != COMPR_MODE_USER)
		return -EOPNOTSUPP;

	if (!(filp->f_mode & FMODE_WRITE))
		return -EBADF;

	if (!f2fs_compressed_file(inode))
		return -EINVAL;

	f2fs_balance_fs(F2FS_I_SB(inode), true);

	file_start_write(filp);
	inode_lock(inode);

	if (!f2fs_is_compress_backend_ready(inode)) {
		ret = -EOPNOTSUPP;
		goto out;
	}

	if (f2fs_is_mmap_file(inode)) {
		ret = -EBUSY;
		goto out;
	}

	ret = filemap_write_and_wait_range(inode->i_mapping, 0, LLONG_MAX);
	if (ret)
		goto out;

	if (!atomic_read(&fi->i_compr_blocks))
		goto out;

	last_idx = DIV_ROUND_UP(i_size_read(inode), PAGE_SIZE);

	count = last_idx - page_idx;
	while (count) {
		int len = min(cluster_size, count);

		ret = redirty_blocks(inode, page_idx, len);
		if (ret < 0)
			break;

		if (get_dirty_pages(inode) >= blk_per_seg)
			filemap_fdatawrite(inode->i_mapping);

		count -= len;
		page_idx += len;
	}

	if (!ret)
		ret = filemap_write_and_wait_range(inode->i_mapping, 0,
							LLONG_MAX);

	if (ret)
		f2fs_warn(sbi, "%s: The file might be partially decompressed (errno=%d). Please delete the file.",
			  __func__, ret);
out:
	inode_unlock(inode);
	file_end_write(filp);

	return ret;
}

static int f2fs_ioc_compress_file(struct file *filp, unsigned long arg)
{
	struct inode *inode = file_inode(filp);
	struct f2fs_sb_info *sbi = F2FS_I_SB(inode);
	pgoff_t page_idx = 0, last_idx;
	unsigned int blk_per_seg = sbi->blocks_per_seg;
	int cluster_size = F2FS_I(inode)->i_cluster_size;
	int count, ret;

	if (!f2fs_sb_has_compression(sbi) ||
			F2FS_OPTION(sbi).compress_mode != COMPR_MODE_USER)
		return -EOPNOTSUPP;

	if (!(filp->f_mode & FMODE_WRITE))
		return -EBADF;

	if (!f2fs_compressed_file(inode))
		return -EINVAL;

	f2fs_balance_fs(F2FS_I_SB(inode), true);

	file_start_write(filp);
	inode_lock(inode);

	if (!f2fs_is_compress_backend_ready(inode)) {
		ret = -EOPNOTSUPP;
		goto out;
	}

	if (f2fs_is_mmap_file(inode)) {
		ret = -EBUSY;
		goto out;
	}

	ret = filemap_write_and_wait_range(inode->i_mapping, 0, LLONG_MAX);
	if (ret)
		goto out;

	set_inode_flag(inode, FI_ENABLE_COMPRESS);

	last_idx = DIV_ROUND_UP(i_size_read(inode), PAGE_SIZE);

	count = last_idx - page_idx;
	while (count) {
		int len = min(cluster_size, count);

		ret = redirty_blocks(inode, page_idx, len);
		if (ret < 0)
			break;

		if (get_dirty_pages(inode) >= blk_per_seg)
			filemap_fdatawrite(inode->i_mapping);

		count -= len;
		page_idx += len;
	}

	if (!ret)
		ret = filemap_write_and_wait_range(inode->i_mapping, 0,
							LLONG_MAX);

	clear_inode_flag(inode, FI_ENABLE_COMPRESS);

	if (ret)
		f2fs_warn(sbi, "%s: The file might be partially compressed (errno=%d). Please delete the file.",
			  __func__, ret);
out:
	inode_unlock(inode);
	file_end_write(filp);

	return ret;
}

static long __f2fs_ioctl(struct file *filp, unsigned int cmd, unsigned long arg)
{
	switch (cmd) {
	case FS_IOC_GETVERSION:
		return f2fs_ioc_getversion(filp, arg);
	case F2FS_IOC_START_ATOMIC_WRITE:
		return f2fs_ioc_start_atomic_write(filp);
	case F2FS_IOC_COMMIT_ATOMIC_WRITE:
		return f2fs_ioc_commit_atomic_write(filp);
	case F2FS_IOC_START_VOLATILE_WRITE:
		return f2fs_ioc_start_volatile_write(filp);
	case F2FS_IOC_RELEASE_VOLATILE_WRITE:
		return f2fs_ioc_release_volatile_write(filp);
	case F2FS_IOC_ABORT_VOLATILE_WRITE:
		return f2fs_ioc_abort_volatile_write(filp);
	case F2FS_IOC_SHUTDOWN:
		return f2fs_ioc_shutdown(filp, arg);
	case FITRIM:
		return f2fs_ioc_fitrim(filp, arg);
	case FS_IOC_SET_ENCRYPTION_POLICY:
		return f2fs_ioc_set_encryption_policy(filp, arg);
	case FS_IOC_GET_ENCRYPTION_POLICY:
		return f2fs_ioc_get_encryption_policy(filp, arg);
	case FS_IOC_GET_ENCRYPTION_PWSALT:
		return f2fs_ioc_get_encryption_pwsalt(filp, arg);
	case FS_IOC_GET_ENCRYPTION_POLICY_EX:
		return f2fs_ioc_get_encryption_policy_ex(filp, arg);
	case FS_IOC_ADD_ENCRYPTION_KEY:
		return f2fs_ioc_add_encryption_key(filp, arg);
	case FS_IOC_REMOVE_ENCRYPTION_KEY:
		return f2fs_ioc_remove_encryption_key(filp, arg);
	case FS_IOC_REMOVE_ENCRYPTION_KEY_ALL_USERS:
		return f2fs_ioc_remove_encryption_key_all_users(filp, arg);
	case FS_IOC_GET_ENCRYPTION_KEY_STATUS:
		return f2fs_ioc_get_encryption_key_status(filp, arg);
	case FS_IOC_GET_ENCRYPTION_NONCE:
		return f2fs_ioc_get_encryption_nonce(filp, arg);
	case F2FS_IOC_GARBAGE_COLLECT:
		return f2fs_ioc_gc(filp, arg);
	case F2FS_IOC_GARBAGE_COLLECT_RANGE:
		return f2fs_ioc_gc_range(filp, arg);
	case F2FS_IOC_WRITE_CHECKPOINT:
		return f2fs_ioc_write_checkpoint(filp, arg);
	case F2FS_IOC_DEFRAGMENT:
		return f2fs_ioc_defragment(filp, arg);
	case F2FS_IOC_MOVE_RANGE:
		return f2fs_ioc_move_range(filp, arg);
	case F2FS_IOC_FLUSH_DEVICE:
		return f2fs_ioc_flush_device(filp, arg);
	case F2FS_IOC_GET_FEATURES:
		return f2fs_ioc_get_features(filp, arg);
	case F2FS_IOC_GET_PIN_FILE:
		return f2fs_ioc_get_pin_file(filp, arg);
	case F2FS_IOC_SET_PIN_FILE:
		return f2fs_ioc_set_pin_file(filp, arg);
	case F2FS_IOC_PRECACHE_EXTENTS:
		return f2fs_ioc_precache_extents(filp, arg);
	case F2FS_IOC_RESIZE_FS:
		return f2fs_ioc_resize_fs(filp, arg);
	case FS_IOC_ENABLE_VERITY:
		return f2fs_ioc_enable_verity(filp, arg);
	case FS_IOC_MEASURE_VERITY:
		return f2fs_ioc_measure_verity(filp, arg);
	case FS_IOC_READ_VERITY_METADATA:
		return f2fs_ioc_read_verity_metadata(filp, arg);
	case FS_IOC_GETFSLABEL:
		return f2fs_ioc_getfslabel(filp, arg);
	case FS_IOC_SETFSLABEL:
		return f2fs_ioc_setfslabel(filp, arg);
	case F2FS_IOC_GET_COMPRESS_BLOCKS:
		return f2fs_get_compress_blocks(filp, arg);
	case F2FS_IOC_RELEASE_COMPRESS_BLOCKS:
		return f2fs_release_compress_blocks(filp, arg);
	case F2FS_IOC_RESERVE_COMPRESS_BLOCKS:
		return f2fs_reserve_compress_blocks(filp, arg);
	case F2FS_IOC_SEC_TRIM_FILE:
		return f2fs_sec_trim_file(filp, arg);
	case F2FS_IOC_GET_COMPRESS_OPTION:
		return f2fs_ioc_get_compress_option(filp, arg);
	case F2FS_IOC_SET_COMPRESS_OPTION:
		return f2fs_ioc_set_compress_option(filp, arg);
	case F2FS_IOC_DECOMPRESS_FILE:
		return f2fs_ioc_decompress_file(filp, arg);
	case F2FS_IOC_COMPRESS_FILE:
		return f2fs_ioc_compress_file(filp, arg);
	default:
		return -ENOTTY;
	}
}

long f2fs_ioctl(struct file *filp, unsigned int cmd, unsigned long arg)
{
	if (unlikely(f2fs_cp_error(F2FS_I_SB(file_inode(filp)))))
		return -EIO;
	if (!f2fs_is_checkpoint_ready(F2FS_I_SB(file_inode(filp))))
		return -ENOSPC;

	return __f2fs_ioctl(filp, cmd, arg);
}

/*
 * Return %true if the given read or write request should use direct I/O, or
 * %false if it should use buffered I/O.
 */
static bool f2fs_should_use_dio(struct inode *inode, struct kiocb *iocb,
				struct iov_iter *iter)
{
	unsigned int align;

	if (!(iocb->ki_flags & IOCB_DIRECT))
		return false;

	if (f2fs_force_buffered_io(inode, iocb, iter))
		return false;

	/*
	 * Direct I/O not aligned to the disk's logical_block_size will be
	 * attempted, but will fail with -EINVAL.
	 *
	 * f2fs additionally requires that direct I/O be aligned to the
	 * filesystem block size, which is often a stricter requirement.
	 * However, f2fs traditionally falls back to buffered I/O on requests
	 * that are logical_block_size-aligned but not fs-block aligned.
	 *
	 * The below logic implements this behavior.
	 */
	align = iocb->ki_pos | iov_iter_alignment(iter);
	if (!IS_ALIGNED(align, i_blocksize(inode)) &&
	    IS_ALIGNED(align, bdev_logical_block_size(inode->i_sb->s_bdev)))
		return false;

	return true;
}

static int f2fs_dio_read_end_io(struct kiocb *iocb, ssize_t size, int error,
				unsigned int flags)
{
	struct f2fs_sb_info *sbi = F2FS_I_SB(file_inode(iocb->ki_filp));

	dec_page_count(sbi, F2FS_DIO_READ);
	if (error)
		return error;
	f2fs_update_iostat(sbi, APP_DIRECT_READ_IO, size);
	return 0;
}

static const struct iomap_dio_ops f2fs_iomap_dio_read_ops = {
	.end_io = f2fs_dio_read_end_io,
};

static ssize_t f2fs_dio_read_iter(struct kiocb *iocb, struct iov_iter *to)
{
	struct file *file = iocb->ki_filp;
	struct inode *inode = file_inode(file);
	struct f2fs_sb_info *sbi = F2FS_I_SB(inode);
	struct f2fs_inode_info *fi = F2FS_I(inode);
	const loff_t pos = iocb->ki_pos;
	const size_t count = iov_iter_count(to);
	struct iomap_dio *dio;
	ssize_t ret;

	if (count == 0)
		return 0; /* skip atime update */

	trace_f2fs_direct_IO_enter(inode, iocb, count, READ);

	if (iocb->ki_flags & IOCB_NOWAIT) {
<<<<<<< HEAD
		if (!down_read_trylock(&fi->i_gc_rwsem[READ])) {
=======
		if (!f2fs_down_read_trylock(&fi->i_gc_rwsem[READ])) {
>>>>>>> 95cd2cdc
			ret = -EAGAIN;
			goto out;
		}
	} else {
<<<<<<< HEAD
		down_read(&fi->i_gc_rwsem[READ]);
=======
		f2fs_down_read(&fi->i_gc_rwsem[READ]);
>>>>>>> 95cd2cdc
	}

	/*
	 * We have to use __iomap_dio_rw() and iomap_dio_complete() instead of
	 * the higher-level function iomap_dio_rw() in order to ensure that the
	 * F2FS_DIO_READ counter will be decremented correctly in all cases.
	 */
	inc_page_count(sbi, F2FS_DIO_READ);
	dio = __iomap_dio_rw(iocb, to, &f2fs_iomap_ops,
			     &f2fs_iomap_dio_read_ops, 0, 0);
	if (IS_ERR_OR_NULL(dio)) {
		ret = PTR_ERR_OR_ZERO(dio);
		if (ret != -EIOCBQUEUED)
			dec_page_count(sbi, F2FS_DIO_READ);
	} else {
		ret = iomap_dio_complete(dio);
	}

<<<<<<< HEAD
	up_read(&fi->i_gc_rwsem[READ]);
=======
	f2fs_up_read(&fi->i_gc_rwsem[READ]);
>>>>>>> 95cd2cdc

	file_accessed(file);
out:
	trace_f2fs_direct_IO_exit(inode, pos, count, READ, ret);
	return ret;
}

static ssize_t f2fs_file_read_iter(struct kiocb *iocb, struct iov_iter *to)
{
	struct inode *inode = file_inode(iocb->ki_filp);
	ssize_t ret;

	if (!f2fs_is_compress_backend_ready(inode))
		return -EOPNOTSUPP;

	if (f2fs_should_use_dio(inode, iocb, to))
		return f2fs_dio_read_iter(iocb, to);

	ret = filemap_read(iocb, to, 0);
	if (ret > 0)
		f2fs_update_iostat(F2FS_I_SB(inode), APP_BUFFERED_READ_IO, ret);
<<<<<<< HEAD
	return ret;
}

static ssize_t f2fs_write_checks(struct kiocb *iocb, struct iov_iter *from)
{
	struct file *file = iocb->ki_filp;
	struct inode *inode = file_inode(file);
	ssize_t count;
	int err;

	if (IS_IMMUTABLE(inode))
		return -EPERM;

	if (is_inode_flag_set(inode, FI_COMPRESS_RELEASED))
		return -EPERM;

	count = generic_write_checks(iocb, from);
	if (count <= 0)
		return count;

	err = file_modified(file);
	if (err)
		return err;
	return count;
}

/*
 * Preallocate blocks for a write request, if it is possible and helpful to do
 * so.  Returns a positive number if blocks may have been preallocated, 0 if no
 * blocks were preallocated, or a negative errno value if something went
 * seriously wrong.  Also sets FI_PREALLOCATED_ALL on the inode if *all* the
 * requested blocks (not just some of them) have been allocated.
 */
static int f2fs_preallocate_blocks(struct kiocb *iocb, struct iov_iter *iter,
				   bool dio)
{
	struct inode *inode = file_inode(iocb->ki_filp);
	struct f2fs_sb_info *sbi = F2FS_I_SB(inode);
	const loff_t pos = iocb->ki_pos;
	const size_t count = iov_iter_count(iter);
	struct f2fs_map_blocks map = {};
	int flag;
	int ret;

	/* If it will be an out-of-place direct write, don't bother. */
	if (dio && f2fs_lfs_mode(sbi))
		return 0;
	/*
	 * Don't preallocate holes aligned to DIO_SKIP_HOLES which turns into
	 * buffered IO, if DIO meets any holes.
	 */
	if (dio && i_size_read(inode) &&
		(F2FS_BYTES_TO_BLK(pos) < F2FS_BLK_ALIGN(i_size_read(inode))))
		return 0;

	/* No-wait I/O can't allocate blocks. */
	if (iocb->ki_flags & IOCB_NOWAIT)
		return 0;

	/* If it will be a short write, don't bother. */
	if (fault_in_iov_iter_readable(iter, count))
		return 0;

	if (f2fs_has_inline_data(inode)) {
		/* If the data will fit inline, don't bother. */
		if (pos + count <= MAX_INLINE_DATA(inode))
			return 0;
		ret = f2fs_convert_inline_inode(inode);
		if (ret)
			return ret;
	}

	/* Do not preallocate blocks that will be written partially in 4KB. */
	map.m_lblk = F2FS_BLK_ALIGN(pos);
	map.m_len = F2FS_BYTES_TO_BLK(pos + count);
	if (map.m_len > map.m_lblk)
		map.m_len -= map.m_lblk;
	else
		map.m_len = 0;
	map.m_may_create = true;
	if (dio) {
		map.m_seg_type = f2fs_rw_hint_to_seg_type(inode->i_write_hint);
		flag = F2FS_GET_BLOCK_PRE_DIO;
	} else {
		map.m_seg_type = NO_CHECK_TYPE;
		flag = F2FS_GET_BLOCK_PRE_AIO;
	}

	ret = f2fs_map_blocks(inode, &map, 1, flag);
	/* -ENOSPC|-EDQUOT are fine to report the number of allocated blocks. */
	if (ret < 0 && !((ret == -ENOSPC || ret == -EDQUOT) && map.m_len > 0))
		return ret;
	if (ret == 0)
		set_inode_flag(inode, FI_PREALLOCATED_ALL);
	return map.m_len;
}

static ssize_t f2fs_buffered_write_iter(struct kiocb *iocb,
					struct iov_iter *from)
{
	struct file *file = iocb->ki_filp;
	struct inode *inode = file_inode(file);
	ssize_t ret;

	if (iocb->ki_flags & IOCB_NOWAIT)
		return -EOPNOTSUPP;

	current->backing_dev_info = inode_to_bdi(inode);
	ret = generic_perform_write(file, from, iocb->ki_pos);
	current->backing_dev_info = NULL;

	if (ret > 0) {
		iocb->ki_pos += ret;
		f2fs_update_iostat(F2FS_I_SB(inode), APP_BUFFERED_IO, ret);
	}
	return ret;
}

static int f2fs_dio_write_end_io(struct kiocb *iocb, ssize_t size, int error,
				 unsigned int flags)
{
	struct f2fs_sb_info *sbi = F2FS_I_SB(file_inode(iocb->ki_filp));

	dec_page_count(sbi, F2FS_DIO_WRITE);
	if (error)
		return error;
	f2fs_update_iostat(sbi, APP_DIRECT_IO, size);
	return 0;
}

static const struct iomap_dio_ops f2fs_iomap_dio_write_ops = {
	.end_io = f2fs_dio_write_end_io,
};

static ssize_t f2fs_dio_write_iter(struct kiocb *iocb, struct iov_iter *from,
				   bool *may_need_sync)
{
	struct file *file = iocb->ki_filp;
	struct inode *inode = file_inode(file);
	struct f2fs_inode_info *fi = F2FS_I(inode);
	struct f2fs_sb_info *sbi = F2FS_I_SB(inode);
	const bool do_opu = f2fs_lfs_mode(sbi);
	const int whint_mode = F2FS_OPTION(sbi).whint_mode;
	const loff_t pos = iocb->ki_pos;
	const ssize_t count = iov_iter_count(from);
	const enum rw_hint hint = iocb->ki_hint;
	unsigned int dio_flags;
	struct iomap_dio *dio;
	ssize_t ret;

	trace_f2fs_direct_IO_enter(inode, iocb, count, WRITE);

	if (iocb->ki_flags & IOCB_NOWAIT) {
		/* f2fs_convert_inline_inode() and block allocation can block */
		if (f2fs_has_inline_data(inode) ||
		    !f2fs_overwrite_io(inode, pos, count)) {
			ret = -EAGAIN;
			goto out;
		}

		if (!down_read_trylock(&fi->i_gc_rwsem[WRITE])) {
			ret = -EAGAIN;
			goto out;
		}
		if (do_opu && !down_read_trylock(&fi->i_gc_rwsem[READ])) {
			up_read(&fi->i_gc_rwsem[WRITE]);
			ret = -EAGAIN;
			goto out;
		}
	} else {
		ret = f2fs_convert_inline_inode(inode);
		if (ret)
			goto out;

		down_read(&fi->i_gc_rwsem[WRITE]);
		if (do_opu)
			down_read(&fi->i_gc_rwsem[READ]);
	}
	if (whint_mode == WHINT_MODE_OFF)
		iocb->ki_hint = WRITE_LIFE_NOT_SET;

	/*
	 * We have to use __iomap_dio_rw() and iomap_dio_complete() instead of
	 * the higher-level function iomap_dio_rw() in order to ensure that the
	 * F2FS_DIO_WRITE counter will be decremented correctly in all cases.
	 */
	inc_page_count(sbi, F2FS_DIO_WRITE);
	dio_flags = 0;
	if (pos + count > inode->i_size)
		dio_flags |= IOMAP_DIO_FORCE_WAIT;
	dio = __iomap_dio_rw(iocb, from, &f2fs_iomap_ops,
			     &f2fs_iomap_dio_write_ops, dio_flags, 0);
	if (IS_ERR_OR_NULL(dio)) {
		ret = PTR_ERR_OR_ZERO(dio);
		if (ret == -ENOTBLK)
			ret = 0;
		if (ret != -EIOCBQUEUED)
			dec_page_count(sbi, F2FS_DIO_WRITE);
	} else {
		ret = iomap_dio_complete(dio);
	}

	if (whint_mode == WHINT_MODE_OFF)
		iocb->ki_hint = hint;
	if (do_opu)
		up_read(&fi->i_gc_rwsem[READ]);
	up_read(&fi->i_gc_rwsem[WRITE]);

	if (ret < 0)
		goto out;
	if (pos + ret > inode->i_size)
		f2fs_i_size_write(inode, pos + ret);
	if (!do_opu)
		set_inode_flag(inode, FI_UPDATE_WRITE);

	if (iov_iter_count(from)) {
		ssize_t ret2;
		loff_t bufio_start_pos = iocb->ki_pos;

		/*
		 * The direct write was partial, so we need to fall back to a
		 * buffered write for the remainder.
		 */

		ret2 = f2fs_buffered_write_iter(iocb, from);
		if (iov_iter_count(from))
			f2fs_write_failed(inode, iocb->ki_pos);
		if (ret2 < 0)
			goto out;

		/*
		 * Ensure that the pagecache pages are written to disk and
		 * invalidated to preserve the expected O_DIRECT semantics.
		 */
		if (ret2 > 0) {
			loff_t bufio_end_pos = bufio_start_pos + ret2 - 1;

			ret += ret2;

			ret2 = filemap_write_and_wait_range(file->f_mapping,
							    bufio_start_pos,
							    bufio_end_pos);
			if (ret2 < 0)
				goto out;
			invalidate_mapping_pages(file->f_mapping,
						 bufio_start_pos >> PAGE_SHIFT,
						 bufio_end_pos >> PAGE_SHIFT);
		}
	} else {
		/* iomap_dio_rw() already handled the generic_write_sync(). */
		*may_need_sync = false;
	}
out:
	trace_f2fs_direct_IO_exit(inode, pos, count, WRITE, ret);
	return ret;
}

static ssize_t f2fs_file_write_iter(struct kiocb *iocb, struct iov_iter *from)
{
	struct inode *inode = file_inode(iocb->ki_filp);
	const loff_t orig_pos = iocb->ki_pos;
	const size_t orig_count = iov_iter_count(from);
	loff_t target_size;
	bool dio;
	bool may_need_sync = true;
	int preallocated;
	ssize_t ret;
=======
	return ret;
}

static ssize_t f2fs_write_checks(struct kiocb *iocb, struct iov_iter *from)
{
	struct file *file = iocb->ki_filp;
	struct inode *inode = file_inode(file);
	ssize_t count;
	int err;
>>>>>>> 95cd2cdc

	if (IS_IMMUTABLE(inode))
		return -EPERM;

	if (is_inode_flag_set(inode, FI_COMPRESS_RELEASED))
		return -EPERM;

	count = generic_write_checks(iocb, from);
	if (count <= 0)
		return count;

	err = file_modified(file);
	if (err)
		return err;
	return count;
}

/*
 * Preallocate blocks for a write request, if it is possible and helpful to do
 * so.  Returns a positive number if blocks may have been preallocated, 0 if no
 * blocks were preallocated, or a negative errno value if something went
 * seriously wrong.  Also sets FI_PREALLOCATED_ALL on the inode if *all* the
 * requested blocks (not just some of them) have been allocated.
 */
static int f2fs_preallocate_blocks(struct kiocb *iocb, struct iov_iter *iter,
				   bool dio)
{
	struct inode *inode = file_inode(iocb->ki_filp);
	struct f2fs_sb_info *sbi = F2FS_I_SB(inode);
	const loff_t pos = iocb->ki_pos;
	const size_t count = iov_iter_count(iter);
	struct f2fs_map_blocks map = {};
	int flag;
	int ret;

	/* If it will be an out-of-place direct write, don't bother. */
	if (dio && f2fs_lfs_mode(sbi))
		return 0;
	/*
	 * Don't preallocate holes aligned to DIO_SKIP_HOLES which turns into
	 * buffered IO, if DIO meets any holes.
	 */
	if (dio && i_size_read(inode) &&
		(F2FS_BYTES_TO_BLK(pos) < F2FS_BLK_ALIGN(i_size_read(inode))))
		return 0;

	/* No-wait I/O can't allocate blocks. */
	if (iocb->ki_flags & IOCB_NOWAIT)
		return 0;

	/* If it will be a short write, don't bother. */
	if (fault_in_iov_iter_readable(iter, count))
		return 0;

	if (f2fs_has_inline_data(inode)) {
		/* If the data will fit inline, don't bother. */
		if (pos + count <= MAX_INLINE_DATA(inode))
			return 0;
		ret = f2fs_convert_inline_inode(inode);
		if (ret)
			return ret;
	}

	/* Do not preallocate blocks that will be written partially in 4KB. */
	map.m_lblk = F2FS_BLK_ALIGN(pos);
	map.m_len = F2FS_BYTES_TO_BLK(pos + count);
	if (map.m_len > map.m_lblk)
		map.m_len -= map.m_lblk;
	else
		map.m_len = 0;
	map.m_may_create = true;
	if (dio) {
		map.m_seg_type = f2fs_rw_hint_to_seg_type(inode->i_write_hint);
		flag = F2FS_GET_BLOCK_PRE_DIO;
	} else {
		map.m_seg_type = NO_CHECK_TYPE;
		flag = F2FS_GET_BLOCK_PRE_AIO;
	}

	ret = f2fs_map_blocks(inode, &map, 1, flag);
	/* -ENOSPC|-EDQUOT are fine to report the number of allocated blocks. */
	if (ret < 0 && !((ret == -ENOSPC || ret == -EDQUOT) && map.m_len > 0))
		return ret;
	if (ret == 0)
		set_inode_flag(inode, FI_PREALLOCATED_ALL);
	return map.m_len;
}

static ssize_t f2fs_buffered_write_iter(struct kiocb *iocb,
					struct iov_iter *from)
{
	struct file *file = iocb->ki_filp;
	struct inode *inode = file_inode(file);
	ssize_t ret;

	if (iocb->ki_flags & IOCB_NOWAIT)
		return -EOPNOTSUPP;

	current->backing_dev_info = inode_to_bdi(inode);
	ret = generic_perform_write(file, from, iocb->ki_pos);
	current->backing_dev_info = NULL;

	if (ret > 0) {
		iocb->ki_pos += ret;
		f2fs_update_iostat(F2FS_I_SB(inode), APP_BUFFERED_IO, ret);
	}
	return ret;
}

static int f2fs_dio_write_end_io(struct kiocb *iocb, ssize_t size, int error,
				 unsigned int flags)
{
	struct f2fs_sb_info *sbi = F2FS_I_SB(file_inode(iocb->ki_filp));

	dec_page_count(sbi, F2FS_DIO_WRITE);
	if (error)
		return error;
	f2fs_update_iostat(sbi, APP_DIRECT_IO, size);
	return 0;
}

static const struct iomap_dio_ops f2fs_iomap_dio_write_ops = {
	.end_io = f2fs_dio_write_end_io,
};

static ssize_t f2fs_dio_write_iter(struct kiocb *iocb, struct iov_iter *from,
				   bool *may_need_sync)
{
	struct file *file = iocb->ki_filp;
	struct inode *inode = file_inode(file);
	struct f2fs_inode_info *fi = F2FS_I(inode);
	struct f2fs_sb_info *sbi = F2FS_I_SB(inode);
	const bool do_opu = f2fs_lfs_mode(sbi);
	const int whint_mode = F2FS_OPTION(sbi).whint_mode;
	const loff_t pos = iocb->ki_pos;
	const ssize_t count = iov_iter_count(from);
	const enum rw_hint hint = iocb->ki_hint;
	unsigned int dio_flags;
	struct iomap_dio *dio;
	ssize_t ret;

	trace_f2fs_direct_IO_enter(inode, iocb, count, WRITE);

	if (iocb->ki_flags & IOCB_NOWAIT) {
		/* f2fs_convert_inline_inode() and block allocation can block */
		if (f2fs_has_inline_data(inode) ||
		    !f2fs_overwrite_io(inode, pos, count)) {
			ret = -EAGAIN;
			goto out;
		}

		if (!f2fs_down_read_trylock(&fi->i_gc_rwsem[WRITE])) {
			ret = -EAGAIN;
			goto out;
		}
		if (do_opu && !f2fs_down_read_trylock(&fi->i_gc_rwsem[READ])) {
			f2fs_up_read(&fi->i_gc_rwsem[WRITE]);
			ret = -EAGAIN;
			goto out;
		}
	} else {
		ret = f2fs_convert_inline_inode(inode);
		if (ret)
			goto out;

<<<<<<< HEAD
	ret = f2fs_write_checks(iocb, from);
	if (ret <= 0)
		goto out_unlock;

	/* Determine whether we will do a direct write or a buffered write. */
	dio = f2fs_should_use_dio(inode, iocb, from);

	/* Possibly preallocate the blocks for the write. */
	target_size = iocb->ki_pos + iov_iter_count(from);
	preallocated = f2fs_preallocate_blocks(iocb, from, dio);
	if (preallocated < 0)
		ret = preallocated;
	else
		/* Do the actual write. */
		ret = dio ?
			f2fs_dio_write_iter(iocb, from, &may_need_sync):
			f2fs_buffered_write_iter(iocb, from);

	/* Don't leave any preallocated blocks around past i_size. */
	if (preallocated && i_size_read(inode) < target_size) {
		down_write(&F2FS_I(inode)->i_gc_rwsem[WRITE]);
=======
		f2fs_down_read(&fi->i_gc_rwsem[WRITE]);
		if (do_opu)
			f2fs_down_read(&fi->i_gc_rwsem[READ]);
	}
	if (whint_mode == WHINT_MODE_OFF)
		iocb->ki_hint = WRITE_LIFE_NOT_SET;

	/*
	 * We have to use __iomap_dio_rw() and iomap_dio_complete() instead of
	 * the higher-level function iomap_dio_rw() in order to ensure that the
	 * F2FS_DIO_WRITE counter will be decremented correctly in all cases.
	 */
	inc_page_count(sbi, F2FS_DIO_WRITE);
	dio_flags = 0;
	if (pos + count > inode->i_size)
		dio_flags |= IOMAP_DIO_FORCE_WAIT;
	dio = __iomap_dio_rw(iocb, from, &f2fs_iomap_ops,
			     &f2fs_iomap_dio_write_ops, dio_flags, 0);
	if (IS_ERR_OR_NULL(dio)) {
		ret = PTR_ERR_OR_ZERO(dio);
		if (ret == -ENOTBLK)
			ret = 0;
		if (ret != -EIOCBQUEUED)
			dec_page_count(sbi, F2FS_DIO_WRITE);
	} else {
		ret = iomap_dio_complete(dio);
	}

	if (whint_mode == WHINT_MODE_OFF)
		iocb->ki_hint = hint;
	if (do_opu)
		f2fs_up_read(&fi->i_gc_rwsem[READ]);
	f2fs_up_read(&fi->i_gc_rwsem[WRITE]);

	if (ret < 0)
		goto out;
	if (pos + ret > inode->i_size)
		f2fs_i_size_write(inode, pos + ret);
	if (!do_opu)
		set_inode_flag(inode, FI_UPDATE_WRITE);

	if (iov_iter_count(from)) {
		ssize_t ret2;
		loff_t bufio_start_pos = iocb->ki_pos;

		/*
		 * The direct write was partial, so we need to fall back to a
		 * buffered write for the remainder.
		 */

		ret2 = f2fs_buffered_write_iter(iocb, from);
		if (iov_iter_count(from))
			f2fs_write_failed(inode, iocb->ki_pos);
		if (ret2 < 0)
			goto out;

		/*
		 * Ensure that the pagecache pages are written to disk and
		 * invalidated to preserve the expected O_DIRECT semantics.
		 */
		if (ret2 > 0) {
			loff_t bufio_end_pos = bufio_start_pos + ret2 - 1;

			ret += ret2;

			ret2 = filemap_write_and_wait_range(file->f_mapping,
							    bufio_start_pos,
							    bufio_end_pos);
			if (ret2 < 0)
				goto out;
			invalidate_mapping_pages(file->f_mapping,
						 bufio_start_pos >> PAGE_SHIFT,
						 bufio_end_pos >> PAGE_SHIFT);
		}
	} else {
		/* iomap_dio_rw() already handled the generic_write_sync(). */
		*may_need_sync = false;
	}
out:
	trace_f2fs_direct_IO_exit(inode, pos, count, WRITE, ret);
	return ret;
}

static ssize_t f2fs_file_write_iter(struct kiocb *iocb, struct iov_iter *from)
{
	struct inode *inode = file_inode(iocb->ki_filp);
	const loff_t orig_pos = iocb->ki_pos;
	const size_t orig_count = iov_iter_count(from);
	loff_t target_size;
	bool dio;
	bool may_need_sync = true;
	int preallocated;
	ssize_t ret;

	if (unlikely(f2fs_cp_error(F2FS_I_SB(inode)))) {
		ret = -EIO;
		goto out;
	}

	if (!f2fs_is_compress_backend_ready(inode)) {
		ret = -EOPNOTSUPP;
		goto out;
	}

	if (iocb->ki_flags & IOCB_NOWAIT) {
		if (!inode_trylock(inode)) {
			ret = -EAGAIN;
			goto out;
		}
	} else {
		inode_lock(inode);
	}

	ret = f2fs_write_checks(iocb, from);
	if (ret <= 0)
		goto out_unlock;

	/* Determine whether we will do a direct write or a buffered write. */
	dio = f2fs_should_use_dio(inode, iocb, from);

	/* Possibly preallocate the blocks for the write. */
	target_size = iocb->ki_pos + iov_iter_count(from);
	preallocated = f2fs_preallocate_blocks(iocb, from, dio);
	if (preallocated < 0)
		ret = preallocated;
	else
		/* Do the actual write. */
		ret = dio ?
			f2fs_dio_write_iter(iocb, from, &may_need_sync):
			f2fs_buffered_write_iter(iocb, from);

	/* Don't leave any preallocated blocks around past i_size. */
	if (preallocated && i_size_read(inode) < target_size) {
		f2fs_down_write(&F2FS_I(inode)->i_gc_rwsem[WRITE]);
>>>>>>> 95cd2cdc
		filemap_invalidate_lock(inode->i_mapping);
		if (!f2fs_truncate(inode))
			file_dont_truncate(inode);
		filemap_invalidate_unlock(inode->i_mapping);
<<<<<<< HEAD
		up_write(&F2FS_I(inode)->i_gc_rwsem[WRITE]);
=======
		f2fs_up_write(&F2FS_I(inode)->i_gc_rwsem[WRITE]);
>>>>>>> 95cd2cdc
	} else {
		file_dont_truncate(inode);
	}

	clear_inode_flag(inode, FI_PREALLOCATED_ALL);
out_unlock:
	inode_unlock(inode);
out:
	trace_f2fs_file_write_iter(inode, orig_pos, orig_count, ret);
	if (ret > 0 && may_need_sync)
		ret = generic_write_sync(iocb, ret);
	return ret;
}

static int f2fs_file_fadvise(struct file *filp, loff_t offset, loff_t len,
		int advice)
{
	struct address_space *mapping;
	struct backing_dev_info *bdi;
	struct inode *inode = file_inode(filp);
	int err;

	if (advice == POSIX_FADV_SEQUENTIAL) {
		if (S_ISFIFO(inode->i_mode))
			return -ESPIPE;

		mapping = filp->f_mapping;
		if (!mapping || len < 0)
			return -EINVAL;

		bdi = inode_to_bdi(mapping->host);
		filp->f_ra.ra_pages = bdi->ra_pages *
			F2FS_I_SB(inode)->seq_file_ra_mul;
		spin_lock(&filp->f_lock);
		filp->f_mode &= ~FMODE_RANDOM;
		spin_unlock(&filp->f_lock);
		return 0;
	}

	err = generic_fadvise(filp, offset, len, advice);
	if (!err && advice == POSIX_FADV_DONTNEED &&
		test_opt(F2FS_I_SB(inode), COMPRESS_CACHE) &&
		f2fs_compressed_file(inode))
		f2fs_invalidate_compress_pages(F2FS_I_SB(inode), inode->i_ino);

	return err;
}

#ifdef CONFIG_COMPAT
struct compat_f2fs_gc_range {
	u32 sync;
	compat_u64 start;
	compat_u64 len;
};
#define F2FS_IOC32_GARBAGE_COLLECT_RANGE	_IOW(F2FS_IOCTL_MAGIC, 11,\
						struct compat_f2fs_gc_range)

static int f2fs_compat_ioc_gc_range(struct file *file, unsigned long arg)
{
	struct compat_f2fs_gc_range __user *urange;
	struct f2fs_gc_range range;
	int err;

	urange = compat_ptr(arg);
	err = get_user(range.sync, &urange->sync);
	err |= get_user(range.start, &urange->start);
	err |= get_user(range.len, &urange->len);
	if (err)
		return -EFAULT;

	return __f2fs_ioc_gc_range(file, &range);
}

struct compat_f2fs_move_range {
	u32 dst_fd;
	compat_u64 pos_in;
	compat_u64 pos_out;
	compat_u64 len;
};
#define F2FS_IOC32_MOVE_RANGE		_IOWR(F2FS_IOCTL_MAGIC, 9,	\
					struct compat_f2fs_move_range)

static int f2fs_compat_ioc_move_range(struct file *file, unsigned long arg)
{
	struct compat_f2fs_move_range __user *urange;
	struct f2fs_move_range range;
	int err;

	urange = compat_ptr(arg);
	err = get_user(range.dst_fd, &urange->dst_fd);
	err |= get_user(range.pos_in, &urange->pos_in);
	err |= get_user(range.pos_out, &urange->pos_out);
	err |= get_user(range.len, &urange->len);
	if (err)
		return -EFAULT;

	return __f2fs_ioc_move_range(file, &range);
}

long f2fs_compat_ioctl(struct file *file, unsigned int cmd, unsigned long arg)
{
	if (unlikely(f2fs_cp_error(F2FS_I_SB(file_inode(file)))))
		return -EIO;
	if (!f2fs_is_checkpoint_ready(F2FS_I_SB(file_inode(file))))
		return -ENOSPC;

	switch (cmd) {
	case FS_IOC32_GETVERSION:
		cmd = FS_IOC_GETVERSION;
		break;
	case F2FS_IOC32_GARBAGE_COLLECT_RANGE:
		return f2fs_compat_ioc_gc_range(file, arg);
	case F2FS_IOC32_MOVE_RANGE:
		return f2fs_compat_ioc_move_range(file, arg);
	case F2FS_IOC_START_ATOMIC_WRITE:
	case F2FS_IOC_COMMIT_ATOMIC_WRITE:
	case F2FS_IOC_START_VOLATILE_WRITE:
	case F2FS_IOC_RELEASE_VOLATILE_WRITE:
	case F2FS_IOC_ABORT_VOLATILE_WRITE:
	case F2FS_IOC_SHUTDOWN:
	case FITRIM:
	case FS_IOC_SET_ENCRYPTION_POLICY:
	case FS_IOC_GET_ENCRYPTION_PWSALT:
	case FS_IOC_GET_ENCRYPTION_POLICY:
	case FS_IOC_GET_ENCRYPTION_POLICY_EX:
	case FS_IOC_ADD_ENCRYPTION_KEY:
	case FS_IOC_REMOVE_ENCRYPTION_KEY:
	case FS_IOC_REMOVE_ENCRYPTION_KEY_ALL_USERS:
	case FS_IOC_GET_ENCRYPTION_KEY_STATUS:
	case FS_IOC_GET_ENCRYPTION_NONCE:
	case F2FS_IOC_GARBAGE_COLLECT:
	case F2FS_IOC_WRITE_CHECKPOINT:
	case F2FS_IOC_DEFRAGMENT:
	case F2FS_IOC_FLUSH_DEVICE:
	case F2FS_IOC_GET_FEATURES:
	case F2FS_IOC_GET_PIN_FILE:
	case F2FS_IOC_SET_PIN_FILE:
	case F2FS_IOC_PRECACHE_EXTENTS:
	case F2FS_IOC_RESIZE_FS:
	case FS_IOC_ENABLE_VERITY:
	case FS_IOC_MEASURE_VERITY:
	case FS_IOC_READ_VERITY_METADATA:
	case FS_IOC_GETFSLABEL:
	case FS_IOC_SETFSLABEL:
	case F2FS_IOC_GET_COMPRESS_BLOCKS:
	case F2FS_IOC_RELEASE_COMPRESS_BLOCKS:
	case F2FS_IOC_RESERVE_COMPRESS_BLOCKS:
	case F2FS_IOC_SEC_TRIM_FILE:
	case F2FS_IOC_GET_COMPRESS_OPTION:
	case F2FS_IOC_SET_COMPRESS_OPTION:
	case F2FS_IOC_DECOMPRESS_FILE:
	case F2FS_IOC_COMPRESS_FILE:
		break;
	default:
		return -ENOIOCTLCMD;
	}
	return __f2fs_ioctl(file, cmd, (unsigned long) compat_ptr(arg));
}
#endif

const struct file_operations f2fs_file_operations = {
	.llseek		= f2fs_llseek,
	.read_iter	= f2fs_file_read_iter,
	.write_iter	= f2fs_file_write_iter,
	.open		= f2fs_file_open,
	.release	= f2fs_release_file,
	.mmap		= f2fs_file_mmap,
	.flush		= f2fs_file_flush,
	.fsync		= f2fs_sync_file,
	.fallocate	= f2fs_fallocate,
	.unlocked_ioctl	= f2fs_ioctl,
#ifdef CONFIG_COMPAT
	.compat_ioctl	= f2fs_compat_ioctl,
#endif
	.splice_read	= generic_file_splice_read,
	.splice_write	= iter_file_splice_write,
	.fadvise	= f2fs_file_fadvise,
};<|MERGE_RESOLUTION|>--- conflicted
+++ resolved
@@ -4294,20 +4294,12 @@
 	trace_f2fs_direct_IO_enter(inode, iocb, count, READ);
 
 	if (iocb->ki_flags & IOCB_NOWAIT) {
-<<<<<<< HEAD
-		if (!down_read_trylock(&fi->i_gc_rwsem[READ])) {
-=======
 		if (!f2fs_down_read_trylock(&fi->i_gc_rwsem[READ])) {
->>>>>>> 95cd2cdc
 			ret = -EAGAIN;
 			goto out;
 		}
 	} else {
-<<<<<<< HEAD
-		down_read(&fi->i_gc_rwsem[READ]);
-=======
 		f2fs_down_read(&fi->i_gc_rwsem[READ]);
->>>>>>> 95cd2cdc
 	}
 
 	/*
@@ -4326,11 +4318,7 @@
 		ret = iomap_dio_complete(dio);
 	}
 
-<<<<<<< HEAD
-	up_read(&fi->i_gc_rwsem[READ]);
-=======
 	f2fs_up_read(&fi->i_gc_rwsem[READ]);
->>>>>>> 95cd2cdc
 
 	file_accessed(file);
 out:
@@ -4352,7 +4340,6 @@
 	ret = filemap_read(iocb, to, 0);
 	if (ret > 0)
 		f2fs_update_iostat(F2FS_I_SB(inode), APP_BUFFERED_READ_IO, ret);
-<<<<<<< HEAD
 	return ret;
 }
 
@@ -4513,12 +4500,12 @@
 			goto out;
 		}
 
-		if (!down_read_trylock(&fi->i_gc_rwsem[WRITE])) {
+		if (!f2fs_down_read_trylock(&fi->i_gc_rwsem[WRITE])) {
 			ret = -EAGAIN;
 			goto out;
 		}
-		if (do_opu && !down_read_trylock(&fi->i_gc_rwsem[READ])) {
-			up_read(&fi->i_gc_rwsem[WRITE]);
+		if (do_opu && !f2fs_down_read_trylock(&fi->i_gc_rwsem[READ])) {
+			f2fs_up_read(&fi->i_gc_rwsem[WRITE]);
 			ret = -EAGAIN;
 			goto out;
 		}
@@ -4527,9 +4514,9 @@
 		if (ret)
 			goto out;
 
-		down_read(&fi->i_gc_rwsem[WRITE]);
+		f2fs_down_read(&fi->i_gc_rwsem[WRITE]);
 		if (do_opu)
-			down_read(&fi->i_gc_rwsem[READ]);
+			f2fs_down_read(&fi->i_gc_rwsem[READ]);
 	}
 	if (whint_mode == WHINT_MODE_OFF)
 		iocb->ki_hint = WRITE_LIFE_NOT_SET;
@@ -4558,8 +4545,8 @@
 	if (whint_mode == WHINT_MODE_OFF)
 		iocb->ki_hint = hint;
 	if (do_opu)
-		up_read(&fi->i_gc_rwsem[READ]);
-	up_read(&fi->i_gc_rwsem[WRITE]);
+		f2fs_up_read(&fi->i_gc_rwsem[READ]);
+	f2fs_up_read(&fi->i_gc_rwsem[WRITE]);
 
 	if (ret < 0)
 		goto out;
@@ -4620,183 +4607,26 @@
 	bool may_need_sync = true;
 	int preallocated;
 	ssize_t ret;
-=======
-	return ret;
-}
-
-static ssize_t f2fs_write_checks(struct kiocb *iocb, struct iov_iter *from)
-{
-	struct file *file = iocb->ki_filp;
-	struct inode *inode = file_inode(file);
-	ssize_t count;
-	int err;
->>>>>>> 95cd2cdc
-
-	if (IS_IMMUTABLE(inode))
-		return -EPERM;
-
-	if (is_inode_flag_set(inode, FI_COMPRESS_RELEASED))
-		return -EPERM;
-
-	count = generic_write_checks(iocb, from);
-	if (count <= 0)
-		return count;
-
-	err = file_modified(file);
-	if (err)
-		return err;
-	return count;
-}
-
-/*
- * Preallocate blocks for a write request, if it is possible and helpful to do
- * so.  Returns a positive number if blocks may have been preallocated, 0 if no
- * blocks were preallocated, or a negative errno value if something went
- * seriously wrong.  Also sets FI_PREALLOCATED_ALL on the inode if *all* the
- * requested blocks (not just some of them) have been allocated.
- */
-static int f2fs_preallocate_blocks(struct kiocb *iocb, struct iov_iter *iter,
-				   bool dio)
-{
-	struct inode *inode = file_inode(iocb->ki_filp);
-	struct f2fs_sb_info *sbi = F2FS_I_SB(inode);
-	const loff_t pos = iocb->ki_pos;
-	const size_t count = iov_iter_count(iter);
-	struct f2fs_map_blocks map = {};
-	int flag;
-	int ret;
-
-	/* If it will be an out-of-place direct write, don't bother. */
-	if (dio && f2fs_lfs_mode(sbi))
-		return 0;
-	/*
-	 * Don't preallocate holes aligned to DIO_SKIP_HOLES which turns into
-	 * buffered IO, if DIO meets any holes.
-	 */
-	if (dio && i_size_read(inode) &&
-		(F2FS_BYTES_TO_BLK(pos) < F2FS_BLK_ALIGN(i_size_read(inode))))
-		return 0;
-
-	/* No-wait I/O can't allocate blocks. */
-	if (iocb->ki_flags & IOCB_NOWAIT)
-		return 0;
-
-	/* If it will be a short write, don't bother. */
-	if (fault_in_iov_iter_readable(iter, count))
-		return 0;
-
-	if (f2fs_has_inline_data(inode)) {
-		/* If the data will fit inline, don't bother. */
-		if (pos + count <= MAX_INLINE_DATA(inode))
-			return 0;
-		ret = f2fs_convert_inline_inode(inode);
-		if (ret)
-			return ret;
-	}
-
-	/* Do not preallocate blocks that will be written partially in 4KB. */
-	map.m_lblk = F2FS_BLK_ALIGN(pos);
-	map.m_len = F2FS_BYTES_TO_BLK(pos + count);
-	if (map.m_len > map.m_lblk)
-		map.m_len -= map.m_lblk;
-	else
-		map.m_len = 0;
-	map.m_may_create = true;
-	if (dio) {
-		map.m_seg_type = f2fs_rw_hint_to_seg_type(inode->i_write_hint);
-		flag = F2FS_GET_BLOCK_PRE_DIO;
-	} else {
-		map.m_seg_type = NO_CHECK_TYPE;
-		flag = F2FS_GET_BLOCK_PRE_AIO;
-	}
-
-	ret = f2fs_map_blocks(inode, &map, 1, flag);
-	/* -ENOSPC|-EDQUOT are fine to report the number of allocated blocks. */
-	if (ret < 0 && !((ret == -ENOSPC || ret == -EDQUOT) && map.m_len > 0))
-		return ret;
-	if (ret == 0)
-		set_inode_flag(inode, FI_PREALLOCATED_ALL);
-	return map.m_len;
-}
-
-static ssize_t f2fs_buffered_write_iter(struct kiocb *iocb,
-					struct iov_iter *from)
-{
-	struct file *file = iocb->ki_filp;
-	struct inode *inode = file_inode(file);
-	ssize_t ret;
-
-	if (iocb->ki_flags & IOCB_NOWAIT)
-		return -EOPNOTSUPP;
-
-	current->backing_dev_info = inode_to_bdi(inode);
-	ret = generic_perform_write(file, from, iocb->ki_pos);
-	current->backing_dev_info = NULL;
-
-	if (ret > 0) {
-		iocb->ki_pos += ret;
-		f2fs_update_iostat(F2FS_I_SB(inode), APP_BUFFERED_IO, ret);
-	}
-	return ret;
-}
-
-static int f2fs_dio_write_end_io(struct kiocb *iocb, ssize_t size, int error,
-				 unsigned int flags)
-{
-	struct f2fs_sb_info *sbi = F2FS_I_SB(file_inode(iocb->ki_filp));
-
-	dec_page_count(sbi, F2FS_DIO_WRITE);
-	if (error)
-		return error;
-	f2fs_update_iostat(sbi, APP_DIRECT_IO, size);
-	return 0;
-}
-
-static const struct iomap_dio_ops f2fs_iomap_dio_write_ops = {
-	.end_io = f2fs_dio_write_end_io,
-};
-
-static ssize_t f2fs_dio_write_iter(struct kiocb *iocb, struct iov_iter *from,
-				   bool *may_need_sync)
-{
-	struct file *file = iocb->ki_filp;
-	struct inode *inode = file_inode(file);
-	struct f2fs_inode_info *fi = F2FS_I(inode);
-	struct f2fs_sb_info *sbi = F2FS_I_SB(inode);
-	const bool do_opu = f2fs_lfs_mode(sbi);
-	const int whint_mode = F2FS_OPTION(sbi).whint_mode;
-	const loff_t pos = iocb->ki_pos;
-	const ssize_t count = iov_iter_count(from);
-	const enum rw_hint hint = iocb->ki_hint;
-	unsigned int dio_flags;
-	struct iomap_dio *dio;
-	ssize_t ret;
-
-	trace_f2fs_direct_IO_enter(inode, iocb, count, WRITE);
+
+	if (unlikely(f2fs_cp_error(F2FS_I_SB(inode)))) {
+		ret = -EIO;
+		goto out;
+	}
+
+	if (!f2fs_is_compress_backend_ready(inode)) {
+		ret = -EOPNOTSUPP;
+		goto out;
+	}
 
 	if (iocb->ki_flags & IOCB_NOWAIT) {
-		/* f2fs_convert_inline_inode() and block allocation can block */
-		if (f2fs_has_inline_data(inode) ||
-		    !f2fs_overwrite_io(inode, pos, count)) {
-			ret = -EAGAIN;
-			goto out;
-		}
-
-		if (!f2fs_down_read_trylock(&fi->i_gc_rwsem[WRITE])) {
-			ret = -EAGAIN;
-			goto out;
-		}
-		if (do_opu && !f2fs_down_read_trylock(&fi->i_gc_rwsem[READ])) {
-			f2fs_up_read(&fi->i_gc_rwsem[WRITE]);
+		if (!inode_trylock(inode)) {
 			ret = -EAGAIN;
 			goto out;
 		}
 	} else {
-		ret = f2fs_convert_inline_inode(inode);
-		if (ret)
-			goto out;
-
-<<<<<<< HEAD
+		inode_lock(inode);
+	}
+
 	ret = f2fs_write_checks(iocb, from);
 	if (ret <= 0)
 		goto out_unlock;
@@ -4817,152 +4647,12 @@
 
 	/* Don't leave any preallocated blocks around past i_size. */
 	if (preallocated && i_size_read(inode) < target_size) {
-		down_write(&F2FS_I(inode)->i_gc_rwsem[WRITE]);
-=======
-		f2fs_down_read(&fi->i_gc_rwsem[WRITE]);
-		if (do_opu)
-			f2fs_down_read(&fi->i_gc_rwsem[READ]);
-	}
-	if (whint_mode == WHINT_MODE_OFF)
-		iocb->ki_hint = WRITE_LIFE_NOT_SET;
-
-	/*
-	 * We have to use __iomap_dio_rw() and iomap_dio_complete() instead of
-	 * the higher-level function iomap_dio_rw() in order to ensure that the
-	 * F2FS_DIO_WRITE counter will be decremented correctly in all cases.
-	 */
-	inc_page_count(sbi, F2FS_DIO_WRITE);
-	dio_flags = 0;
-	if (pos + count > inode->i_size)
-		dio_flags |= IOMAP_DIO_FORCE_WAIT;
-	dio = __iomap_dio_rw(iocb, from, &f2fs_iomap_ops,
-			     &f2fs_iomap_dio_write_ops, dio_flags, 0);
-	if (IS_ERR_OR_NULL(dio)) {
-		ret = PTR_ERR_OR_ZERO(dio);
-		if (ret == -ENOTBLK)
-			ret = 0;
-		if (ret != -EIOCBQUEUED)
-			dec_page_count(sbi, F2FS_DIO_WRITE);
-	} else {
-		ret = iomap_dio_complete(dio);
-	}
-
-	if (whint_mode == WHINT_MODE_OFF)
-		iocb->ki_hint = hint;
-	if (do_opu)
-		f2fs_up_read(&fi->i_gc_rwsem[READ]);
-	f2fs_up_read(&fi->i_gc_rwsem[WRITE]);
-
-	if (ret < 0)
-		goto out;
-	if (pos + ret > inode->i_size)
-		f2fs_i_size_write(inode, pos + ret);
-	if (!do_opu)
-		set_inode_flag(inode, FI_UPDATE_WRITE);
-
-	if (iov_iter_count(from)) {
-		ssize_t ret2;
-		loff_t bufio_start_pos = iocb->ki_pos;
-
-		/*
-		 * The direct write was partial, so we need to fall back to a
-		 * buffered write for the remainder.
-		 */
-
-		ret2 = f2fs_buffered_write_iter(iocb, from);
-		if (iov_iter_count(from))
-			f2fs_write_failed(inode, iocb->ki_pos);
-		if (ret2 < 0)
-			goto out;
-
-		/*
-		 * Ensure that the pagecache pages are written to disk and
-		 * invalidated to preserve the expected O_DIRECT semantics.
-		 */
-		if (ret2 > 0) {
-			loff_t bufio_end_pos = bufio_start_pos + ret2 - 1;
-
-			ret += ret2;
-
-			ret2 = filemap_write_and_wait_range(file->f_mapping,
-							    bufio_start_pos,
-							    bufio_end_pos);
-			if (ret2 < 0)
-				goto out;
-			invalidate_mapping_pages(file->f_mapping,
-						 bufio_start_pos >> PAGE_SHIFT,
-						 bufio_end_pos >> PAGE_SHIFT);
-		}
-	} else {
-		/* iomap_dio_rw() already handled the generic_write_sync(). */
-		*may_need_sync = false;
-	}
-out:
-	trace_f2fs_direct_IO_exit(inode, pos, count, WRITE, ret);
-	return ret;
-}
-
-static ssize_t f2fs_file_write_iter(struct kiocb *iocb, struct iov_iter *from)
-{
-	struct inode *inode = file_inode(iocb->ki_filp);
-	const loff_t orig_pos = iocb->ki_pos;
-	const size_t orig_count = iov_iter_count(from);
-	loff_t target_size;
-	bool dio;
-	bool may_need_sync = true;
-	int preallocated;
-	ssize_t ret;
-
-	if (unlikely(f2fs_cp_error(F2FS_I_SB(inode)))) {
-		ret = -EIO;
-		goto out;
-	}
-
-	if (!f2fs_is_compress_backend_ready(inode)) {
-		ret = -EOPNOTSUPP;
-		goto out;
-	}
-
-	if (iocb->ki_flags & IOCB_NOWAIT) {
-		if (!inode_trylock(inode)) {
-			ret = -EAGAIN;
-			goto out;
-		}
-	} else {
-		inode_lock(inode);
-	}
-
-	ret = f2fs_write_checks(iocb, from);
-	if (ret <= 0)
-		goto out_unlock;
-
-	/* Determine whether we will do a direct write or a buffered write. */
-	dio = f2fs_should_use_dio(inode, iocb, from);
-
-	/* Possibly preallocate the blocks for the write. */
-	target_size = iocb->ki_pos + iov_iter_count(from);
-	preallocated = f2fs_preallocate_blocks(iocb, from, dio);
-	if (preallocated < 0)
-		ret = preallocated;
-	else
-		/* Do the actual write. */
-		ret = dio ?
-			f2fs_dio_write_iter(iocb, from, &may_need_sync):
-			f2fs_buffered_write_iter(iocb, from);
-
-	/* Don't leave any preallocated blocks around past i_size. */
-	if (preallocated && i_size_read(inode) < target_size) {
 		f2fs_down_write(&F2FS_I(inode)->i_gc_rwsem[WRITE]);
->>>>>>> 95cd2cdc
 		filemap_invalidate_lock(inode->i_mapping);
 		if (!f2fs_truncate(inode))
 			file_dont_truncate(inode);
 		filemap_invalidate_unlock(inode->i_mapping);
-<<<<<<< HEAD
-		up_write(&F2FS_I(inode)->i_gc_rwsem[WRITE]);
-=======
 		f2fs_up_write(&F2FS_I(inode)->i_gc_rwsem[WRITE]);
->>>>>>> 95cd2cdc
 	} else {
 		file_dont_truncate(inode);
 	}
