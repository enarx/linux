--- conflicted
+++ resolved
@@ -1485,13 +1485,8 @@
 	if (!bprm)
 		goto out_files;
 
-<<<<<<< HEAD
-	retval = mutex_lock_interruptible(&current->cred_guard_mutex);
-	if (retval < 0)
-=======
 	retval = -ERESTARTNOINTR;
 	if (mutex_lock_interruptible(&current->cred_guard_mutex))
->>>>>>> 80ffb3cc
 		goto out_free;
 	current->in_execve = 1;
 
