--- conflicted
+++ resolved
@@ -17,293 +17,6 @@
 
 #include "soc.h"
 #include "generic.h"
-<<<<<<< HEAD
-#include "sam9_smc.h"
-#include "pm.h"
-
-#if defined(CONFIG_OLD_CLK_AT91)
-#include "clock.h"
-/* --------------------------------------------------------------------
- *  Clocks
- * -------------------------------------------------------------------- */
-
-/*
- * The peripheral clocks.
- */
-static struct clk pioA_clk = {
-	.name		= "pioA_clk",
-	.pmc_mask	= 1 << AT91SAM9260_ID_PIOA,
-	.type		= CLK_TYPE_PERIPHERAL,
-};
-static struct clk pioB_clk = {
-	.name		= "pioB_clk",
-	.pmc_mask	= 1 << AT91SAM9260_ID_PIOB,
-	.type		= CLK_TYPE_PERIPHERAL,
-};
-static struct clk pioC_clk = {
-	.name		= "pioC_clk",
-	.pmc_mask	= 1 << AT91SAM9260_ID_PIOC,
-	.type		= CLK_TYPE_PERIPHERAL,
-};
-static struct clk adc_clk = {
-	.name		= "adc_clk",
-	.pmc_mask	= 1 << AT91SAM9260_ID_ADC,
-	.type		= CLK_TYPE_PERIPHERAL,
-};
-
-static struct clk adc_op_clk = {
-	.name		= "adc_op_clk",
-	.type		= CLK_TYPE_PERIPHERAL,
-	.rate_hz	= 5000000,
-};
-
-static struct clk usart0_clk = {
-	.name		= "usart0_clk",
-	.pmc_mask	= 1 << AT91SAM9260_ID_US0,
-	.type		= CLK_TYPE_PERIPHERAL,
-};
-static struct clk usart1_clk = {
-	.name		= "usart1_clk",
-	.pmc_mask	= 1 << AT91SAM9260_ID_US1,
-	.type		= CLK_TYPE_PERIPHERAL,
-};
-static struct clk usart2_clk = {
-	.name		= "usart2_clk",
-	.pmc_mask	= 1 << AT91SAM9260_ID_US2,
-	.type		= CLK_TYPE_PERIPHERAL,
-};
-static struct clk mmc_clk = {
-	.name		= "mci_clk",
-	.pmc_mask	= 1 << AT91SAM9260_ID_MCI,
-	.type		= CLK_TYPE_PERIPHERAL,
-};
-static struct clk udc_clk = {
-	.name		= "udc_clk",
-	.pmc_mask	= 1 << AT91SAM9260_ID_UDP,
-	.type		= CLK_TYPE_PERIPHERAL,
-};
-static struct clk twi_clk = {
-	.name		= "twi_clk",
-	.pmc_mask	= 1 << AT91SAM9260_ID_TWI,
-	.type		= CLK_TYPE_PERIPHERAL,
-};
-static struct clk spi0_clk = {
-	.name		= "spi0_clk",
-	.pmc_mask	= 1 << AT91SAM9260_ID_SPI0,
-	.type		= CLK_TYPE_PERIPHERAL,
-};
-static struct clk spi1_clk = {
-	.name		= "spi1_clk",
-	.pmc_mask	= 1 << AT91SAM9260_ID_SPI1,
-	.type		= CLK_TYPE_PERIPHERAL,
-};
-static struct clk ssc_clk = {
-	.name		= "ssc_clk",
-	.pmc_mask	= 1 << AT91SAM9260_ID_SSC,
-	.type		= CLK_TYPE_PERIPHERAL,
-};
-static struct clk tc0_clk = {
-	.name		= "tc0_clk",
-	.pmc_mask	= 1 << AT91SAM9260_ID_TC0,
-	.type		= CLK_TYPE_PERIPHERAL,
-};
-static struct clk tc1_clk = {
-	.name		= "tc1_clk",
-	.pmc_mask	= 1 << AT91SAM9260_ID_TC1,
-	.type		= CLK_TYPE_PERIPHERAL,
-};
-static struct clk tc2_clk = {
-	.name		= "tc2_clk",
-	.pmc_mask	= 1 << AT91SAM9260_ID_TC2,
-	.type		= CLK_TYPE_PERIPHERAL,
-};
-static struct clk ohci_clk = {
-	.name		= "ohci_clk",
-	.pmc_mask	= 1 << AT91SAM9260_ID_UHP,
-	.type		= CLK_TYPE_PERIPHERAL,
-};
-static struct clk macb_clk = {
-	.name		= "pclk",
-	.pmc_mask	= 1 << AT91SAM9260_ID_EMAC,
-	.type		= CLK_TYPE_PERIPHERAL,
-};
-static struct clk isi_clk = {
-	.name		= "isi_clk",
-	.pmc_mask	= 1 << AT91SAM9260_ID_ISI,
-	.type		= CLK_TYPE_PERIPHERAL,
-};
-static struct clk usart3_clk = {
-	.name		= "usart3_clk",
-	.pmc_mask	= 1 << AT91SAM9260_ID_US3,
-	.type		= CLK_TYPE_PERIPHERAL,
-};
-static struct clk usart4_clk = {
-	.name		= "usart4_clk",
-	.pmc_mask	= 1 << AT91SAM9260_ID_US4,
-	.type		= CLK_TYPE_PERIPHERAL,
-};
-static struct clk usart5_clk = {
-	.name		= "usart5_clk",
-	.pmc_mask	= 1 << AT91SAM9260_ID_US5,
-	.type		= CLK_TYPE_PERIPHERAL,
-};
-static struct clk tc3_clk = {
-	.name		= "tc3_clk",
-	.pmc_mask	= 1 << AT91SAM9260_ID_TC3,
-	.type		= CLK_TYPE_PERIPHERAL,
-};
-static struct clk tc4_clk = {
-	.name		= "tc4_clk",
-	.pmc_mask	= 1 << AT91SAM9260_ID_TC4,
-	.type		= CLK_TYPE_PERIPHERAL,
-};
-static struct clk tc5_clk = {
-	.name		= "tc5_clk",
-	.pmc_mask	= 1 << AT91SAM9260_ID_TC5,
-	.type		= CLK_TYPE_PERIPHERAL,
-};
-
-static struct clk *periph_clocks[] __initdata = {
-	&pioA_clk,
-	&pioB_clk,
-	&pioC_clk,
-	&adc_clk,
-	&adc_op_clk,
-	&usart0_clk,
-	&usart1_clk,
-	&usart2_clk,
-	&mmc_clk,
-	&udc_clk,
-	&twi_clk,
-	&spi0_clk,
-	&spi1_clk,
-	&ssc_clk,
-	&tc0_clk,
-	&tc1_clk,
-	&tc2_clk,
-	&ohci_clk,
-	&macb_clk,
-	&isi_clk,
-	&usart3_clk,
-	&usart4_clk,
-	&usart5_clk,
-	&tc3_clk,
-	&tc4_clk,
-	&tc5_clk,
-	// irq0 .. irq2
-};
-
-static struct clk_lookup periph_clocks_lookups[] = {
-	/* One additional fake clock for macb_hclk */
-	CLKDEV_CON_ID("hclk", &macb_clk),
-	CLKDEV_CON_DEV_ID("spi_clk", "atmel_spi.0", &spi0_clk),
-	CLKDEV_CON_DEV_ID("spi_clk", "atmel_spi.1", &spi1_clk),
-	CLKDEV_CON_DEV_ID("t0_clk", "atmel_tcb.0", &tc0_clk),
-	CLKDEV_CON_DEV_ID("t1_clk", "atmel_tcb.0", &tc1_clk),
-	CLKDEV_CON_DEV_ID("t2_clk", "atmel_tcb.0", &tc2_clk),
-	CLKDEV_CON_DEV_ID("t0_clk", "atmel_tcb.1", &tc3_clk),
-	CLKDEV_CON_DEV_ID("t1_clk", "atmel_tcb.1", &tc4_clk),
-	CLKDEV_CON_DEV_ID("t2_clk", "atmel_tcb.1", &tc5_clk),
-	CLKDEV_CON_DEV_ID("pclk", "at91rm9200_ssc.0", &ssc_clk),
-	CLKDEV_CON_DEV_ID("pclk", "fffbc000.ssc", &ssc_clk),
-	CLKDEV_CON_DEV_ID(NULL, "i2c-at91sam9260.0", &twi_clk),
-	CLKDEV_CON_DEV_ID(NULL, "i2c-at91sam9g20.0", &twi_clk),
-	CLKDEV_CON_DEV_ID(NULL, "rtc-at91sam9.0", &clk32k),
-	/* more usart lookup table for DT entries */
-	CLKDEV_CON_DEV_ID("usart", "fffff200.serial", &mck),
-	CLKDEV_CON_DEV_ID("usart", "fffb0000.serial", &usart0_clk),
-	CLKDEV_CON_DEV_ID("usart", "fffb4000.serial", &usart1_clk),
-	CLKDEV_CON_DEV_ID("usart", "fffb8000.serial", &usart2_clk),
-	CLKDEV_CON_DEV_ID("usart", "fffd0000.serial", &usart3_clk),
-	CLKDEV_CON_DEV_ID("usart", "fffd4000.serial", &usart4_clk),
-	CLKDEV_CON_DEV_ID("usart", "fffd8000.serial", &usart5_clk),
-	CLKDEV_CON_DEV_ID(NULL, "fffac000.i2c", &twi_clk),
-	/* more tc lookup table for DT entries */
-	CLKDEV_CON_DEV_ID("t0_clk", "fffa0000.timer", &tc0_clk),
-	CLKDEV_CON_DEV_ID("t1_clk", "fffa0000.timer", &tc1_clk),
-	CLKDEV_CON_DEV_ID("t2_clk", "fffa0000.timer", &tc2_clk),
-	CLKDEV_CON_DEV_ID("t0_clk", "fffdc000.timer", &tc3_clk),
-	CLKDEV_CON_DEV_ID("t1_clk", "fffdc000.timer", &tc4_clk),
-	CLKDEV_CON_DEV_ID("t2_clk", "fffdc000.timer", &tc5_clk),
-	CLKDEV_CON_DEV_ID("hclk", "500000.ohci", &ohci_clk),
-	CLKDEV_CON_DEV_ID("mci_clk", "fffa8000.mmc", &mmc_clk),
-	CLKDEV_CON_DEV_ID("spi_clk", "fffc8000.spi", &spi0_clk),
-	CLKDEV_CON_DEV_ID("spi_clk", "fffcc000.spi", &spi1_clk),
-	CLKDEV_CON_DEV_ID(NULL, "fffffd20.rtc", &clk32k),
-	/* fake hclk clock */
-	CLKDEV_CON_DEV_ID("hclk", "at91_ohci", &ohci_clk),
-	CLKDEV_CON_ID("pioA", &pioA_clk),
-	CLKDEV_CON_ID("pioB", &pioB_clk),
-	CLKDEV_CON_ID("pioC", &pioC_clk),
-	CLKDEV_CON_DEV_ID(NULL, "fffff400.gpio", &pioA_clk),
-	CLKDEV_CON_DEV_ID(NULL, "fffff600.gpio", &pioB_clk),
-	CLKDEV_CON_DEV_ID(NULL, "fffff800.gpio", &pioC_clk),
-};
-
-static struct clk_lookup usart_clocks_lookups[] = {
-	CLKDEV_CON_DEV_ID("usart", "atmel_usart.0", &mck),
-	CLKDEV_CON_DEV_ID("usart", "atmel_usart.1", &usart0_clk),
-	CLKDEV_CON_DEV_ID("usart", "atmel_usart.2", &usart1_clk),
-	CLKDEV_CON_DEV_ID("usart", "atmel_usart.3", &usart2_clk),
-	CLKDEV_CON_DEV_ID("usart", "atmel_usart.4", &usart3_clk),
-	CLKDEV_CON_DEV_ID("usart", "atmel_usart.5", &usart4_clk),
-	CLKDEV_CON_DEV_ID("usart", "atmel_usart.6", &usart5_clk),
-};
-
-/*
- * The two programmable clocks.
- * You must configure pin multiplexing to bring these signals out.
- */
-static struct clk pck0 = {
-	.name		= "pck0",
-	.pmc_mask	= AT91_PMC_PCK0,
-	.type		= CLK_TYPE_PROGRAMMABLE,
-	.id		= 0,
-};
-static struct clk pck1 = {
-	.name		= "pck1",
-	.pmc_mask	= AT91_PMC_PCK1,
-	.type		= CLK_TYPE_PROGRAMMABLE,
-	.id		= 1,
-};
-
-static void __init at91sam9260_register_clocks(void)
-{
-	int i;
-
-	for (i = 0; i < ARRAY_SIZE(periph_clocks); i++)
-		clk_register(periph_clocks[i]);
-
-	clkdev_add_table(periph_clocks_lookups,
-			 ARRAY_SIZE(periph_clocks_lookups));
-	clkdev_add_table(usart_clocks_lookups,
-			 ARRAY_SIZE(usart_clocks_lookups));
-
-	clk_register(&pck0);
-	clk_register(&pck1);
-}
-#else
-#define at91sam9260_register_clocks NULL
-#endif
-
-/* --------------------------------------------------------------------
- *  GPIO
- * -------------------------------------------------------------------- */
-
-static struct at91_gpio_bank at91sam9260_gpio[] __initdata = {
-	{
-		.id		= AT91SAM9260_ID_PIOA,
-		.regbase	= AT91SAM9260_BASE_PIOA,
-	}, {
-		.id		= AT91SAM9260_ID_PIOB,
-		.regbase	= AT91SAM9260_BASE_PIOB,
-	}, {
-		.id		= AT91SAM9260_ID_PIOC,
-		.regbase	= AT91SAM9260_BASE_PIOC,
-	}
-};
-=======
->>>>>>> ba62a859
 
 /* --------------------------------------------------------------------
  *  AT91SAM9260 processor initialization
