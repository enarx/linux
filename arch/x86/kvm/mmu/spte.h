--- conflicted
+++ resolved
@@ -75,35 +75,6 @@
 static_assert(!(SPTE_TDP_AD_MASK & SHADOW_ACC_TRACK_SAVED_MASK));
 
 /*
-<<<<<<< HEAD
- * *_SPTE_HOST_WRITEABLE (aka Host-writable) indicates whether the host permits
- * writes to the guest page mapped by the SPTE. This bit is cleared on SPTEs
- * that map guest pages in read-only memslots and read-only VMAs.
- *
- * Invariants:
- *  - If Host-writable is clear, PT_WRITABLE_MASK must be clear.
- *
- *
- * *_SPTE_MMU_WRITEABLE (aka MMU-writable) indicates whether the shadow MMU
- * allows writes to the guest page mapped by the SPTE. This bit is cleared when
- * the guest page mapped by the SPTE contains a page table that is being
- * monitored for shadow paging. In this case the SPTE can only be made writable
- * by unsyncing the shadow page under the mmu_lock.
- *
- * Invariants:
- *  - If MMU-writable is clear, PT_WRITABLE_MASK must be clear.
- *  - If MMU-writable is set, Host-writable must be set.
- *
- * If MMU-writable is set, PT_WRITABLE_MASK is normally set but can be cleared
- * to track writes for dirty logging. For such SPTEs, KVM will locklessly set
- * PT_WRITABLE_MASK upon the next write from the guest and record the write in
- * the dirty log (see fast_page_fault()).
- */
-
-/* Bits 9 and 10 are ignored by all non-EPT PTEs. */
-#define DEFAULT_SPTE_HOST_WRITEABLE	BIT_ULL(9)
-#define DEFAULT_SPTE_MMU_WRITEABLE	BIT_ULL(10)
-=======
  * {DEFAULT,EPT}_SPTE_{HOST,MMU}_WRITABLE are used to keep track of why a given
  * SPTE is write-protected. See is_writable_pte() for details.
  */
@@ -111,7 +82,6 @@
 /* Bits 9 and 10 are ignored by all non-EPT PTEs. */
 #define DEFAULT_SPTE_HOST_WRITABLE	BIT_ULL(9)
 #define DEFAULT_SPTE_MMU_WRITABLE	BIT_ULL(10)
->>>>>>> 95cd2cdc
 
 /*
  * Low ignored bits are at a premium for EPT, use high ignored bits, taking care
@@ -428,17 +398,7 @@
 
 static inline bool spte_can_locklessly_be_made_writable(u64 spte)
 {
-<<<<<<< HEAD
-	if (spte & shadow_mmu_writable_mask) {
-		WARN_ON_ONCE(!(spte & shadow_host_writable_mask));
-		return true;
-	}
-
-	WARN_ON_ONCE(spte & PT_WRITABLE_MASK);
-	return false;
-=======
 	return spte & shadow_mmu_writable_mask;
->>>>>>> 95cd2cdc
 }
 
 static inline u64 get_mmio_spte_generation(u64 spte)
