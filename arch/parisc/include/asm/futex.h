--- conflicted
+++ resolved
@@ -18,48 +18,22 @@
 }
 
 static inline void
-<<<<<<< HEAD
-_futex_spin_lock(u32 __user *uaddr)
-{
-	extern u32 lws_lock_start[];
-	long index = ((long)uaddr & 0x7f8) >> 1;
-	arch_spinlock_t *s = (arch_spinlock_t *)&lws_lock_start[index];
-	preempt_disable();
-=======
 _futex_spin_lock_irqsave(arch_spinlock_t *s, unsigned long *flags)
 {
 	local_irq_save(*flags);
->>>>>>> 754e0b0e
 	arch_spin_lock(s);
 }
 
 static inline void
-<<<<<<< HEAD
-_futex_spin_unlock(u32 __user *uaddr)
-{
-	extern u32 lws_lock_start[];
-	long index = ((long)uaddr & 0x7f8) >> 1;
-	arch_spinlock_t *s = (arch_spinlock_t *)&lws_lock_start[index];
-=======
 _futex_spin_unlock_irqrestore(arch_spinlock_t *s, unsigned long *flags)
 {
->>>>>>> 754e0b0e
 	arch_spin_unlock(s);
-	preempt_enable();
+	local_irq_restore(*flags);
 }
 
 static inline int
 arch_futex_atomic_op_inuser(int op, int oparg, int *oval, u32 __user *uaddr)
 {
-<<<<<<< HEAD
-	int oldval, ret;
-	u32 tmp;
-
-	ret = -EFAULT;
-
-	_futex_spin_lock(uaddr);
-	if (unlikely(get_user(oldval, uaddr) != 0))
-=======
 	extern u32 lws_lock_start[];
 	unsigned long ua = (unsigned long)uaddr;
 	arch_spinlock_t *s;
@@ -73,7 +47,6 @@
 	/* Return -EFAULT if we encounter a page fault or COW break */
 	if (unlikely(get_user(oldval, uaddr) != 0)) {
 		ret = -EFAULT;
->>>>>>> 754e0b0e
 		goto out_pagefault_enable;
 	}
 
@@ -105,11 +78,7 @@
 		ret = -EFAULT;
 
 out_pagefault_enable:
-<<<<<<< HEAD
-	_futex_spin_unlock(uaddr);
-=======
 	_futex_spin_unlock_irqrestore(s, &flags);
->>>>>>> 754e0b0e
 
 	if (!ret)
 		*oval = oldval;
@@ -125,6 +94,7 @@
 	unsigned long ua = (unsigned long)uaddr;
 	arch_spinlock_t *s;
 	u32 val;
+	unsigned long flags;
 
 	/* futex.c wants to do a cmpxchg_inatomic on kernel NULL, which is
 	 * our gateway page, and causes no end of trouble...
@@ -142,34 +112,20 @@
 	 * of CPUs.
 	 */
 
-<<<<<<< HEAD
-	_futex_spin_lock(uaddr);
-	if (unlikely(get_user(val, uaddr) != 0)) {
-		_futex_spin_unlock(uaddr);
-=======
 	s = (arch_spinlock_t *)&lws_lock_start[_futex_hash_index(ua)];
 	_futex_spin_lock_irqsave(s, &flags);
 	if (unlikely(get_user(val, uaddr) != 0)) {
 		_futex_spin_unlock_irqrestore(s, &flags);
->>>>>>> 754e0b0e
 		return -EFAULT;
 	}
 
 	if (val == oldval && unlikely(put_user(newval, uaddr) != 0)) {
-<<<<<<< HEAD
-		_futex_spin_unlock(uaddr);
-=======
 		_futex_spin_unlock_irqrestore(s, &flags);
->>>>>>> 754e0b0e
 		return -EFAULT;
 	}
 
 	*uval = val;
-<<<<<<< HEAD
-	_futex_spin_unlock(uaddr);
-=======
 	_futex_spin_unlock_irqrestore(s, &flags);
->>>>>>> 754e0b0e
 
 	return 0;
 }
