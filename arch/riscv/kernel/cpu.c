// SPDX-License-Identifier: GPL-2.0-only
/*
 * Copyright (C) 2012 Regents of the University of California
 */

#include <linux/init.h>
#include <linux/seq_file.h>
#include <linux/of.h>
#include <asm/hwcap.h>
#include <asm/smp.h>
#include <asm/pgtable.h>

/*
 * Returns the hart ID of the given device tree node, or -ENODEV if the node
 * isn't an enabled and valid RISC-V hart node.
 */
int riscv_of_processor_hartid(struct device_node *node)
{
	const char *isa;
	u32 hart;

	if (!of_device_is_compatible(node, "riscv")) {
		pr_warn("Found incompatible CPU\n");
		return -ENODEV;
	}

	hart = of_get_cpu_hwid(node, 0);
	if (hart == ~0U) {
		pr_warn("Found CPU without hart ID\n");
		return -ENODEV;
	}

	if (!of_device_is_available(node)) {
		pr_info("CPU with hartid=%d is not available\n", hart);
		return -ENODEV;
	}

	if (of_property_read_string(node, "riscv,isa", &isa)) {
		pr_warn("CPU with hartid=%d has no \"riscv,isa\" property\n", hart);
		return -ENODEV;
	}
	if (isa[0] != 'r' || isa[1] != 'v') {
		pr_warn("CPU with hartid=%d has an invalid ISA of \"%s\"\n", hart, isa);
		return -ENODEV;
	}

	return hart;
}

/*
 * Find hart ID of the CPU DT node under which given DT node falls.
 *
 * To achieve this, we walk up the DT tree until we find an active
 * RISC-V core (HART) node and extract the cpuid from it.
 */
int riscv_of_parent_hartid(struct device_node *node)
{
	for (; node; node = node->parent) {
		if (of_device_is_compatible(node, "riscv"))
			return riscv_of_processor_hartid(node);
	}

	return -1;
}

#ifdef CONFIG_PROC_FS
#define __RISCV_ISA_EXT_DATA(UPROP, EXTID) \
	{							\
		.uprop = #UPROP,				\
		.isa_ext_id = EXTID,				\
	}
/**
 * Here are the ordering rules of extension naming defined by RISC-V
 * specification :
 * 1. All extensions should be separated from other multi-letter extensions
 *    from other multi-letter extensions by an underscore.
 * 2. The first letter following the 'Z' conventionally indicates the most
 *    closely related alphabetical extension category, IMAFDQLCBKJTPVH.
 *    If multiple 'Z' extensions are named, they should be ordered first
 *    by category, then alphabetically within a category.
 * 3. Standard supervisor-level extensions (starts with 'S') should be
 *    listed after standard unprivileged extensions.  If multiple
 *    supervisor-level extensions are listed, they should be ordered
 *    alphabetically.
 * 4. Non-standard extensions (starts with 'X') must be listed after all
 *    standard extensions. They must be separated from other multi-letter
 *    extensions by an underscore.
 */
static struct riscv_isa_ext_data isa_ext_arr[] = {
	__RISCV_ISA_EXT_DATA(sscofpmf, RISCV_ISA_EXT_SSCOFPMF),
	__RISCV_ISA_EXT_DATA("", RISCV_ISA_EXT_MAX),
};

static void print_isa_ext(struct seq_file *f)
{
	struct riscv_isa_ext_data *edata;
	int i = 0, arr_sz;

	arr_sz = ARRAY_SIZE(isa_ext_arr) - 1;

	/* No extension support available */
	if (arr_sz <= 0)
		return;

	for (i = 0; i <= arr_sz; i++) {
		edata = &isa_ext_arr[i];
		if (!__riscv_isa_extension_available(NULL, edata->isa_ext_id))
			continue;
		seq_printf(f, "_%s", edata->uprop);
	}
}

/**
 * These are the only valid base (single letter) ISA extensions as per the spec.
 * It also specifies the canonical order in which it appears in the spec.
 * Some of the extension may just be a place holder for now (B, K, P, J).
 * This should be updated once corresponding extensions are ratified.
 */
static const char base_riscv_exts[13] = "imafdqcbkjpvh";

static void print_isa(struct seq_file *f, const char *isa)
{
	int i;

	seq_puts(f, "isa\t\t: ");
	/* Print the rv[64/32] part */
	seq_write(f, isa, 4);
	for (i = 0; i < sizeof(base_riscv_exts); i++) {
		if (__riscv_isa_extension_available(NULL, base_riscv_exts[i] - 'a'))
			/* Print only enabled the base ISA extensions */
			seq_write(f, &base_riscv_exts[i], 1);
	}
	print_isa_ext(f);
	seq_puts(f, "\n");
}

static void print_mmu(struct seq_file *f)
{
	char sv_type[16];

#if defined(CONFIG_32BIT)
	strncpy(sv_type, "sv32", 5);
#elif defined(CONFIG_64BIT)
<<<<<<< HEAD
	if (pgtable_l4_enabled)
=======
	if (pgtable_l5_enabled)
		strncpy(sv_type, "sv57", 5);
	else if (pgtable_l4_enabled)
>>>>>>> 95cd2cdc
		strncpy(sv_type, "sv48", 5);
	else
		strncpy(sv_type, "sv39", 5);
#endif
	seq_printf(f, "mmu\t\t: %s\n", sv_type);
}

static void *c_start(struct seq_file *m, loff_t *pos)
{
	*pos = cpumask_next(*pos - 1, cpu_online_mask);
	if ((*pos) < nr_cpu_ids)
		return (void *)(uintptr_t)(1 + *pos);
	return NULL;
}

static void *c_next(struct seq_file *m, void *v, loff_t *pos)
{
	(*pos)++;
	return c_start(m, pos);
}

static void c_stop(struct seq_file *m, void *v)
{
}

static int c_show(struct seq_file *m, void *v)
{
	unsigned long cpu_id = (unsigned long)v - 1;
	struct device_node *node = of_get_cpu_node(cpu_id, NULL);
	const char *compat, *isa;

	seq_printf(m, "processor\t: %lu\n", cpu_id);
	seq_printf(m, "hart\t\t: %lu\n", cpuid_to_hartid_map(cpu_id));
	if (!of_property_read_string(node, "riscv,isa", &isa))
		print_isa(m, isa);
	print_mmu(m);
	if (!of_property_read_string(node, "compatible", &compat)
	    && strcmp(compat, "riscv"))
		seq_printf(m, "uarch\t\t: %s\n", compat);
	seq_puts(m, "\n");
	of_node_put(node);

	return 0;
}

const struct seq_operations cpuinfo_op = {
	.start	= c_start,
	.next	= c_next,
	.stop	= c_stop,
	.show	= c_show
};

#endif /* CONFIG_PROC_FS */<|MERGE_RESOLUTION|>--- conflicted
+++ resolved
@@ -141,13 +141,9 @@
 #if defined(CONFIG_32BIT)
 	strncpy(sv_type, "sv32", 5);
 #elif defined(CONFIG_64BIT)
-<<<<<<< HEAD
-	if (pgtable_l4_enabled)
-=======
 	if (pgtable_l5_enabled)
 		strncpy(sv_type, "sv57", 5);
 	else if (pgtable_l4_enabled)
->>>>>>> 95cd2cdc
 		strncpy(sv_type, "sv48", 5);
 	else
 		strncpy(sv_type, "sv39", 5);
