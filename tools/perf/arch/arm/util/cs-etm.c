// SPDX-License-Identifier: GPL-2.0
/*
 * Copyright(C) 2015 Linaro Limited. All rights reserved.
 * Author: Mathieu Poirier <mathieu.poirier@linaro.org>
 */

#include <api/fs/fs.h>
#include <linux/bits.h>
#include <linux/bitops.h>
#include <linux/compiler.h>
#include <linux/coresight-pmu.h>
#include <linux/kernel.h>
#include <linux/log2.h>
#include <linux/string.h>
#include <linux/types.h>
#include <linux/zalloc.h>

#include "cs-etm.h"
#include "../../util/debug.h"
#include "../../util/record.h"
#include "../../util/auxtrace.h"
#include "../../util/cpumap.h"
#include "../../util/event.h"
#include "../../util/evlist.h"
#include "../../util/evsel.h"
#include "../../util/perf_api_probe.h"
#include "../../util/evsel_config.h"
#include "../../util/pmu.h"
#include "../../util/cs-etm.h"
#include <internal/lib.h> // page_size
#include "../../util/session.h"

#include <errno.h>
#include <stdlib.h>
#include <sys/stat.h>

struct cs_etm_recording {
	struct auxtrace_record	itr;
	struct perf_pmu		*cs_etm_pmu;
	struct evlist		*evlist;
	int			wrapped_cnt;
	bool			*wrapped;
	bool			snapshot_mode;
	size_t			snapshot_size;
};

static const char *metadata_etmv3_ro[CS_ETM_PRIV_MAX] = {
	[CS_ETM_ETMCCER]	= "mgmt/etmccer",
	[CS_ETM_ETMIDR]		= "mgmt/etmidr",
};

static const char *metadata_etmv4_ro[CS_ETMV4_PRIV_MAX] = {
	[CS_ETMV4_TRCIDR0]		= "trcidr/trcidr0",
	[CS_ETMV4_TRCIDR1]		= "trcidr/trcidr1",
	[CS_ETMV4_TRCIDR2]		= "trcidr/trcidr2",
	[CS_ETMV4_TRCIDR8]		= "trcidr/trcidr8",
	[CS_ETMV4_TRCAUTHSTATUS]	= "mgmt/trcauthstatus",
};

static bool cs_etm_is_etmv4(struct auxtrace_record *itr, int cpu);

static int cs_etm_set_context_id(struct auxtrace_record *itr,
				 struct evsel *evsel, int cpu)
{
	struct cs_etm_recording *ptr;
	struct perf_pmu *cs_etm_pmu;
	char path[PATH_MAX];
	int err = -EINVAL;
	u32 val;
	u64 contextid;

	ptr = container_of(itr, struct cs_etm_recording, itr);
	cs_etm_pmu = ptr->cs_etm_pmu;

	if (!cs_etm_is_etmv4(itr, cpu))
		goto out;

	/* Get a handle on TRCIRD2 */
	snprintf(path, PATH_MAX, "cpu%d/%s",
		 cpu, metadata_etmv4_ro[CS_ETMV4_TRCIDR2]);
	err = perf_pmu__scan_file(cs_etm_pmu, path, "%x", &val);

	/* There was a problem reading the file, bailing out */
	if (err != 1) {
		pr_err("%s: can't read file %s\n",
		       CORESIGHT_ETM_PMU_NAME, path);
		goto out;
	}

	/* User has configured for PID tracing, respects it. */
	contextid = evsel->core.attr.config &
			(BIT(ETM_OPT_CTXTID) | BIT(ETM_OPT_CTXTID2));

	/*
	 * If user doesn't configure the contextid format, parse PMU format and
	 * enable PID tracing according to the "contextid" format bits:
	 *
	 *   If bit ETM_OPT_CTXTID is set, trace CONTEXTIDR_EL1;
	 *   If bit ETM_OPT_CTXTID2 is set, trace CONTEXTIDR_EL2.
	 */
	if (!contextid)
		contextid = perf_pmu__format_bits(&cs_etm_pmu->format,
						  "contextid");

	if (contextid & BIT(ETM_OPT_CTXTID)) {
		/*
		 * TRCIDR2.CIDSIZE, bit [9-5], indicates whether contextID
		 * tracing is supported:
		 *  0b00000 Context ID tracing is not supported.
		 *  0b00100 Maximum of 32-bit Context ID size.
		 *  All other values are reserved.
		 */
		val = BMVAL(val, 5, 9);
		if (!val || val != 0x4) {
			pr_err("%s: CONTEXTIDR_EL1 isn't supported\n",
			       CORESIGHT_ETM_PMU_NAME);
			err = -EINVAL;
			goto out;
		}
	}

	if (contextid & BIT(ETM_OPT_CTXTID2)) {
		/*
		 * TRCIDR2.VMIDOPT[30:29] != 0 and
		 * TRCIDR2.VMIDSIZE[14:10] == 0b00100 (32bit virtual contextid)
		 * We can't support CONTEXTIDR in VMID if the size of the
		 * virtual context id is < 32bit.
		 * Any value of VMIDSIZE >= 4 (i.e, > 32bit) is fine for us.
		 */
		if (!BMVAL(val, 29, 30) || BMVAL(val, 10, 14) < 4) {
			pr_err("%s: CONTEXTIDR_EL2 isn't supported\n",
			       CORESIGHT_ETM_PMU_NAME);
			err = -EINVAL;
			goto out;
		}
	}

	/* All good, let the kernel know */
	evsel->core.attr.config |= contextid;
	err = 0;

out:
	return err;
}

static int cs_etm_set_timestamp(struct auxtrace_record *itr,
				struct evsel *evsel, int cpu)
{
	struct cs_etm_recording *ptr;
	struct perf_pmu *cs_etm_pmu;
	char path[PATH_MAX];
	int err = -EINVAL;
	u32 val;

	ptr = container_of(itr, struct cs_etm_recording, itr);
	cs_etm_pmu = ptr->cs_etm_pmu;

	if (!cs_etm_is_etmv4(itr, cpu))
		goto out;

	/* Get a handle on TRCIRD0 */
	snprintf(path, PATH_MAX, "cpu%d/%s",
		 cpu, metadata_etmv4_ro[CS_ETMV4_TRCIDR0]);
	err = perf_pmu__scan_file(cs_etm_pmu, path, "%x", &val);

	/* There was a problem reading the file, bailing out */
	if (err != 1) {
		pr_err("%s: can't read file %s\n",
		       CORESIGHT_ETM_PMU_NAME, path);
		goto out;
	}

	/*
	 * TRCIDR0.TSSIZE, bit [28-24], indicates whether global timestamping
	 * is supported:
	 *  0b00000 Global timestamping is not implemented
	 *  0b00110 Implementation supports a maximum timestamp of 48bits.
	 *  0b01000 Implementation supports a maximum timestamp of 64bits.
	 */
	val &= GENMASK(28, 24);
	if (!val) {
		err = -EINVAL;
		goto out;
	}

	/* All good, let the kernel know */
	evsel->core.attr.config |= (1 << ETM_OPT_TS);
	err = 0;

out:
	return err;
}

#define ETM_SET_OPT_CTXTID	(1 << 0)
#define ETM_SET_OPT_TS		(1 << 1)
#define ETM_SET_OPT_MASK	(ETM_SET_OPT_CTXTID | ETM_SET_OPT_TS)

static int cs_etm_set_option(struct auxtrace_record *itr,
			     struct evsel *evsel, u32 option)
{
	int i, err = -EINVAL;
	struct perf_cpu_map *event_cpus = evsel->evlist->core.cpus;
	struct perf_cpu_map *online_cpus = perf_cpu_map__new(NULL);

	/* Set option of each CPU we have */
	for (i = 0; i < cpu__max_cpu(); i++) {
		if (!cpu_map__has(event_cpus, i) ||
		    !cpu_map__has(online_cpus, i))
			continue;

<<<<<<< HEAD
		if (option & BIT(ETM_OPT_CTXTID)) {
=======
		if (option & ETM_SET_OPT_CTXTID) {
>>>>>>> 144c79ef
			err = cs_etm_set_context_id(itr, evsel, i);
			if (err)
				goto out;
		}
<<<<<<< HEAD
		if (option & BIT(ETM_OPT_TS)) {
=======
		if (option & ETM_SET_OPT_TS) {
>>>>>>> 144c79ef
			err = cs_etm_set_timestamp(itr, evsel, i);
			if (err)
				goto out;
		}
<<<<<<< HEAD
		if (option & ~(BIT(ETM_OPT_CTXTID) | BIT(ETM_OPT_TS)))
=======
		if (option & ~(ETM_SET_OPT_MASK))
>>>>>>> 144c79ef
			/* Nothing else is currently supported */
			goto out;
	}

	err = 0;
out:
	perf_cpu_map__put(online_cpus);
	return err;
}

static int cs_etm_parse_snapshot_options(struct auxtrace_record *itr,
					 struct record_opts *opts,
					 const char *str)
{
	struct cs_etm_recording *ptr =
				container_of(itr, struct cs_etm_recording, itr);
	unsigned long long snapshot_size = 0;
	char *endptr;

	if (str) {
		snapshot_size = strtoull(str, &endptr, 0);
		if (*endptr || snapshot_size > SIZE_MAX)
			return -1;
	}

	opts->auxtrace_snapshot_mode = true;
	opts->auxtrace_snapshot_size = snapshot_size;
	ptr->snapshot_size = snapshot_size;

	return 0;
}

static int cs_etm_set_sink_attr(struct perf_pmu *pmu,
				struct evsel *evsel)
{
	char msg[BUFSIZ], path[PATH_MAX], *sink;
	struct evsel_config_term *term;
	int ret = -EINVAL;
	u32 hash;

	if (evsel->core.attr.config2 & GENMASK(31, 0))
		return 0;

	list_for_each_entry(term, &evsel->config_terms, list) {
		if (term->type != EVSEL__CONFIG_TERM_DRV_CFG)
			continue;

		sink = term->val.str;
		snprintf(path, PATH_MAX, "sinks/%s", sink);

		ret = perf_pmu__scan_file(pmu, path, "%x", &hash);
		if (ret != 1) {
			pr_err("failed to set sink \"%s\" on event %s with %d (%s)\n",
			       sink, evsel__name(evsel), errno,
			       str_error_r(errno, msg, sizeof(msg)));
			return ret;
		}

		evsel->core.attr.config2 |= hash;
		return 0;
	}

	/*
	 * No sink was provided on the command line - allow the CoreSight
	 * system to look for a default
	 */
	return 0;
}

static int cs_etm_recording_options(struct auxtrace_record *itr,
				    struct evlist *evlist,
				    struct record_opts *opts)
{
	int ret;
	struct cs_etm_recording *ptr =
				container_of(itr, struct cs_etm_recording, itr);
	struct perf_pmu *cs_etm_pmu = ptr->cs_etm_pmu;
	struct evsel *evsel, *cs_etm_evsel = NULL;
	struct perf_cpu_map *cpus = evlist->core.cpus;
	bool privileged = perf_event_paranoid_check(-1);
	int err = 0;

	ptr->evlist = evlist;
	ptr->snapshot_mode = opts->auxtrace_snapshot_mode;

	if (!record_opts__no_switch_events(opts) &&
	    perf_can_record_switch_events())
		opts->record_switch_events = true;

	evlist__for_each_entry(evlist, evsel) {
		if (evsel->core.attr.type == cs_etm_pmu->type) {
			if (cs_etm_evsel) {
				pr_err("There may be only one %s event\n",
				       CORESIGHT_ETM_PMU_NAME);
				return -EINVAL;
			}
			evsel->core.attr.freq = 0;
			evsel->core.attr.sample_period = 1;
			cs_etm_evsel = evsel;
			opts->full_auxtrace = true;
		}
	}

	/* no need to continue if at least one event of interest was found */
	if (!cs_etm_evsel)
		return 0;

	ret = cs_etm_set_sink_attr(cs_etm_pmu, cs_etm_evsel);
	if (ret)
		return ret;

	if (opts->use_clockid) {
		pr_err("Cannot use clockid (-k option) with %s\n",
		       CORESIGHT_ETM_PMU_NAME);
		return -EINVAL;
	}

	/* we are in snapshot mode */
	if (opts->auxtrace_snapshot_mode) {
		/*
		 * No size were given to '-S' or '-m,', so go with
		 * the default
		 */
		if (!opts->auxtrace_snapshot_size &&
		    !opts->auxtrace_mmap_pages) {
			if (privileged) {
				opts->auxtrace_mmap_pages = MiB(4) / page_size;
			} else {
				opts->auxtrace_mmap_pages =
							KiB(128) / page_size;
				if (opts->mmap_pages == UINT_MAX)
					opts->mmap_pages = KiB(256) / page_size;
			}
		} else if (!opts->auxtrace_mmap_pages && !privileged &&
						opts->mmap_pages == UINT_MAX) {
			opts->mmap_pages = KiB(256) / page_size;
		}

		/*
		 * '-m,xyz' was specified but no snapshot size, so make the
		 * snapshot size as big as the auxtrace mmap area.
		 */
		if (!opts->auxtrace_snapshot_size) {
			opts->auxtrace_snapshot_size =
				opts->auxtrace_mmap_pages * (size_t)page_size;
		}

		/*
		 * -Sxyz was specified but no auxtrace mmap area, so make the
		 * auxtrace mmap area big enough to fit the requested snapshot
		 * size.
		 */
		if (!opts->auxtrace_mmap_pages) {
			size_t sz = opts->auxtrace_snapshot_size;

			sz = round_up(sz, page_size) / page_size;
			opts->auxtrace_mmap_pages = roundup_pow_of_two(sz);
		}

		/* Snapshost size can't be bigger than the auxtrace area */
		if (opts->auxtrace_snapshot_size >
				opts->auxtrace_mmap_pages * (size_t)page_size) {
			pr_err("Snapshot size %zu must not be greater than AUX area tracing mmap size %zu\n",
			       opts->auxtrace_snapshot_size,
			       opts->auxtrace_mmap_pages * (size_t)page_size);
			return -EINVAL;
		}

		/* Something went wrong somewhere - this shouldn't happen */
		if (!opts->auxtrace_snapshot_size ||
		    !opts->auxtrace_mmap_pages) {
			pr_err("Failed to calculate default snapshot size and/or AUX area tracing mmap pages\n");
			return -EINVAL;
		}
	}

	/* We are in full trace mode but '-m,xyz' wasn't specified */
	if (opts->full_auxtrace && !opts->auxtrace_mmap_pages) {
		if (privileged) {
			opts->auxtrace_mmap_pages = MiB(4) / page_size;
		} else {
			opts->auxtrace_mmap_pages = KiB(128) / page_size;
			if (opts->mmap_pages == UINT_MAX)
				opts->mmap_pages = KiB(256) / page_size;
		}

	}

	/* Validate auxtrace_mmap_pages provided by user */
	if (opts->auxtrace_mmap_pages) {
		unsigned int max_page = (KiB(128) / page_size);
		size_t sz = opts->auxtrace_mmap_pages * (size_t)page_size;

		if (!privileged &&
		    opts->auxtrace_mmap_pages > max_page) {
			opts->auxtrace_mmap_pages = max_page;
			pr_err("auxtrace too big, truncating to %d\n",
			       max_page);
		}

		if (!is_power_of_2(sz)) {
			pr_err("Invalid mmap size for %s: must be a power of 2\n",
			       CORESIGHT_ETM_PMU_NAME);
			return -EINVAL;
		}
	}

	if (opts->auxtrace_snapshot_mode)
		pr_debug2("%s snapshot size: %zu\n", CORESIGHT_ETM_PMU_NAME,
			  opts->auxtrace_snapshot_size);

	/*
	 * To obtain the auxtrace buffer file descriptor, the auxtrace
	 * event must come first.
	 */
	evlist__to_front(evlist, cs_etm_evsel);

	/*
	 * In the case of per-cpu mmaps, we need the CPU on the
	 * AUX event.  We also need the contextID in order to be notified
	 * when a context switch happened.
	 */
	if (!perf_cpu_map__empty(cpus)) {
		evsel__set_sample_bit(cs_etm_evsel, CPU);

		err = cs_etm_set_option(itr, cs_etm_evsel,
<<<<<<< HEAD
					BIT(ETM_OPT_CTXTID) | BIT(ETM_OPT_TS));
=======
					ETM_SET_OPT_CTXTID | ETM_SET_OPT_TS);
>>>>>>> 144c79ef
		if (err)
			goto out;
	}

	/* Add dummy event to keep tracking */
	if (opts->full_auxtrace) {
		struct evsel *tracking_evsel;

		err = parse_events(evlist, "dummy:u", NULL);
		if (err)
			goto out;

		tracking_evsel = evlist__last(evlist);
		evlist__set_tracking_event(evlist, tracking_evsel);

		tracking_evsel->core.attr.freq = 0;
		tracking_evsel->core.attr.sample_period = 1;

		/* In per-cpu case, always need the time of mmap events etc */
		if (!perf_cpu_map__empty(cpus))
			evsel__set_sample_bit(tracking_evsel, TIME);
	}

out:
	return err;
}

static u64 cs_etm_get_config(struct auxtrace_record *itr)
{
	u64 config = 0;
	struct cs_etm_recording *ptr =
			container_of(itr, struct cs_etm_recording, itr);
	struct perf_pmu *cs_etm_pmu = ptr->cs_etm_pmu;
	struct evlist *evlist = ptr->evlist;
	struct evsel *evsel;

	evlist__for_each_entry(evlist, evsel) {
		if (evsel->core.attr.type == cs_etm_pmu->type) {
			/*
			 * Variable perf_event_attr::config is assigned to
			 * ETMv3/PTM.  The bit fields have been made to match
			 * the ETMv3.5 ETRMCR register specification.  See the
			 * PMU_FORMAT_ATTR() declarations in
			 * drivers/hwtracing/coresight/coresight-perf.c for
			 * details.
			 */
			config = evsel->core.attr.config;
			break;
		}
	}

	return config;
}

#ifndef BIT
#define BIT(N) (1UL << (N))
#endif

static u64 cs_etmv4_get_config(struct auxtrace_record *itr)
{
	u64 config = 0;
	u64 config_opts = 0;

	/*
	 * The perf event variable config bits represent both
	 * the command line options and register programming
	 * bits in ETMv3/PTM. For ETMv4 we must remap options
	 * to real bits
	 */
	config_opts = cs_etm_get_config(itr);
	if (config_opts & BIT(ETM_OPT_CYCACC))
		config |= BIT(ETM4_CFG_BIT_CYCACC);
	if (config_opts & BIT(ETM_OPT_CTXTID))
		config |= BIT(ETM4_CFG_BIT_CTXTID);
	if (config_opts & BIT(ETM_OPT_TS))
		config |= BIT(ETM4_CFG_BIT_TS);
	if (config_opts & BIT(ETM_OPT_RETSTK))
		config |= BIT(ETM4_CFG_BIT_RETSTK);
	if (config_opts & BIT(ETM_OPT_CTXTID2))
		config |= BIT(ETM4_CFG_BIT_VMID) |
			  BIT(ETM4_CFG_BIT_VMID_OPT);
	return config;
}

static size_t
cs_etm_info_priv_size(struct auxtrace_record *itr __maybe_unused,
		      struct evlist *evlist __maybe_unused)
{
	int i;
	int etmv3 = 0, etmv4 = 0;
	struct perf_cpu_map *event_cpus = evlist->core.cpus;
	struct perf_cpu_map *online_cpus = perf_cpu_map__new(NULL);

	/* cpu map is not empty, we have specific CPUs to work with */
	if (!perf_cpu_map__empty(event_cpus)) {
		for (i = 0; i < cpu__max_cpu(); i++) {
			if (!cpu_map__has(event_cpus, i) ||
			    !cpu_map__has(online_cpus, i))
				continue;

			if (cs_etm_is_etmv4(itr, i))
				etmv4++;
			else
				etmv3++;
		}
	} else {
		/* get configuration for all CPUs in the system */
		for (i = 0; i < cpu__max_cpu(); i++) {
			if (!cpu_map__has(online_cpus, i))
				continue;

			if (cs_etm_is_etmv4(itr, i))
				etmv4++;
			else
				etmv3++;
		}
	}

	perf_cpu_map__put(online_cpus);

	return (CS_ETM_HEADER_SIZE +
	       (etmv4 * CS_ETMV4_PRIV_SIZE) +
	       (etmv3 * CS_ETMV3_PRIV_SIZE));
}

static bool cs_etm_is_etmv4(struct auxtrace_record *itr, int cpu)
{
	bool ret = false;
	char path[PATH_MAX];
	int scan;
	unsigned int val;
	struct cs_etm_recording *ptr =
			container_of(itr, struct cs_etm_recording, itr);
	struct perf_pmu *cs_etm_pmu = ptr->cs_etm_pmu;

	/* Take any of the RO files for ETMv4 and see if it present */
	snprintf(path, PATH_MAX, "cpu%d/%s",
		 cpu, metadata_etmv4_ro[CS_ETMV4_TRCIDR0]);
	scan = perf_pmu__scan_file(cs_etm_pmu, path, "%x", &val);

	/* The file was read successfully, we have a winner */
	if (scan == 1)
		ret = true;

	return ret;
}

static int cs_etm_get_ro(struct perf_pmu *pmu, int cpu, const char *path)
{
	char pmu_path[PATH_MAX];
	int scan;
	unsigned int val = 0;

	/* Get RO metadata from sysfs */
	snprintf(pmu_path, PATH_MAX, "cpu%d/%s", cpu, path);

	scan = perf_pmu__scan_file(pmu, pmu_path, "%x", &val);
	if (scan != 1)
		pr_err("%s: error reading: %s\n", __func__, pmu_path);

	return val;
}

static void cs_etm_get_metadata(int cpu, u32 *offset,
				struct auxtrace_record *itr,
				struct perf_record_auxtrace_info *info)
{
	u32 increment, nr_trc_params;
	u64 magic;
	struct cs_etm_recording *ptr =
			container_of(itr, struct cs_etm_recording, itr);
	struct perf_pmu *cs_etm_pmu = ptr->cs_etm_pmu;

	/* first see what kind of tracer this cpu is affined to */
	if (cs_etm_is_etmv4(itr, cpu)) {
		magic = __perf_cs_etmv4_magic;
		/* Get trace configuration register */
		info->priv[*offset + CS_ETMV4_TRCCONFIGR] =
						cs_etmv4_get_config(itr);
		/* Get traceID from the framework */
		info->priv[*offset + CS_ETMV4_TRCTRACEIDR] =
						coresight_get_trace_id(cpu);
		/* Get read-only information from sysFS */
		info->priv[*offset + CS_ETMV4_TRCIDR0] =
			cs_etm_get_ro(cs_etm_pmu, cpu,
				      metadata_etmv4_ro[CS_ETMV4_TRCIDR0]);
		info->priv[*offset + CS_ETMV4_TRCIDR1] =
			cs_etm_get_ro(cs_etm_pmu, cpu,
				      metadata_etmv4_ro[CS_ETMV4_TRCIDR1]);
		info->priv[*offset + CS_ETMV4_TRCIDR2] =
			cs_etm_get_ro(cs_etm_pmu, cpu,
				      metadata_etmv4_ro[CS_ETMV4_TRCIDR2]);
		info->priv[*offset + CS_ETMV4_TRCIDR8] =
			cs_etm_get_ro(cs_etm_pmu, cpu,
				      metadata_etmv4_ro[CS_ETMV4_TRCIDR8]);
		info->priv[*offset + CS_ETMV4_TRCAUTHSTATUS] =
			cs_etm_get_ro(cs_etm_pmu, cpu,
				      metadata_etmv4_ro
				      [CS_ETMV4_TRCAUTHSTATUS]);

		/* How much space was used */
		increment = CS_ETMV4_PRIV_MAX;
		nr_trc_params = CS_ETMV4_PRIV_MAX - CS_ETMV4_TRCCONFIGR;
	} else {
		magic = __perf_cs_etmv3_magic;
		/* Get configuration register */
		info->priv[*offset + CS_ETM_ETMCR] = cs_etm_get_config(itr);
		/* Get traceID from the framework */
		info->priv[*offset + CS_ETM_ETMTRACEIDR] =
						coresight_get_trace_id(cpu);
		/* Get read-only information from sysFS */
		info->priv[*offset + CS_ETM_ETMCCER] =
			cs_etm_get_ro(cs_etm_pmu, cpu,
				      metadata_etmv3_ro[CS_ETM_ETMCCER]);
		info->priv[*offset + CS_ETM_ETMIDR] =
			cs_etm_get_ro(cs_etm_pmu, cpu,
				      metadata_etmv3_ro[CS_ETM_ETMIDR]);

		/* How much space was used */
		increment = CS_ETM_PRIV_MAX;
		nr_trc_params = CS_ETM_PRIV_MAX - CS_ETM_ETMCR;
	}

	/* Build generic header portion */
	info->priv[*offset + CS_ETM_MAGIC] = magic;
	info->priv[*offset + CS_ETM_CPU] = cpu;
	info->priv[*offset + CS_ETM_NR_TRC_PARAMS] = nr_trc_params;
	/* Where the next CPU entry should start from */
	*offset += increment;
}

static int cs_etm_info_fill(struct auxtrace_record *itr,
			    struct perf_session *session,
			    struct perf_record_auxtrace_info *info,
			    size_t priv_size)
{
	int i;
	u32 offset;
	u64 nr_cpu, type;
	struct perf_cpu_map *cpu_map;
	struct perf_cpu_map *event_cpus = session->evlist->core.cpus;
	struct perf_cpu_map *online_cpus = perf_cpu_map__new(NULL);
	struct cs_etm_recording *ptr =
			container_of(itr, struct cs_etm_recording, itr);
	struct perf_pmu *cs_etm_pmu = ptr->cs_etm_pmu;

	if (priv_size != cs_etm_info_priv_size(itr, session->evlist))
		return -EINVAL;

	if (!session->evlist->core.nr_mmaps)
		return -EINVAL;

	/* If the cpu_map is empty all online CPUs are involved */
	if (perf_cpu_map__empty(event_cpus)) {
		cpu_map = online_cpus;
	} else {
		/* Make sure all specified CPUs are online */
		for (i = 0; i < perf_cpu_map__nr(event_cpus); i++) {
			if (cpu_map__has(event_cpus, i) &&
			    !cpu_map__has(online_cpus, i))
				return -EINVAL;
		}

		cpu_map = event_cpus;
	}

	nr_cpu = perf_cpu_map__nr(cpu_map);
	/* Get PMU type as dynamically assigned by the core */
	type = cs_etm_pmu->type;

	/* First fill out the session header */
	info->type = PERF_AUXTRACE_CS_ETM;
	info->priv[CS_HEADER_VERSION] = CS_HEADER_CURRENT_VERSION;
	info->priv[CS_PMU_TYPE_CPUS] = type << 32;
	info->priv[CS_PMU_TYPE_CPUS] |= nr_cpu;
	info->priv[CS_ETM_SNAPSHOT] = ptr->snapshot_mode;

	offset = CS_ETM_SNAPSHOT + 1;

	for (i = 0; i < cpu__max_cpu() && offset < priv_size; i++)
		if (cpu_map__has(cpu_map, i))
			cs_etm_get_metadata(i, &offset, itr, info);

	perf_cpu_map__put(online_cpus);

	return 0;
}

static int cs_etm_alloc_wrapped_array(struct cs_etm_recording *ptr, int idx)
{
	bool *wrapped;
	int cnt = ptr->wrapped_cnt;

	/* Make @ptr->wrapped as big as @idx */
	while (cnt <= idx)
		cnt++;

	/*
	 * Free'ed in cs_etm_recording_free().  Using realloc() to avoid
	 * cross compilation problems where the host's system supports
	 * reallocarray() but not the target.
	 */
	wrapped = realloc(ptr->wrapped, cnt * sizeof(bool));
	if (!wrapped)
		return -ENOMEM;

	wrapped[cnt - 1] = false;
	ptr->wrapped_cnt = cnt;
	ptr->wrapped = wrapped;

	return 0;
}

static bool cs_etm_buffer_has_wrapped(unsigned char *buffer,
				      size_t buffer_size, u64 head)
{
	u64 i, watermark;
	u64 *buf = (u64 *)buffer;
	size_t buf_size = buffer_size;

	/*
	 * We want to look the very last 512 byte (chosen arbitrarily) in
	 * the ring buffer.
	 */
	watermark = buf_size - 512;

	/*
	 * @head is continuously increasing - if its value is equal or greater
	 * than the size of the ring buffer, it has wrapped around.
	 */
	if (head >= buffer_size)
		return true;

	/*
	 * The value of @head is somewhere within the size of the ring buffer.
	 * This can be that there hasn't been enough data to fill the ring
	 * buffer yet or the trace time was so long that @head has numerically
	 * wrapped around.  To find we need to check if we have data at the very
	 * end of the ring buffer.  We can reliably do this because mmap'ed
	 * pages are zeroed out and there is a fresh mapping with every new
	 * session.
	 */

	/* @head is less than 512 byte from the end of the ring buffer */
	if (head > watermark)
		watermark = head;

	/*
	 * Speed things up by using 64 bit transactions (see "u64 *buf" above)
	 */
	watermark >>= 3;
	buf_size >>= 3;

	/*
	 * If we find trace data at the end of the ring buffer, @head has
	 * been there and has numerically wrapped around at least once.
	 */
	for (i = watermark; i < buf_size; i++)
		if (buf[i])
			return true;

	return false;
}

static int cs_etm_find_snapshot(struct auxtrace_record *itr,
				int idx, struct auxtrace_mmap *mm,
				unsigned char *data,
				u64 *head, u64 *old)
{
	int err;
	bool wrapped;
	struct cs_etm_recording *ptr =
			container_of(itr, struct cs_etm_recording, itr);

	/*
	 * Allocate memory to keep track of wrapping if this is the first
	 * time we deal with this *mm.
	 */
	if (idx >= ptr->wrapped_cnt) {
		err = cs_etm_alloc_wrapped_array(ptr, idx);
		if (err)
			return err;
	}

	/*
	 * Check to see if *head has wrapped around.  If it hasn't only the
	 * amount of data between *head and *old is snapshot'ed to avoid
	 * bloating the perf.data file with zeros.  But as soon as *head has
	 * wrapped around the entire size of the AUX ring buffer it taken.
	 */
	wrapped = ptr->wrapped[idx];
	if (!wrapped && cs_etm_buffer_has_wrapped(data, mm->len, *head)) {
		wrapped = true;
		ptr->wrapped[idx] = true;
	}

	pr_debug3("%s: mmap index %d old head %zu new head %zu size %zu\n",
		  __func__, idx, (size_t)*old, (size_t)*head, mm->len);

	/* No wrap has occurred, we can just use *head and *old. */
	if (!wrapped)
		return 0;

	/*
	 * *head has wrapped around - adjust *head and *old to pickup the
	 * entire content of the AUX buffer.
	 */
	if (*head >= mm->len) {
		*old = *head - mm->len;
	} else {
		*head += mm->len;
		*old = *head - mm->len;
	}

	return 0;
}

static int cs_etm_snapshot_start(struct auxtrace_record *itr)
{
	struct cs_etm_recording *ptr =
			container_of(itr, struct cs_etm_recording, itr);
	struct evsel *evsel;

	evlist__for_each_entry(ptr->evlist, evsel) {
		if (evsel->core.attr.type == ptr->cs_etm_pmu->type)
			return evsel__disable(evsel);
	}
	return -EINVAL;
}

static int cs_etm_snapshot_finish(struct auxtrace_record *itr)
{
	struct cs_etm_recording *ptr =
			container_of(itr, struct cs_etm_recording, itr);
	struct evsel *evsel;

	evlist__for_each_entry(ptr->evlist, evsel) {
		if (evsel->core.attr.type == ptr->cs_etm_pmu->type)
			return evsel__enable(evsel);
	}
	return -EINVAL;
}

static u64 cs_etm_reference(struct auxtrace_record *itr __maybe_unused)
{
	return (((u64) rand() <<  0) & 0x00000000FFFFFFFFull) |
		(((u64) rand() << 32) & 0xFFFFFFFF00000000ull);
}

static void cs_etm_recording_free(struct auxtrace_record *itr)
{
	struct cs_etm_recording *ptr =
			container_of(itr, struct cs_etm_recording, itr);

	zfree(&ptr->wrapped);
	free(ptr);
}

struct auxtrace_record *cs_etm_record_init(int *err)
{
	struct perf_pmu *cs_etm_pmu;
	struct cs_etm_recording *ptr;

	cs_etm_pmu = perf_pmu__find(CORESIGHT_ETM_PMU_NAME);

	if (!cs_etm_pmu) {
		*err = -EINVAL;
		goto out;
	}

	ptr = zalloc(sizeof(struct cs_etm_recording));
	if (!ptr) {
		*err = -ENOMEM;
		goto out;
	}

	ptr->cs_etm_pmu			= cs_etm_pmu;
	ptr->itr.pmu			= cs_etm_pmu;
	ptr->itr.parse_snapshot_options	= cs_etm_parse_snapshot_options;
	ptr->itr.recording_options	= cs_etm_recording_options;
	ptr->itr.info_priv_size		= cs_etm_info_priv_size;
	ptr->itr.info_fill		= cs_etm_info_fill;
	ptr->itr.find_snapshot		= cs_etm_find_snapshot;
	ptr->itr.snapshot_start		= cs_etm_snapshot_start;
	ptr->itr.snapshot_finish	= cs_etm_snapshot_finish;
	ptr->itr.reference		= cs_etm_reference;
	ptr->itr.free			= cs_etm_recording_free;
	ptr->itr.read_finish		= auxtrace_record__read_finish;

	*err = 0;
	return &ptr->itr;
out:
	return NULL;
}<|MERGE_RESOLUTION|>--- conflicted
+++ resolved
@@ -208,29 +208,17 @@
 		    !cpu_map__has(online_cpus, i))
 			continue;
 
-<<<<<<< HEAD
 		if (option & BIT(ETM_OPT_CTXTID)) {
-=======
-		if (option & ETM_SET_OPT_CTXTID) {
->>>>>>> 144c79ef
 			err = cs_etm_set_context_id(itr, evsel, i);
 			if (err)
 				goto out;
 		}
-<<<<<<< HEAD
 		if (option & BIT(ETM_OPT_TS)) {
-=======
-		if (option & ETM_SET_OPT_TS) {
->>>>>>> 144c79ef
 			err = cs_etm_set_timestamp(itr, evsel, i);
 			if (err)
 				goto out;
 		}
-<<<<<<< HEAD
 		if (option & ~(BIT(ETM_OPT_CTXTID) | BIT(ETM_OPT_TS)))
-=======
-		if (option & ~(ETM_SET_OPT_MASK))
->>>>>>> 144c79ef
 			/* Nothing else is currently supported */
 			goto out;
 	}
@@ -457,11 +445,7 @@
 		evsel__set_sample_bit(cs_etm_evsel, CPU);
 
 		err = cs_etm_set_option(itr, cs_etm_evsel,
-<<<<<<< HEAD
 					BIT(ETM_OPT_CTXTID) | BIT(ETM_OPT_TS));
-=======
-					ETM_SET_OPT_CTXTID | ETM_SET_OPT_TS);
->>>>>>> 144c79ef
 		if (err)
 			goto out;
 	}
