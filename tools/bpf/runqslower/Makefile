--- conflicted
+++ resolved
@@ -88,8 +88,4 @@
 
 $(DEFAULT_BPFTOOL): $(BPFOBJ) | $(BPFTOOL_OUTPUT)
 	$(Q)$(MAKE) $(submake_extras) -C ../bpftool OUTPUT=$(BPFTOOL_OUTPUT)   \
-<<<<<<< HEAD
-		    CC=$(HOSTCC) LD=$(HOSTLD)
-=======
-		    ARCH= CROSS_COMPILE= CC=$(HOSTCC) LD=$(HOSTLD)
->>>>>>> d068eebb
+		    ARCH= CROSS_COMPILE= CC=$(HOSTCC) LD=$(HOSTLD)