--- conflicted
+++ resolved
@@ -1554,8 +1554,6 @@
 
 	page_flags = head->flags;
 
-<<<<<<< HEAD
-=======
 	if (hwpoison_filter(p)) {
 		if (TestClearPageHWPoison(head))
 			num_poisoned_pages_dec();
@@ -1564,7 +1562,6 @@
 		goto out;
 	}
 
->>>>>>> 95cd2cdc
 	/*
 	 * TODO: hwpoison for pud-sized hugetlb doesn't work right now, so
 	 * simply disable it. In order to make it work properly, we need
