--- conflicted
+++ resolved
@@ -772,15 +772,6 @@
 	return drm_detect_hdmi_monitor(edid);
 }
 
-<<<<<<< HEAD
-static int tegra_hdmi_connector_dpms(struct drm_connector *connector,
-				     int mode)
-{
-	return 0;
-}
-
-=======
->>>>>>> 459cc2c6
 static const struct drm_connector_funcs tegra_hdmi_connector_funcs = {
 	.dpms = drm_atomic_helper_connector_dpms,
 	.reset = drm_atomic_helper_connector_reset,
