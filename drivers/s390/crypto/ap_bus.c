// SPDX-License-Identifier: GPL-2.0+
/*
 * Copyright IBM Corp. 2006, 2012
 * Author(s): Cornelia Huck <cornelia.huck@de.ibm.com>
 *	      Martin Schwidefsky <schwidefsky@de.ibm.com>
 *	      Ralph Wuerthner <rwuerthn@de.ibm.com>
 *	      Felix Beck <felix.beck@de.ibm.com>
 *	      Holger Dengler <hd@linux.vnet.ibm.com>
 *
 * Adjunct processor bus.
 */

#define KMSG_COMPONENT "ap"
#define pr_fmt(fmt) KMSG_COMPONENT ": " fmt

#include <linux/kernel_stat.h>
#include <linux/moduleparam.h>
#include <linux/init.h>
#include <linux/delay.h>
#include <linux/err.h>
#include <linux/interrupt.h>
#include <linux/workqueue.h>
#include <linux/slab.h>
#include <linux/notifier.h>
#include <linux/kthread.h>
#include <linux/mutex.h>
#include <linux/suspend.h>
#include <asm/airq.h>
#include <linux/atomic.h>
#include <asm/isc.h>
#include <linux/hrtimer.h>
#include <linux/ktime.h>
#include <asm/facility.h>
#include <linux/crypto.h>
#include <linux/mod_devicetable.h>
#include <linux/debugfs.h>
#include <linux/ctype.h>

#include "ap_bus.h"
#include "ap_debug.h"

/*
 * Module parameters; note though this file itself isn't modular.
 */
int ap_domain_index = -1;	/* Adjunct Processor Domain Index */
static DEFINE_SPINLOCK(ap_domain_lock);
module_param_named(domain, ap_domain_index, int, 0440);
MODULE_PARM_DESC(domain, "domain index for ap devices");
EXPORT_SYMBOL(ap_domain_index);

static int ap_thread_flag;
module_param_named(poll_thread, ap_thread_flag, int, 0440);
MODULE_PARM_DESC(poll_thread, "Turn on/off poll thread, default is 0 (off).");

static char *apm_str;
module_param_named(apmask, apm_str, charp, 0440);
MODULE_PARM_DESC(apmask, "AP bus adapter mask.");

static char *aqm_str;
module_param_named(aqmask, aqm_str, charp, 0440);
MODULE_PARM_DESC(aqmask, "AP bus domain mask.");

static struct device *ap_root_device;

DEFINE_SPINLOCK(ap_list_lock);
LIST_HEAD(ap_card_list);

/* Default permissions (ioctl, card and domain masking) */
struct ap_perms ap_perms;
EXPORT_SYMBOL(ap_perms);
DEFINE_MUTEX(ap_perms_mutex);
EXPORT_SYMBOL(ap_perms_mutex);

static struct ap_config_info *ap_configuration;
static bool initialised;

/*
 * AP bus related debug feature things.
 */
debug_info_t *ap_dbf_info;

/*
 * Workqueue timer for bus rescan.
 */
static struct timer_list ap_config_timer;
static int ap_config_time = AP_CONFIG_TIME;
static void ap_scan_bus(struct work_struct *);
static DECLARE_WORK(ap_scan_work, ap_scan_bus);

/*
 * Tasklet & timer for AP request polling and interrupts
 */
static void ap_tasklet_fn(unsigned long);
static DECLARE_TASKLET(ap_tasklet, ap_tasklet_fn, 0);
static DECLARE_WAIT_QUEUE_HEAD(ap_poll_wait);
static struct task_struct *ap_poll_kthread;
static DEFINE_MUTEX(ap_poll_thread_mutex);
static DEFINE_SPINLOCK(ap_poll_timer_lock);
static struct hrtimer ap_poll_timer;
/*
 * In LPAR poll with 4kHz frequency. Poll every 250000 nanoseconds.
 * If z/VM change to 1500000 nanoseconds to adjust to z/VM polling.
 */
static unsigned long long poll_timeout = 250000;

/* Suspend flag */
static int ap_suspend_flag;
/* Maximum domain id */
static int ap_max_domain_id;
/*
 * Flag to check if domain was set through module parameter domain=. This is
 * important when supsend and resume is done in a z/VM environment where the
 * domain might change.
 */
static int user_set_domain;
static struct bus_type ap_bus_type;

/* Adapter interrupt definitions */
static void ap_interrupt_handler(struct airq_struct *airq, bool floating);

static int ap_airq_flag;

static struct airq_struct ap_airq = {
	.handler = ap_interrupt_handler,
	.isc = AP_ISC,
};

/**
 * ap_using_interrupts() - Returns non-zero if interrupt support is
 * available.
 */
static inline int ap_using_interrupts(void)
{
	return ap_airq_flag;
}

/**
 * ap_airq_ptr() - Get the address of the adapter interrupt indicator
 *
 * Returns the address of the local-summary-indicator of the adapter
 * interrupt handler for AP, or NULL if adapter interrupts are not
 * available.
 */
void *ap_airq_ptr(void)
{
	if (ap_using_interrupts())
		return ap_airq.lsi_ptr;
	return NULL;
}

/**
 * ap_interrupts_available(): Test if AP interrupts are available.
 *
 * Returns 1 if AP interrupts are available.
 */
static int ap_interrupts_available(void)
{
	return test_facility(65);
}

/**
 * ap_configuration_available(): Test if AP configuration
 * information is available.
 *
 * Returns 1 if AP configuration information is available.
 */
static int ap_configuration_available(void)
{
	return test_facility(12);
}

/**
 * ap_apft_available(): Test if AP facilities test (APFT)
 * facility is available.
 *
 * Returns 1 if APFT is is available.
 */
static int ap_apft_available(void)
{
	return test_facility(15);
}

/*
 * ap_qact_available(): Test if the PQAP(QACT) subfunction is available.
 *
 * Returns 1 if the QACT subfunction is available.
 */
static inline int ap_qact_available(void)
{
	if (ap_configuration)
		return ap_configuration->qact;
	return 0;
}

/*
 * ap_query_configuration(): Fetch cryptographic config info
 *
 * Returns the ap configuration info fetched via PQAP(QCI).
 * On success 0 is returned, on failure a negative errno
 * is returned, e.g. if the PQAP(QCI) instruction is not
 * available, the return value will be -EOPNOTSUPP.
 */
static inline int ap_query_configuration(struct ap_config_info *info)
{
	if (!ap_configuration_available())
		return -EOPNOTSUPP;
	if (!info)
		return -EINVAL;
	return ap_qci(info);
}
EXPORT_SYMBOL(ap_query_configuration);

/**
 * ap_init_configuration(): Allocate and query configuration array.
 */
static void ap_init_configuration(void)
{
	if (!ap_configuration_available())
		return;

	ap_configuration = kzalloc(sizeof(*ap_configuration), GFP_KERNEL);
	if (!ap_configuration)
		return;
	if (ap_query_configuration(ap_configuration) != 0) {
		kfree(ap_configuration);
		ap_configuration = NULL;
		return;
	}
}

/*
 * ap_test_config(): helper function to extract the nrth bit
 *		     within the unsigned int array field.
 */
static inline int ap_test_config(unsigned int *field, unsigned int nr)
{
	return ap_test_bit((field + (nr >> 5)), (nr & 0x1f));
}

/*
 * ap_test_config_card_id(): Test, whether an AP card ID is configured.
 * @id AP card ID
 *
 * Returns 0 if the card is not configured
 *	   1 if the card is configured or
 *	     if the configuration information is not available
 */
static inline int ap_test_config_card_id(unsigned int id)
{
	if (!ap_configuration)	/* QCI not supported */
		/* only ids 0...3F may be probed */
		return id < 0x40 ? 1 : 0;
	return ap_test_config(ap_configuration->apm, id);
}

/*
 * ap_test_config_usage_domain(): Test, whether an AP usage domain
 * is configured.
 * @domain AP usage domain ID
 *
 * Returns 0 if the usage domain is not configured
 *	   1 if the usage domain is configured or
 *	     if the configuration information is not available
 */
int ap_test_config_usage_domain(unsigned int domain)
{
	if (!ap_configuration)	/* QCI not supported */
		return domain < 16;
	return ap_test_config(ap_configuration->aqm, domain);
}
EXPORT_SYMBOL(ap_test_config_usage_domain);

/*
 * ap_test_config_ctrl_domain(): Test, whether an AP control domain
 * is configured.
 * @domain AP control domain ID
 *
 * Returns 1 if the control domain is configured
 *	   0 in all other cases
 */
int ap_test_config_ctrl_domain(unsigned int domain)
{
	if (!ap_configuration)	/* QCI not supported */
		return 0;
	return ap_test_config(ap_configuration->adm, domain);
}
EXPORT_SYMBOL(ap_test_config_ctrl_domain);

/**
 * ap_query_queue(): Check if an AP queue is available.
 * @qid: The AP queue number
 * @queue_depth: Pointer to queue depth value
 * @device_type: Pointer to device type value
 * @facilities: Pointer to facility indicator
 */
static int ap_query_queue(ap_qid_t qid, int *queue_depth, int *device_type,
			  unsigned int *facilities)
{
	struct ap_queue_status status;
	unsigned long info;
	int nd;

	if (!ap_test_config_card_id(AP_QID_CARD(qid)))
		return -ENODEV;

	status = ap_test_queue(qid, ap_apft_available(), &info);
	switch (status.response_code) {
	case AP_RESPONSE_NORMAL:
		*queue_depth = (int)(info & 0xff);
		*device_type = (int)((info >> 24) & 0xff);
		*facilities = (unsigned int)(info >> 32);
		/* Update maximum domain id */
		nd = (info >> 16) & 0xff;
		/* if N bit is available, z13 and newer */
		if ((info & (1UL << 57)) && nd > 0)
			ap_max_domain_id = nd;
		else /* older machine types */
			ap_max_domain_id = 15;
		switch (*device_type) {
			/* For CEX2 and CEX3 the available functions
			 * are not reflected by the facilities bits.
			 * Instead it is coded into the type. So here
			 * modify the function bits based on the type.
			 */
		case AP_DEVICE_TYPE_CEX2A:
		case AP_DEVICE_TYPE_CEX3A:
			*facilities |= 0x08000000;
			break;
		case AP_DEVICE_TYPE_CEX2C:
		case AP_DEVICE_TYPE_CEX3C:
			*facilities |= 0x10000000;
			break;
		default:
			break;
		}
		return 0;
	case AP_RESPONSE_Q_NOT_AVAIL:
	case AP_RESPONSE_DECONFIGURED:
	case AP_RESPONSE_CHECKSTOPPED:
	case AP_RESPONSE_INVALID_ADDRESS:
		return -ENODEV;
	case AP_RESPONSE_RESET_IN_PROGRESS:
	case AP_RESPONSE_OTHERWISE_CHANGED:
	case AP_RESPONSE_BUSY:
		return -EBUSY;
	default:
		BUG();
	}
}

void ap_wait(enum ap_wait wait)
{
	ktime_t hr_time;

	switch (wait) {
	case AP_WAIT_AGAIN:
	case AP_WAIT_INTERRUPT:
		if (ap_using_interrupts())
			break;
		if (ap_poll_kthread) {
			wake_up(&ap_poll_wait);
			break;
		}
		/* Fall through */
	case AP_WAIT_TIMEOUT:
		spin_lock_bh(&ap_poll_timer_lock);
		if (!hrtimer_is_queued(&ap_poll_timer)) {
			hr_time = poll_timeout;
			hrtimer_forward_now(&ap_poll_timer, hr_time);
			hrtimer_restart(&ap_poll_timer);
		}
		spin_unlock_bh(&ap_poll_timer_lock);
		break;
	case AP_WAIT_NONE:
	default:
		break;
	}
}

/**
 * ap_request_timeout(): Handling of request timeouts
 * @t: timer making this callback
 *
 * Handles request timeouts.
 */
void ap_request_timeout(struct timer_list *t)
{
	struct ap_queue *aq = from_timer(aq, t, timeout);

	if (ap_suspend_flag)
		return;
	spin_lock_bh(&aq->lock);
	ap_wait(ap_sm_event(aq, AP_EVENT_TIMEOUT));
	spin_unlock_bh(&aq->lock);
}

/**
 * ap_poll_timeout(): AP receive polling for finished AP requests.
 * @unused: Unused pointer.
 *
 * Schedules the AP tasklet using a high resolution timer.
 */
static enum hrtimer_restart ap_poll_timeout(struct hrtimer *unused)
{
	if (!ap_suspend_flag)
		tasklet_schedule(&ap_tasklet);
	return HRTIMER_NORESTART;
}

/**
 * ap_interrupt_handler() - Schedule ap_tasklet on interrupt
 * @airq: pointer to adapter interrupt descriptor
 */
static void ap_interrupt_handler(struct airq_struct *airq, bool floating)
{
	inc_irq_stat(IRQIO_APB);
	if (!ap_suspend_flag)
		tasklet_schedule(&ap_tasklet);
}

/**
 * ap_tasklet_fn(): Tasklet to poll all AP devices.
 * @dummy: Unused variable
 *
 * Poll all AP devices on the bus.
 */
static void ap_tasklet_fn(unsigned long dummy)
{
	struct ap_card *ac;
	struct ap_queue *aq;
	enum ap_wait wait = AP_WAIT_NONE;

	/* Reset the indicator if interrupts are used. Thus new interrupts can
	 * be received. Doing it in the beginning of the tasklet is therefor
	 * important that no requests on any AP get lost.
	 */
	if (ap_using_interrupts())
		xchg(ap_airq.lsi_ptr, 0);

	spin_lock_bh(&ap_list_lock);
	for_each_ap_card(ac) {
		for_each_ap_queue(aq, ac) {
			spin_lock_bh(&aq->lock);
			wait = min(wait, ap_sm_event_loop(aq, AP_EVENT_POLL));
			spin_unlock_bh(&aq->lock);
		}
	}
	spin_unlock_bh(&ap_list_lock);

	ap_wait(wait);
}

static int ap_pending_requests(void)
{
	struct ap_card *ac;
	struct ap_queue *aq;

	spin_lock_bh(&ap_list_lock);
	for_each_ap_card(ac) {
		for_each_ap_queue(aq, ac) {
			if (aq->queue_count == 0)
				continue;
			spin_unlock_bh(&ap_list_lock);
			return 1;
		}
	}
	spin_unlock_bh(&ap_list_lock);
	return 0;
}

/**
 * ap_poll_thread(): Thread that polls for finished requests.
 * @data: Unused pointer
 *
 * AP bus poll thread. The purpose of this thread is to poll for
 * finished requests in a loop if there is a "free" cpu - that is
 * a cpu that doesn't have anything better to do. The polling stops
 * as soon as there is another task or if all messages have been
 * delivered.
 */
static int ap_poll_thread(void *data)
{
	DECLARE_WAITQUEUE(wait, current);

	set_user_nice(current, MAX_NICE);
	set_freezable();
	while (!kthread_should_stop()) {
		add_wait_queue(&ap_poll_wait, &wait);
		set_current_state(TASK_INTERRUPTIBLE);
		if (ap_suspend_flag || !ap_pending_requests()) {
			schedule();
			try_to_freeze();
		}
		set_current_state(TASK_RUNNING);
		remove_wait_queue(&ap_poll_wait, &wait);
		if (need_resched()) {
			schedule();
			try_to_freeze();
			continue;
		}
		ap_tasklet_fn(0);
	}

	return 0;
}

static int ap_poll_thread_start(void)
{
	int rc;

	if (ap_using_interrupts() || ap_poll_kthread)
		return 0;
	mutex_lock(&ap_poll_thread_mutex);
	ap_poll_kthread = kthread_run(ap_poll_thread, NULL, "appoll");
	rc = PTR_ERR_OR_ZERO(ap_poll_kthread);
	if (rc)
		ap_poll_kthread = NULL;
	mutex_unlock(&ap_poll_thread_mutex);
	return rc;
}

static void ap_poll_thread_stop(void)
{
	if (!ap_poll_kthread)
		return;
	mutex_lock(&ap_poll_thread_mutex);
	kthread_stop(ap_poll_kthread);
	ap_poll_kthread = NULL;
	mutex_unlock(&ap_poll_thread_mutex);
}

#define is_card_dev(x) ((x)->parent == ap_root_device)
#define is_queue_dev(x) ((x)->parent != ap_root_device)

/**
 * ap_bus_match()
 * @dev: Pointer to device
 * @drv: Pointer to device_driver
 *
 * AP bus driver registration/unregistration.
 */
static int ap_bus_match(struct device *dev, struct device_driver *drv)
{
	struct ap_driver *ap_drv = to_ap_drv(drv);
	struct ap_device_id *id;

	/*
	 * Compare device type of the device with the list of
	 * supported types of the device_driver.
	 */
	for (id = ap_drv->ids; id->match_flags; id++) {
		if (is_card_dev(dev) &&
		    id->match_flags & AP_DEVICE_ID_MATCH_CARD_TYPE &&
		    id->dev_type == to_ap_dev(dev)->device_type)
			return 1;
		if (is_queue_dev(dev) &&
		    id->match_flags & AP_DEVICE_ID_MATCH_QUEUE_TYPE &&
		    id->dev_type == to_ap_dev(dev)->device_type)
			return 1;
	}
	return 0;
}

/**
 * ap_uevent(): Uevent function for AP devices.
 * @dev: Pointer to device
 * @env: Pointer to kobj_uevent_env
 *
 * It sets up a single environment variable DEV_TYPE which contains the
 * hardware device type.
 */
static int ap_uevent(struct device *dev, struct kobj_uevent_env *env)
{
	struct ap_device *ap_dev = to_ap_dev(dev);
	int retval = 0;

	if (!ap_dev)
		return -ENODEV;

	/* Set up DEV_TYPE environment variable. */
	retval = add_uevent_var(env, "DEV_TYPE=%04X", ap_dev->device_type);
	if (retval)
		return retval;

	/* Add MODALIAS= */
	retval = add_uevent_var(env, "MODALIAS=ap:t%02X", ap_dev->device_type);

	return retval;
}

static int ap_dev_suspend(struct device *dev)
{
	struct ap_device *ap_dev = to_ap_dev(dev);

	if (ap_dev->drv && ap_dev->drv->suspend)
		ap_dev->drv->suspend(ap_dev);
	return 0;
}

static int ap_dev_resume(struct device *dev)
{
	struct ap_device *ap_dev = to_ap_dev(dev);

	if (ap_dev->drv && ap_dev->drv->resume)
		ap_dev->drv->resume(ap_dev);
	return 0;
}

static void ap_bus_suspend(void)
{
	AP_DBF(DBF_DEBUG, "%s running\n", __func__);

	ap_suspend_flag = 1;
	/*
	 * Disable scanning for devices, thus we do not want to scan
	 * for them after removing.
	 */
	flush_work(&ap_scan_work);
	tasklet_disable(&ap_tasklet);
}

static int __ap_card_devices_unregister(struct device *dev, void *dummy)
{
	if (is_card_dev(dev))
		device_unregister(dev);
	return 0;
}

static int __ap_queue_devices_unregister(struct device *dev, void *dummy)
{
	if (is_queue_dev(dev))
		device_unregister(dev);
	return 0;
}

static int __ap_queue_devices_with_id_unregister(struct device *dev, void *data)
{
	if (is_queue_dev(dev) &&
	    AP_QID_CARD(to_ap_queue(dev)->qid) == (int)(long) data)
		device_unregister(dev);
	return 0;
}

static void ap_bus_resume(void)
{
	int rc;

	AP_DBF(DBF_DEBUG, "%s running\n", __func__);

	/* remove all queue devices */
	bus_for_each_dev(&ap_bus_type, NULL, NULL,
			 __ap_queue_devices_unregister);
	/* remove all card devices */
	bus_for_each_dev(&ap_bus_type, NULL, NULL,
			 __ap_card_devices_unregister);

	/* Reset thin interrupt setting */
	if (ap_interrupts_available() && !ap_using_interrupts()) {
		rc = register_adapter_interrupt(&ap_airq);
		ap_airq_flag = (rc == 0);
	}
	if (!ap_interrupts_available() && ap_using_interrupts()) {
		unregister_adapter_interrupt(&ap_airq);
		ap_airq_flag = 0;
	}
	/* Reset domain */
	if (!user_set_domain)
		ap_domain_index = -1;
	/* Get things going again */
	ap_suspend_flag = 0;
	if (ap_airq_flag)
		xchg(ap_airq.lsi_ptr, 0);
	tasklet_enable(&ap_tasklet);
	queue_work(system_long_wq, &ap_scan_work);
}

static int ap_power_event(struct notifier_block *this, unsigned long event,
			  void *ptr)
{
	switch (event) {
	case PM_HIBERNATION_PREPARE:
	case PM_SUSPEND_PREPARE:
		ap_bus_suspend();
		break;
	case PM_POST_HIBERNATION:
	case PM_POST_SUSPEND:
		ap_bus_resume();
		break;
	default:
		break;
	}
	return NOTIFY_DONE;
}
static struct notifier_block ap_power_notifier = {
	.notifier_call = ap_power_event,
};

static SIMPLE_DEV_PM_OPS(ap_bus_pm_ops, ap_dev_suspend, ap_dev_resume);

static struct bus_type ap_bus_type = {
	.name = "ap",
	.match = &ap_bus_match,
	.uevent = &ap_uevent,
	.pm = &ap_bus_pm_ops,
};

static int __ap_revise_reserved(struct device *dev, void *dummy)
{
	int rc, card, queue, devres, drvres;

	if (is_queue_dev(dev)) {
		card = AP_QID_CARD(to_ap_queue(dev)->qid);
		queue = AP_QID_QUEUE(to_ap_queue(dev)->qid);
		mutex_lock(&ap_perms_mutex);
		devres = test_bit_inv(card, ap_perms.apm)
			&& test_bit_inv(queue, ap_perms.aqm);
		mutex_unlock(&ap_perms_mutex);
		drvres = to_ap_drv(dev->driver)->flags
			& AP_DRIVER_FLAG_DEFAULT;
		if (!!devres != !!drvres) {
			AP_DBF(DBF_DEBUG, "reprobing queue=%02x.%04x\n",
			       card, queue);
			rc = device_reprobe(dev);
		}
	}

	return 0;
}

static void ap_bus_revise_bindings(void)
{
	bus_for_each_dev(&ap_bus_type, NULL, NULL, __ap_revise_reserved);
}

int ap_owned_by_def_drv(int card, int queue)
{
	int rc = 0;

	if (card < 0 || card >= AP_DEVICES || queue < 0 || queue >= AP_DOMAINS)
		return -EINVAL;

	mutex_lock(&ap_perms_mutex);

	if (test_bit_inv(card, ap_perms.apm)
	    && test_bit_inv(queue, ap_perms.aqm))
		rc = 1;

	mutex_unlock(&ap_perms_mutex);

	return rc;
}
EXPORT_SYMBOL(ap_owned_by_def_drv);

int ap_apqn_in_matrix_owned_by_def_drv(unsigned long *apm,
				       unsigned long *aqm)
{
	int card, queue, rc = 0;

	mutex_lock(&ap_perms_mutex);

	for (card = 0; !rc && card < AP_DEVICES; card++)
		if (test_bit_inv(card, apm) &&
		    test_bit_inv(card, ap_perms.apm))
			for (queue = 0; !rc && queue < AP_DOMAINS; queue++)
				if (test_bit_inv(queue, aqm) &&
				    test_bit_inv(queue, ap_perms.aqm))
					rc = 1;

	mutex_unlock(&ap_perms_mutex);

	return rc;
}
EXPORT_SYMBOL(ap_apqn_in_matrix_owned_by_def_drv);

static int ap_device_probe(struct device *dev)
{
	struct ap_device *ap_dev = to_ap_dev(dev);
	struct ap_driver *ap_drv = to_ap_drv(dev->driver);
	int card, queue, devres, drvres, rc;

	if (is_queue_dev(dev)) {
		/*
		 * If the apqn is marked as reserved/used by ap bus and
		 * default drivers, only probe with drivers with the default
		 * flag set. If it is not marked, only probe with drivers
		 * with the default flag not set.
		 */
		card = AP_QID_CARD(to_ap_queue(dev)->qid);
		queue = AP_QID_QUEUE(to_ap_queue(dev)->qid);
		mutex_lock(&ap_perms_mutex);
		devres = test_bit_inv(card, ap_perms.apm)
			&& test_bit_inv(queue, ap_perms.aqm);
		mutex_unlock(&ap_perms_mutex);
		drvres = ap_drv->flags & AP_DRIVER_FLAG_DEFAULT;
		if (!!devres != !!drvres)
			return -ENODEV;
		/* (re-)init queue's state machine */
		ap_queue_reinit_state(to_ap_queue(dev));
	}

	/* Add queue/card to list of active queues/cards */
	spin_lock_bh(&ap_list_lock);
	if (is_card_dev(dev))
		list_add(&to_ap_card(dev)->list, &ap_card_list);
	else
		list_add(&to_ap_queue(dev)->list,
			 &to_ap_queue(dev)->card->queues);
	spin_unlock_bh(&ap_list_lock);

	ap_dev->drv = ap_drv;
	rc = ap_drv->probe ? ap_drv->probe(ap_dev) : -ENODEV;

	if (rc) {
		spin_lock_bh(&ap_list_lock);
		if (is_card_dev(dev))
			list_del_init(&to_ap_card(dev)->list);
		else
			list_del_init(&to_ap_queue(dev)->list);
		spin_unlock_bh(&ap_list_lock);
		ap_dev->drv = NULL;
	}

	return rc;
}

static int ap_device_remove(struct device *dev)
{
	struct ap_device *ap_dev = to_ap_dev(dev);
	struct ap_driver *ap_drv = ap_dev->drv;

	/* prepare ap queue device removal */
	if (is_queue_dev(dev))
		ap_queue_prepare_remove(to_ap_queue(dev));

	/* driver's chance to clean up gracefully */
	if (ap_drv->remove)
		ap_drv->remove(ap_dev);

	/* now do the ap queue device remove */
	if (is_queue_dev(dev))
		ap_queue_remove(to_ap_queue(dev));

	/* Remove queue/card from list of active queues/cards */
	spin_lock_bh(&ap_list_lock);
	if (is_card_dev(dev))
		list_del_init(&to_ap_card(dev)->list);
	else
		list_del_init(&to_ap_queue(dev)->list);
	spin_unlock_bh(&ap_list_lock);

	return 0;
}

int ap_driver_register(struct ap_driver *ap_drv, struct module *owner,
		       char *name)
{
	struct device_driver *drv = &ap_drv->driver;

	if (!initialised)
		return -ENODEV;

	drv->bus = &ap_bus_type;
	drv->probe = ap_device_probe;
	drv->remove = ap_device_remove;
	drv->owner = owner;
	drv->name = name;
	return driver_register(drv);
}
EXPORT_SYMBOL(ap_driver_register);

void ap_driver_unregister(struct ap_driver *ap_drv)
{
	driver_unregister(&ap_drv->driver);
}
EXPORT_SYMBOL(ap_driver_unregister);

void ap_bus_force_rescan(void)
{
	if (ap_suspend_flag)
		return;
	/* processing a asynchronous bus rescan */
	del_timer(&ap_config_timer);
	queue_work(system_long_wq, &ap_scan_work);
	flush_work(&ap_scan_work);
}
EXPORT_SYMBOL(ap_bus_force_rescan);

/*
* A config change has happened, force an ap bus rescan.
*/
void ap_bus_cfg_chg(void)
{
	AP_DBF(DBF_INFO, "%s config change, forcing bus rescan\n", __func__);

	ap_bus_force_rescan();
}

/*
 * hex2bitmap() - parse hex mask string and set bitmap.
 * Valid strings are "0x012345678" with at least one valid hex number.
 * Rest of the bitmap to the right is padded with 0. No spaces allowed
 * within the string, the leading 0x may be omitted.
 * Returns the bitmask with exactly the bits set as given by the hex
 * string (both in big endian order).
 */
static int hex2bitmap(const char *str, unsigned long *bitmap, int bits)
{
	int i, n, b;

	/* bits needs to be a multiple of 8 */
	if (bits & 0x07)
		return -EINVAL;

	if (str[0] == '0' && str[1] == 'x')
		str++;
	if (*str == 'x')
		str++;

	for (i = 0; isxdigit(*str) && i < bits; str++) {
		b = hex_to_bin(*str);
		for (n = 0; n < 4; n++)
			if (b & (0x08 >> n))
				set_bit_inv(i + n, bitmap);
		i += 4;
	}

	if (*str == '\n')
		str++;
	if (*str)
		return -EINVAL;
	return 0;
}

/*
 * modify_bitmap() - parse bitmask argument and modify an existing
 * bit mask accordingly. A concatenation (done with ',') of these
 * terms is recognized:
 *   +<bitnr>[-<bitnr>] or -<bitnr>[-<bitnr>]
 * <bitnr> may be any valid number (hex, decimal or octal) in the range
 * 0...bits-1; the leading + or - is required. Here are some examples:
 *   +0-15,+32,-128,-0xFF
 *   -0-255,+1-16,+0x128
 *   +1,+2,+3,+4,-5,-7-10
 * Returns the new bitmap after all changes have been applied. Every
 * positive value in the string will set a bit and every negative value
 * in the string will clear a bit. As a bit may be touched more than once,
 * the last 'operation' wins:
 * +0-255,-128 = first bits 0-255 will be set, then bit 128 will be
 * cleared again. All other bits are unmodified.
 */
static int modify_bitmap(const char *str, unsigned long *bitmap, int bits)
{
	int a, i, z;
	char *np, sign;

	/* bits needs to be a multiple of 8 */
	if (bits & 0x07)
		return -EINVAL;

	while (*str) {
		sign = *str++;
		if (sign != '+' && sign != '-')
			return -EINVAL;
		a = z = simple_strtoul(str, &np, 0);
		if (str == np || a >= bits)
			return -EINVAL;
		str = np;
		if (*str == '-') {
			z = simple_strtoul(++str, &np, 0);
			if (str == np || a > z || z >= bits)
				return -EINVAL;
			str = np;
		}
		for (i = a; i <= z; i++)
			if (sign == '+')
				set_bit_inv(i, bitmap);
			else
				clear_bit_inv(i, bitmap);
		while (*str == ',' || *str == '\n')
			str++;
	}

	return 0;
}

int ap_parse_mask_str(const char *str,
		      unsigned long *bitmap, int bits,
		      struct mutex *lock)
{
	unsigned long *newmap, size;
	int rc;

	/* bits needs to be a multiple of 8 */
	if (bits & 0x07)
		return -EINVAL;

	size = BITS_TO_LONGS(bits)*sizeof(unsigned long);
	newmap = kmalloc(size, GFP_KERNEL);
	if (!newmap)
		return -ENOMEM;
	if (mutex_lock_interruptible(lock)) {
		kfree(newmap);
		return -ERESTARTSYS;
	}

	if (*str == '+' || *str == '-') {
		memcpy(newmap, bitmap, size);
		rc = modify_bitmap(str, newmap, bits);
	} else {
		memset(newmap, 0, size);
		rc = hex2bitmap(str, newmap, bits);
	}
	if (rc == 0)
		memcpy(bitmap, newmap, size);
	mutex_unlock(lock);
	kfree(newmap);
	return rc;
}
EXPORT_SYMBOL(ap_parse_mask_str);

/*
 * AP bus attributes.
 */

static ssize_t ap_domain_show(struct bus_type *bus, char *buf)
{
	return snprintf(buf, PAGE_SIZE, "%d\n", ap_domain_index);
}

static ssize_t ap_domain_store(struct bus_type *bus,
			       const char *buf, size_t count)
{
	int domain;

	if (sscanf(buf, "%i\n", &domain) != 1 ||
	    domain < 0 || domain > ap_max_domain_id ||
	    !test_bit_inv(domain, ap_perms.aqm))
		return -EINVAL;
	spin_lock_bh(&ap_domain_lock);
	ap_domain_index = domain;
	spin_unlock_bh(&ap_domain_lock);

	AP_DBF(DBF_DEBUG, "stored new default domain=%d\n", domain);

	return count;
}

static BUS_ATTR_RW(ap_domain);

static ssize_t ap_control_domain_mask_show(struct bus_type *bus, char *buf)
{
	if (!ap_configuration)	/* QCI not supported */
		return snprintf(buf, PAGE_SIZE, "not supported\n");

	return snprintf(buf, PAGE_SIZE,
			"0x%08x%08x%08x%08x%08x%08x%08x%08x\n",
			ap_configuration->adm[0], ap_configuration->adm[1],
			ap_configuration->adm[2], ap_configuration->adm[3],
			ap_configuration->adm[4], ap_configuration->adm[5],
			ap_configuration->adm[6], ap_configuration->adm[7]);
}

static BUS_ATTR_RO(ap_control_domain_mask);

static ssize_t ap_usage_domain_mask_show(struct bus_type *bus, char *buf)
{
	if (!ap_configuration)	/* QCI not supported */
		return snprintf(buf, PAGE_SIZE, "not supported\n");

	return snprintf(buf, PAGE_SIZE,
			"0x%08x%08x%08x%08x%08x%08x%08x%08x\n",
			ap_configuration->aqm[0], ap_configuration->aqm[1],
			ap_configuration->aqm[2], ap_configuration->aqm[3],
			ap_configuration->aqm[4], ap_configuration->aqm[5],
			ap_configuration->aqm[6], ap_configuration->aqm[7]);
}

static BUS_ATTR_RO(ap_usage_domain_mask);

static ssize_t ap_adapter_mask_show(struct bus_type *bus, char *buf)
{
	if (!ap_configuration)	/* QCI not supported */
		return snprintf(buf, PAGE_SIZE, "not supported\n");

	return snprintf(buf, PAGE_SIZE,
			"0x%08x%08x%08x%08x%08x%08x%08x%08x\n",
			ap_configuration->apm[0], ap_configuration->apm[1],
			ap_configuration->apm[2], ap_configuration->apm[3],
			ap_configuration->apm[4], ap_configuration->apm[5],
			ap_configuration->apm[6], ap_configuration->apm[7]);
}

static BUS_ATTR_RO(ap_adapter_mask);

static ssize_t ap_interrupts_show(struct bus_type *bus, char *buf)
{
	return snprintf(buf, PAGE_SIZE, "%d\n",
			ap_using_interrupts() ? 1 : 0);
}

static BUS_ATTR_RO(ap_interrupts);

static ssize_t config_time_show(struct bus_type *bus, char *buf)
{
	return snprintf(buf, PAGE_SIZE, "%d\n", ap_config_time);
}

static ssize_t config_time_store(struct bus_type *bus,
				 const char *buf, size_t count)
{
	int time;

	if (sscanf(buf, "%d\n", &time) != 1 || time < 5 || time > 120)
		return -EINVAL;
	ap_config_time = time;
	mod_timer(&ap_config_timer, jiffies + ap_config_time * HZ);
	return count;
}

static BUS_ATTR_RW(config_time);

static ssize_t poll_thread_show(struct bus_type *bus, char *buf)
{
	return snprintf(buf, PAGE_SIZE, "%d\n", ap_poll_kthread ? 1 : 0);
}

static ssize_t poll_thread_store(struct bus_type *bus,
				 const char *buf, size_t count)
{
	int flag, rc;

	if (sscanf(buf, "%d\n", &flag) != 1)
		return -EINVAL;
	if (flag) {
		rc = ap_poll_thread_start();
		if (rc)
			count = rc;
	} else
		ap_poll_thread_stop();
	return count;
}

static BUS_ATTR_RW(poll_thread);

static ssize_t poll_timeout_show(struct bus_type *bus, char *buf)
{
	return snprintf(buf, PAGE_SIZE, "%llu\n", poll_timeout);
}

static ssize_t poll_timeout_store(struct bus_type *bus, const char *buf,
				  size_t count)
{
	unsigned long long time;
	ktime_t hr_time;

	/* 120 seconds = maximum poll interval */
	if (sscanf(buf, "%llu\n", &time) != 1 || time < 1 ||
	    time > 120000000000ULL)
		return -EINVAL;
	poll_timeout = time;
	hr_time = poll_timeout;

	spin_lock_bh(&ap_poll_timer_lock);
	hrtimer_cancel(&ap_poll_timer);
	hrtimer_set_expires(&ap_poll_timer, hr_time);
	hrtimer_start_expires(&ap_poll_timer, HRTIMER_MODE_ABS);
	spin_unlock_bh(&ap_poll_timer_lock);

	return count;
}

static BUS_ATTR_RW(poll_timeout);

static ssize_t ap_max_domain_id_show(struct bus_type *bus, char *buf)
{
	int max_domain_id;

	if (ap_configuration)
		max_domain_id = ap_max_domain_id ? : -1;
	else
		max_domain_id = 15;
	return snprintf(buf, PAGE_SIZE, "%d\n", max_domain_id);
}

static BUS_ATTR_RO(ap_max_domain_id);

static ssize_t apmask_show(struct bus_type *bus, char *buf)
{
	int rc;

	if (mutex_lock_interruptible(&ap_perms_mutex))
		return -ERESTARTSYS;
	rc = snprintf(buf, PAGE_SIZE,
		      "0x%016lx%016lx%016lx%016lx\n",
		      ap_perms.apm[0], ap_perms.apm[1],
		      ap_perms.apm[2], ap_perms.apm[3]);
	mutex_unlock(&ap_perms_mutex);

	return rc;
}

static ssize_t apmask_store(struct bus_type *bus, const char *buf,
			    size_t count)
{
	int rc;

	rc = ap_parse_mask_str(buf, ap_perms.apm, AP_DEVICES, &ap_perms_mutex);
	if (rc)
		return rc;

	ap_bus_revise_bindings();

	return count;
}

static BUS_ATTR_RW(apmask);

static ssize_t aqmask_show(struct bus_type *bus, char *buf)
{
	int rc;

	if (mutex_lock_interruptible(&ap_perms_mutex))
		return -ERESTARTSYS;
	rc = snprintf(buf, PAGE_SIZE,
		      "0x%016lx%016lx%016lx%016lx\n",
		      ap_perms.aqm[0], ap_perms.aqm[1],
		      ap_perms.aqm[2], ap_perms.aqm[3]);
	mutex_unlock(&ap_perms_mutex);

	return rc;
}

static ssize_t aqmask_store(struct bus_type *bus, const char *buf,
			    size_t count)
{
	int rc;

	rc = ap_parse_mask_str(buf, ap_perms.aqm, AP_DOMAINS, &ap_perms_mutex);
	if (rc)
		return rc;

	ap_bus_revise_bindings();

	return count;
}

static BUS_ATTR_RW(aqmask);

static struct bus_attribute *const ap_bus_attrs[] = {
	&bus_attr_ap_domain,
	&bus_attr_ap_control_domain_mask,
	&bus_attr_ap_usage_domain_mask,
	&bus_attr_ap_adapter_mask,
	&bus_attr_config_time,
	&bus_attr_poll_thread,
	&bus_attr_ap_interrupts,
	&bus_attr_poll_timeout,
	&bus_attr_ap_max_domain_id,
	&bus_attr_apmask,
	&bus_attr_aqmask,
	NULL,
};

/**
 * ap_select_domain(): Select an AP domain if possible and we haven't
 * already done so before.
 */
static void ap_select_domain(void)
{
	int count, max_count, best_domain;
	struct ap_queue_status status;
	int i, j;

	/*
	 * We want to use a single domain. Either the one specified with
	 * the "domain=" parameter or the domain with the maximum number
	 * of devices.
	 */
	spin_lock_bh(&ap_domain_lock);
	if (ap_domain_index >= 0) {
		/* Domain has already been selected. */
		spin_unlock_bh(&ap_domain_lock);
		return;
	}
	best_domain = -1;
	max_count = 0;
	for (i = 0; i < AP_DOMAINS; i++) {
		if (!ap_test_config_usage_domain(i) ||
		    !test_bit_inv(i, ap_perms.aqm))
			continue;
		count = 0;
		for (j = 0; j < AP_DEVICES; j++) {
			if (!ap_test_config_card_id(j))
				continue;
			status = ap_test_queue(AP_MKQID(j, i),
					       ap_apft_available(),
					       NULL);
			if (status.response_code != AP_RESPONSE_NORMAL)
				continue;
			count++;
		}
		if (count > max_count) {
			max_count = count;
			best_domain = i;
		}
	}
	if (best_domain >= 0) {
		ap_domain_index = best_domain;
		AP_DBF(DBF_DEBUG, "new ap_domain_index=%d\n", ap_domain_index);
	}
	spin_unlock_bh(&ap_domain_lock);
}

/*
 * This function checks the type and returns either 0 for not
 * supported or the highest compatible type value (which may
 * include the input type value).
 */
static int ap_get_compatible_type(ap_qid_t qid, int rawtype, unsigned int func)
{
	int comp_type = 0;

	/* < CEX2A is not supported */
	if (rawtype < AP_DEVICE_TYPE_CEX2A)
		return 0;
	/* up to CEX6 known and fully supported */
	if (rawtype <= AP_DEVICE_TYPE_CEX6)
		return rawtype;
	/*
	 * unknown new type > CEX6, check for compatibility
	 * to the highest known and supported type which is
	 * currently CEX6 with the help of the QACT function.
	 */
	if (ap_qact_available()) {
		struct ap_queue_status status;
		union ap_qact_ap_info apinfo = {0};

		apinfo.mode = (func >> 26) & 0x07;
		apinfo.cat = AP_DEVICE_TYPE_CEX6;
		status = ap_qact(qid, 0, &apinfo);
		if (status.response_code == AP_RESPONSE_NORMAL
		    && apinfo.cat >= AP_DEVICE_TYPE_CEX2A
		    && apinfo.cat <= AP_DEVICE_TYPE_CEX6)
			comp_type = apinfo.cat;
	}
	if (!comp_type)
		AP_DBF(DBF_WARN, "queue=%02x.%04x unable to map type %d\n",
		       AP_QID_CARD(qid), AP_QID_QUEUE(qid), rawtype);
	else if (comp_type != rawtype)
		AP_DBF(DBF_INFO, "queue=%02x.%04x map type %d to %d\n",
		       AP_QID_CARD(qid), AP_QID_QUEUE(qid), rawtype, comp_type);
	return comp_type;
}

/*
 * Helper function to be used with bus_find_dev
 * matches for the card device with the given id
 */
static int __match_card_device_with_id(struct device *dev, void *data)
{
	return is_card_dev(dev) && to_ap_card(dev)->id == (int)(long) data;
}

/*
 * Helper function to be used with bus_find_dev
 * matches for the queue device with a given qid
 */
static int __match_queue_device_with_qid(struct device *dev, void *data)
{
	return is_queue_dev(dev) && to_ap_queue(dev)->qid == (int)(long) data;
}

/*
 * Helper function to be used with bus_find_dev
 * matches any queue device with given queue id
 */
static int __match_queue_device_with_queue_id(struct device *dev, void *data)
{
	return is_queue_dev(dev)
		&& AP_QID_QUEUE(to_ap_queue(dev)->qid) == (int)(long) data;
}

/*
 * Helper function for ap_scan_bus().
 * Does the scan bus job for the given adapter id.
 */
static void _ap_scan_bus_adapter(int id)
{
	ap_qid_t qid;
	unsigned int func;
	struct ap_card *ac;
	struct device *dev;
	struct ap_queue *aq;
	int rc, dom, depth, type, comp_type, borked;

	/* check if there is a card device registered with this id */
	dev = bus_find_device(&ap_bus_type, NULL,
			      (void *)(long) id,
			      __match_card_device_with_id);
	ac = dev ? to_ap_card(dev) : NULL;
	if (!ap_test_config_card_id(id)) {
		if (dev) {
			/* Card device has been removed from configuration */
			bus_for_each_dev(&ap_bus_type, NULL,
					 (void *)(long) id,
					 __ap_queue_devices_with_id_unregister);
			device_unregister(dev);
			put_device(dev);
		}
		return;
	}

	/*
	 * This card id is enabled in the configuration. If we already have
	 * a card device with this id, check if type and functions are still
	 * the very same. Also verify that at least one queue is available.
	 */
	if (ac) {
		/* find the first valid queue */
		for (dom = 0; dom < AP_DOMAINS; dom++) {
			qid = AP_MKQID(id, dom);
			if (ap_query_queue(qid, &depth, &type, &func) == 0)
				break;
		}
		borked = 0;
		if (dom >= AP_DOMAINS) {
			/* no accessible queue on this card */
			borked = 1;
		} else if (ac->raw_hwtype != type) {
			/* card type has changed */
			AP_DBF(DBF_INFO, "card=%02x type changed.\n", id);
			borked = 1;
		} else if (ac->functions != func) {
			/* card functions have changed */
			AP_DBF(DBF_INFO, "card=%02x functions changed.\n", id);
			borked = 1;
		}
		if (borked) {
			/* unregister card device and associated queues */
			bus_for_each_dev(&ap_bus_type, NULL,
					 (void *)(long) id,
					 __ap_queue_devices_with_id_unregister);
			device_unregister(dev);
			put_device(dev);
			/* go back if there is no valid queue on this card */
			if (dom >= AP_DOMAINS)
				return;
			ac = NULL;
		}
	}

	/*
	 * Go through all possible queue ids. Check and maybe create or release
	 * queue devices for this card. If there exists no card device yet,
	 * create a card device also.
	 */
	for (dom = 0; dom < AP_DOMAINS; dom++) {
		qid = AP_MKQID(id, dom);
		dev = bus_find_device(&ap_bus_type, NULL,
				      (void *)(long) qid,
				      __match_queue_device_with_qid);
		aq = dev ? to_ap_queue(dev) : NULL;
<<<<<<< HEAD
		if (!ap_test_config_domain(dom)) {
=======
		if (!ap_test_config_usage_domain(dom)) {
>>>>>>> 0ecfebd2
			if (dev) {
				/* Queue device exists but has been
				 * removed from configuration.
				 */
				device_unregister(dev);
				put_device(dev);
			}
			continue;
		}
		/* try to fetch infos about this queue */
		rc = ap_query_queue(qid, &depth, &type, &func);
		if (dev) {
			if (rc == -ENODEV)
				borked = 1;
			else {
				spin_lock_bh(&aq->lock);
				borked = aq->state == AP_STATE_BORKED;
				spin_unlock_bh(&aq->lock);
			}
			if (borked) {
				/* Remove broken device */
				AP_DBF(DBF_DEBUG,
				       "removing broken queue=%02x.%04x\n",
				       id, dom);
				device_unregister(dev);
			}
			put_device(dev);
			continue;
		}
		if (rc)
			continue;
		/* a new queue device is needed, check out comp type */
		comp_type = ap_get_compatible_type(qid, type, func);
		if (!comp_type)
			continue;
		/* maybe a card device needs to be created first */
		if (!ac) {
			ac = ap_card_create(id, depth, type, comp_type, func);
			if (!ac)
				continue;
			ac->ap_dev.device.bus = &ap_bus_type;
			ac->ap_dev.device.parent = ap_root_device;
			dev_set_name(&ac->ap_dev.device, "card%02x", id);
			/* Register card device with AP bus */
			rc = device_register(&ac->ap_dev.device);
			if (rc) {
				put_device(&ac->ap_dev.device);
				ac = NULL;
				break;
			}
			/* get it and thus adjust reference counter */
			get_device(&ac->ap_dev.device);
		}
		/* now create the new queue device */
		aq = ap_queue_create(qid, comp_type);
		if (!aq)
			continue;
		aq->card = ac;
		aq->ap_dev.device.bus = &ap_bus_type;
		aq->ap_dev.device.parent = &ac->ap_dev.device;
		dev_set_name(&aq->ap_dev.device, "%02x.%04x", id, dom);
		/* Register queue device */
		rc = device_register(&aq->ap_dev.device);
		if (rc) {
			put_device(&aq->ap_dev.device);
			continue;
		}
	} /* end domain loop */
<<<<<<< HEAD

	if (ac)
		put_device(&ac->ap_dev.device);
}

/**
 * ap_scan_bus(): Scan the AP bus for new devices
 * Runs periodically, workqueue timer (ap_config_time)
 */
static void ap_scan_bus(struct work_struct *unused)
{
	int id;

=======

	if (ac)
		put_device(&ac->ap_dev.device);
}

/**
 * ap_scan_bus(): Scan the AP bus for new devices
 * Runs periodically, workqueue timer (ap_config_time)
 */
static void ap_scan_bus(struct work_struct *unused)
{
	int id;

>>>>>>> 0ecfebd2
	AP_DBF(DBF_DEBUG, "%s running\n", __func__);

	ap_query_configuration(ap_configuration);
	ap_select_domain();

	/* loop over all possible adapters */
	for (id = 0; id < AP_DEVICES; id++)
		_ap_scan_bus_adapter(id);

	/* check if there is at least one queue available with default domain */
	if (ap_domain_index >= 0) {
		struct device *dev =
			bus_find_device(&ap_bus_type, NULL,
					(void *)(long) ap_domain_index,
					__match_queue_device_with_queue_id);
		if (dev)
			put_device(dev);
		else
			AP_DBF(DBF_INFO,
			       "no queue device with default domain %d available\n",
			       ap_domain_index);
	}

	mod_timer(&ap_config_timer, jiffies + ap_config_time * HZ);
}

static void ap_config_timeout(struct timer_list *unused)
{
	if (ap_suspend_flag)
		return;
	queue_work(system_long_wq, &ap_scan_work);
}

static int __init ap_debug_init(void)
{
	ap_dbf_info = debug_register("ap", 1, 1,
				     DBF_MAX_SPRINTF_ARGS * sizeof(long));
	debug_register_view(ap_dbf_info, &debug_sprintf_view);
	debug_set_level(ap_dbf_info, DBF_ERR);

	return 0;
}

static void __init ap_perms_init(void)
{
	/* all resources useable if no kernel parameter string given */
	memset(&ap_perms.ioctlm, 0xFF, sizeof(ap_perms.ioctlm));
	memset(&ap_perms.apm, 0xFF, sizeof(ap_perms.apm));
	memset(&ap_perms.aqm, 0xFF, sizeof(ap_perms.aqm));

	/* apm kernel parameter string */
	if (apm_str) {
		memset(&ap_perms.apm, 0, sizeof(ap_perms.apm));
		ap_parse_mask_str(apm_str, ap_perms.apm, AP_DEVICES,
				  &ap_perms_mutex);
	}

	/* aqm kernel parameter string */
	if (aqm_str) {
		memset(&ap_perms.aqm, 0, sizeof(ap_perms.aqm));
		ap_parse_mask_str(aqm_str, ap_perms.aqm, AP_DOMAINS,
				  &ap_perms_mutex);
	}
}

/**
 * ap_module_init(): The module initialization code.
 *
 * Initializes the module.
 */
static int __init ap_module_init(void)
{
	int max_domain_id;
	int rc, i;

	rc = ap_debug_init();
	if (rc)
		return rc;

	if (!ap_instructions_available()) {
		pr_warn("The hardware system does not support AP instructions\n");
		return -ENODEV;
	}

	/* set up the AP permissions (ioctls, ap and aq masks) */
	ap_perms_init();

	/* Get AP configuration data if available */
	ap_init_configuration();

	if (ap_configuration)
		max_domain_id =
			ap_max_domain_id ? ap_max_domain_id : AP_DOMAINS - 1;
	else
		max_domain_id = 15;
	if (ap_domain_index < -1 || ap_domain_index > max_domain_id ||
	    (ap_domain_index >= 0 &&
	     !test_bit_inv(ap_domain_index, ap_perms.aqm))) {
		pr_warn("%d is not a valid cryptographic domain\n",
			ap_domain_index);
		ap_domain_index = -1;
	}
	/* In resume callback we need to know if the user had set the domain.
	 * If so, we can not just reset it.
	 */
	if (ap_domain_index >= 0)
		user_set_domain = 1;

	if (ap_interrupts_available()) {
		rc = register_adapter_interrupt(&ap_airq);
		ap_airq_flag = (rc == 0);
	}

	/* Create /sys/bus/ap. */
	rc = bus_register(&ap_bus_type);
	if (rc)
		goto out;
	for (i = 0; ap_bus_attrs[i]; i++) {
		rc = bus_create_file(&ap_bus_type, ap_bus_attrs[i]);
		if (rc)
			goto out_bus;
	}

	/* Create /sys/devices/ap. */
	ap_root_device = root_device_register("ap");
	rc = PTR_ERR_OR_ZERO(ap_root_device);
	if (rc)
		goto out_bus;

	/* Setup the AP bus rescan timer. */
	timer_setup(&ap_config_timer, ap_config_timeout, 0);

	/*
	 * Setup the high resultion poll timer.
	 * If we are running under z/VM adjust polling to z/VM polling rate.
	 */
	if (MACHINE_IS_VM)
		poll_timeout = 1500000;
	spin_lock_init(&ap_poll_timer_lock);
	hrtimer_init(&ap_poll_timer, CLOCK_MONOTONIC, HRTIMER_MODE_ABS);
	ap_poll_timer.function = ap_poll_timeout;

	/* Start the low priority AP bus poll thread. */
	if (ap_thread_flag) {
		rc = ap_poll_thread_start();
		if (rc)
			goto out_work;
	}

	rc = register_pm_notifier(&ap_power_notifier);
	if (rc)
		goto out_pm;

	queue_work(system_long_wq, &ap_scan_work);
	initialised = true;

	return 0;

out_pm:
	ap_poll_thread_stop();
out_work:
	hrtimer_cancel(&ap_poll_timer);
	root_device_unregister(ap_root_device);
out_bus:
	while (i--)
		bus_remove_file(&ap_bus_type, ap_bus_attrs[i]);
	bus_unregister(&ap_bus_type);
out:
	if (ap_using_interrupts())
		unregister_adapter_interrupt(&ap_airq);
	kfree(ap_configuration);
	return rc;
}
device_initcall(ap_module_init);<|MERGE_RESOLUTION|>--- conflicted
+++ resolved
@@ -1460,11 +1460,7 @@
 				      (void *)(long) qid,
 				      __match_queue_device_with_qid);
 		aq = dev ? to_ap_queue(dev) : NULL;
-<<<<<<< HEAD
-		if (!ap_test_config_domain(dom)) {
-=======
 		if (!ap_test_config_usage_domain(dom)) {
->>>>>>> 0ecfebd2
 			if (dev) {
 				/* Queue device exists but has been
 				 * removed from configuration.
@@ -1533,7 +1529,6 @@
 			continue;
 		}
 	} /* end domain loop */
-<<<<<<< HEAD
 
 	if (ac)
 		put_device(&ac->ap_dev.device);
@@ -1547,21 +1542,6 @@
 {
 	int id;
 
-=======
-
-	if (ac)
-		put_device(&ac->ap_dev.device);
-}
-
-/**
- * ap_scan_bus(): Scan the AP bus for new devices
- * Runs periodically, workqueue timer (ap_config_time)
- */
-static void ap_scan_bus(struct work_struct *unused)
-{
-	int id;
-
->>>>>>> 0ecfebd2
 	AP_DBF(DBF_DEBUG, "%s running\n", __func__);
 
 	ap_query_configuration(ap_configuration);
