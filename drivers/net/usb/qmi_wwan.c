--- conflicted
+++ resolved
@@ -1482,11 +1482,7 @@
 	 * different. Ignore the current interface if the number of endpoints
 	 * equals the number for the diag interface (two).
 	 */
-<<<<<<< HEAD
-	info = (void *)&id->driver_info;
-=======
 	info = (void *)id->driver_info;
->>>>>>> 4ff96fb5
 
 	if (info->data & QMI_WWAN_QUIRK_QUECTEL_DYNCFG) {
 		if (desc->bNumEndpoints == 2)
