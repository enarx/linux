/*
 * Copyright (c) 2008-2011 Atheros Communications Inc.
 *
 * Permission to use, copy, modify, and/or distribute this software for any
 * purpose with or without fee is hereby granted, provided that the above
 * copyright notice and this permission notice appear in all copies.
 *
 * THE SOFTWARE IS PROVIDED "AS IS" AND THE AUTHOR DISCLAIMS ALL WARRANTIES
 * WITH REGARD TO THIS SOFTWARE INCLUDING ALL IMPLIED WARRANTIES OF
 * MERCHANTABILITY AND FITNESS. IN NO EVENT SHALL THE AUTHOR BE LIABLE FOR
 * ANY SPECIAL, DIRECT, INDIRECT, OR CONSEQUENTIAL DAMAGES OR ANY DAMAGES
 * WHATSOEVER RESULTING FROM LOSS OF USE, DATA OR PROFITS, WHETHER IN AN
 * ACTION OF CONTRACT, NEGLIGENCE OR OTHER TORTIOUS ACTION, ARISING OUT OF
 * OR IN CONNECTION WITH THE USE OR PERFORMANCE OF THIS SOFTWARE.
 */

#include <linux/slab.h>
#include <linux/vmalloc.h>
#include <linux/export.h>
#include <linux/relay.h>
#include <asm/unaligned.h>

#include "ath9k.h"

#define REG_WRITE_D(_ah, _reg, _val) \
	ath9k_hw_common(_ah)->ops->write((_ah), (_val), (_reg))
#define REG_READ_D(_ah, _reg) \
	ath9k_hw_common(_ah)->ops->read((_ah), (_reg))


static ssize_t ath9k_debugfs_read_buf(struct file *file, char __user *user_buf,
				      size_t count, loff_t *ppos)
{
	u8 *buf = file->private_data;
	return simple_read_from_buffer(user_buf, count, ppos, buf, strlen(buf));
}

static int ath9k_debugfs_release_buf(struct inode *inode, struct file *file)
{
	vfree(file->private_data);
	return 0;
}

#ifdef CONFIG_ATH_DEBUG

static ssize_t read_file_debug(struct file *file, char __user *user_buf,
			     size_t count, loff_t *ppos)
{
	struct ath_softc *sc = file->private_data;
	struct ath_common *common = ath9k_hw_common(sc->sc_ah);
	char buf[32];
	unsigned int len;

	len = sprintf(buf, "0x%08x\n", common->debug_mask);
	return simple_read_from_buffer(user_buf, count, ppos, buf, len);
}

static ssize_t write_file_debug(struct file *file, const char __user *user_buf,
			     size_t count, loff_t *ppos)
{
	struct ath_softc *sc = file->private_data;
	struct ath_common *common = ath9k_hw_common(sc->sc_ah);
	unsigned long mask;
	char buf[32];
	ssize_t len;

	len = min(count, sizeof(buf) - 1);
	if (copy_from_user(buf, user_buf, len))
		return -EFAULT;

	buf[len] = '\0';
	if (kstrtoul(buf, 0, &mask))
		return -EINVAL;

	common->debug_mask = mask;
	return count;
}

static const struct file_operations fops_debug = {
	.read = read_file_debug,
	.write = write_file_debug,
	.open = simple_open,
	.owner = THIS_MODULE,
	.llseek = default_llseek,
};

#endif

#define DMA_BUF_LEN 1024


static ssize_t read_file_ani(struct file *file, char __user *user_buf,
			     size_t count, loff_t *ppos)
{
	struct ath_softc *sc = file->private_data;
	struct ath_common *common = ath9k_hw_common(sc->sc_ah);
	struct ath_hw *ah = sc->sc_ah;
	unsigned int len = 0, size = 1024;
	ssize_t retval = 0;
	char *buf;

	buf = kzalloc(size, GFP_KERNEL);
	if (buf == NULL)
		return -ENOMEM;

	if (common->disable_ani) {
		len += scnprintf(buf + len, size - len, "%s: %s\n",
				 "ANI", "DISABLED");
		goto exit;
	}

	len += scnprintf(buf + len, size - len, "%15s: %s\n",
			 "ANI", "ENABLED");
	len += scnprintf(buf + len, size - len, "%15s: %u\n",
			 "ANI RESET", ah->stats.ast_ani_reset);
	len += scnprintf(buf + len, size - len, "%15s: %u\n",
			 "SPUR UP", ah->stats.ast_ani_spurup);
	len += scnprintf(buf + len, size - len, "%15s: %u\n",
			 "SPUR DOWN", ah->stats.ast_ani_spurup);
	len += scnprintf(buf + len, size - len, "%15s: %u\n",
			 "OFDM WS-DET ON", ah->stats.ast_ani_ofdmon);
	len += scnprintf(buf + len, size - len, "%15s: %u\n",
			 "OFDM WS-DET OFF", ah->stats.ast_ani_ofdmoff);
	len += scnprintf(buf + len, size - len, "%15s: %u\n",
			 "MRC-CCK ON", ah->stats.ast_ani_ccklow);
	len += scnprintf(buf + len, size - len, "%15s: %u\n",
			 "MRC-CCK OFF", ah->stats.ast_ani_cckhigh);
	len += scnprintf(buf + len, size - len, "%15s: %u\n",
			 "FIR-STEP UP", ah->stats.ast_ani_stepup);
	len += scnprintf(buf + len, size - len, "%15s: %u\n",
			 "FIR-STEP DOWN", ah->stats.ast_ani_stepdown);
	len += scnprintf(buf + len, size - len, "%15s: %u\n",
			 "INV LISTENTIME", ah->stats.ast_ani_lneg_or_lzero);
	len += scnprintf(buf + len, size - len, "%15s: %u\n",
			 "OFDM ERRORS", ah->stats.ast_ani_ofdmerrs);
	len += scnprintf(buf + len, size - len, "%15s: %u\n",
			 "CCK ERRORS", ah->stats.ast_ani_cckerrs);
exit:
	if (len > size)
		len = size;

	retval = simple_read_from_buffer(user_buf, count, ppos, buf, len);
	kfree(buf);

	return retval;
}

static ssize_t write_file_ani(struct file *file,
			      const char __user *user_buf,
			      size_t count, loff_t *ppos)
{
	struct ath_softc *sc = file->private_data;
	struct ath_common *common = ath9k_hw_common(sc->sc_ah);
	unsigned long ani;
	char buf[32];
	ssize_t len;

	len = min(count, sizeof(buf) - 1);
	if (copy_from_user(buf, user_buf, len))
		return -EFAULT;

	buf[len] = '\0';
	if (kstrtoul(buf, 0, &ani))
		return -EINVAL;

	if (ani < 0 || ani > 1)
		return -EINVAL;

	common->disable_ani = !ani;

	if (common->disable_ani) {
		clear_bit(SC_OP_ANI_RUN, &sc->sc_flags);
		ath_stop_ani(sc);
	} else {
		ath_check_ani(sc);
	}

	return count;
}

static const struct file_operations fops_ani = {
	.read = read_file_ani,
	.write = write_file_ani,
	.open = simple_open,
	.owner = THIS_MODULE,
	.llseek = default_llseek,
};

#ifdef CONFIG_ATH9K_BTCOEX_SUPPORT

static ssize_t read_file_bt_ant_diversity(struct file *file,
					  char __user *user_buf,
					  size_t count, loff_t *ppos)
{
	struct ath_softc *sc = file->private_data;
	struct ath_common *common = ath9k_hw_common(sc->sc_ah);
	char buf[32];
	unsigned int len;

	len = sprintf(buf, "%d\n", common->bt_ant_diversity);
	return simple_read_from_buffer(user_buf, count, ppos, buf, len);
}

static ssize_t write_file_bt_ant_diversity(struct file *file,
					   const char __user *user_buf,
					   size_t count, loff_t *ppos)
{
	struct ath_softc *sc = file->private_data;
	struct ath_common *common = ath9k_hw_common(sc->sc_ah);
	struct ath9k_hw_capabilities *pCap = &sc->sc_ah->caps;
	unsigned long bt_ant_diversity;
	char buf[32];
	ssize_t len;

	len = min(count, sizeof(buf) - 1);
	if (copy_from_user(buf, user_buf, len))
		return -EFAULT;

	if (!(pCap->hw_caps & ATH9K_HW_CAP_BT_ANT_DIV))
		goto exit;

	buf[len] = '\0';
	if (kstrtoul(buf, 0, &bt_ant_diversity))
		return -EINVAL;

	common->bt_ant_diversity = !!bt_ant_diversity;
	ath9k_ps_wakeup(sc);
	ath9k_hw_set_bt_ant_diversity(sc->sc_ah, common->bt_ant_diversity);
	ath_dbg(common, CONFIG, "Enable WLAN/BT RX Antenna diversity: %d\n",
		common->bt_ant_diversity);
	ath9k_ps_restore(sc);
exit:
	return count;
}

static const struct file_operations fops_bt_ant_diversity = {
	.read = read_file_bt_ant_diversity,
	.write = write_file_bt_ant_diversity,
	.open = simple_open,
	.owner = THIS_MODULE,
	.llseek = default_llseek,
};

#endif

void ath9k_debug_stat_ant(struct ath_softc *sc,
			  struct ath_hw_antcomb_conf *div_ant_conf,
			  int main_rssi_avg, int alt_rssi_avg)
{
	struct ath_antenna_stats *as_main = &sc->debug.stats.ant_stats[ANT_MAIN];
	struct ath_antenna_stats *as_alt = &sc->debug.stats.ant_stats[ANT_ALT];

	as_main->lna_attempt_cnt[div_ant_conf->main_lna_conf]++;
	as_alt->lna_attempt_cnt[div_ant_conf->alt_lna_conf]++;

	as_main->rssi_avg = main_rssi_avg;
	as_alt->rssi_avg = alt_rssi_avg;
}

static ssize_t read_file_antenna_diversity(struct file *file,
					   char __user *user_buf,
					   size_t count, loff_t *ppos)
{
	struct ath_softc *sc = file->private_data;
	struct ath_hw *ah = sc->sc_ah;
	struct ath9k_hw_capabilities *pCap = &ah->caps;
	struct ath_antenna_stats *as_main = &sc->debug.stats.ant_stats[ANT_MAIN];
	struct ath_antenna_stats *as_alt = &sc->debug.stats.ant_stats[ANT_ALT];
	struct ath_hw_antcomb_conf div_ant_conf;
	unsigned int len = 0, size = 1024;
	ssize_t retval = 0;
	char *buf;
	char *lna_conf_str[4] = {"LNA1_MINUS_LNA2",
				 "LNA2",
				 "LNA1",
				 "LNA1_PLUS_LNA2"};

	buf = kzalloc(size, GFP_KERNEL);
	if (buf == NULL)
		return -ENOMEM;

	if (!(pCap->hw_caps & ATH9K_HW_CAP_ANT_DIV_COMB)) {
<<<<<<< HEAD
		len += snprintf(buf + len, size - len, "%s\n",
				"Antenna Diversity Combining is disabled");
=======
		len += scnprintf(buf + len, size - len, "%s\n",
				 "Antenna Diversity Combining is disabled");
>>>>>>> d8ec26d7
		goto exit;
	}

	ath9k_ps_wakeup(sc);
	ath9k_hw_antdiv_comb_conf_get(ah, &div_ant_conf);
<<<<<<< HEAD
	len += snprintf(buf + len, size - len, "Current MAIN config : %s\n",
			lna_conf_str[div_ant_conf.main_lna_conf]);
	len += snprintf(buf + len, size - len, "Current ALT config  : %s\n",
			lna_conf_str[div_ant_conf.alt_lna_conf]);
	len += snprintf(buf + len, size - len, "Average MAIN RSSI   : %d\n",
			as_main->rssi_avg);
	len += snprintf(buf + len, size - len, "Average ALT RSSI    : %d\n\n",
			as_alt->rssi_avg);
	ath9k_ps_restore(sc);

	len += snprintf(buf + len, size - len, "Packet Receive Cnt:\n");
	len += snprintf(buf + len, size - len, "-------------------\n");

	len += snprintf(buf + len, size - len, "%30s%15s\n",
			"MAIN", "ALT");
	len += snprintf(buf + len, size - len, "%-14s:%15d%15d\n",
			"TOTAL COUNT",
			as_main->recv_cnt,
			as_alt->recv_cnt);
	len += snprintf(buf + len, size - len, "%-14s:%15d%15d\n",
			"LNA1",
			as_main->lna_recv_cnt[ATH_ANT_DIV_COMB_LNA1],
			as_alt->lna_recv_cnt[ATH_ANT_DIV_COMB_LNA1]);
	len += snprintf(buf + len, size - len, "%-14s:%15d%15d\n",
			"LNA2",
			as_main->lna_recv_cnt[ATH_ANT_DIV_COMB_LNA2],
			as_alt->lna_recv_cnt[ATH_ANT_DIV_COMB_LNA2]);
	len += snprintf(buf + len, size - len, "%-14s:%15d%15d\n",
			"LNA1 + LNA2",
			as_main->lna_recv_cnt[ATH_ANT_DIV_COMB_LNA1_PLUS_LNA2],
			as_alt->lna_recv_cnt[ATH_ANT_DIV_COMB_LNA1_PLUS_LNA2]);
	len += snprintf(buf + len, size - len, "%-14s:%15d%15d\n",
			"LNA1 - LNA2",
			as_main->lna_recv_cnt[ATH_ANT_DIV_COMB_LNA1_MINUS_LNA2],
			as_alt->lna_recv_cnt[ATH_ANT_DIV_COMB_LNA1_MINUS_LNA2]);

	len += snprintf(buf + len, size - len, "\nLNA Config Attempts:\n");
	len += snprintf(buf + len, size - len, "--------------------\n");

	len += snprintf(buf + len, size - len, "%30s%15s\n",
			"MAIN", "ALT");
	len += snprintf(buf + len, size - len, "%-14s:%15d%15d\n",
			"LNA1",
			as_main->lna_attempt_cnt[ATH_ANT_DIV_COMB_LNA1],
			as_alt->lna_attempt_cnt[ATH_ANT_DIV_COMB_LNA1]);
	len += snprintf(buf + len, size - len, "%-14s:%15d%15d\n",
			"LNA2",
			as_main->lna_attempt_cnt[ATH_ANT_DIV_COMB_LNA2],
			as_alt->lna_attempt_cnt[ATH_ANT_DIV_COMB_LNA2]);
	len += snprintf(buf + len, size - len, "%-14s:%15d%15d\n",
			"LNA1 + LNA2",
			as_main->lna_attempt_cnt[ATH_ANT_DIV_COMB_LNA1_PLUS_LNA2],
			as_alt->lna_attempt_cnt[ATH_ANT_DIV_COMB_LNA1_PLUS_LNA2]);
	len += snprintf(buf + len, size - len, "%-14s:%15d%15d\n",
			"LNA1 - LNA2",
			as_main->lna_attempt_cnt[ATH_ANT_DIV_COMB_LNA1_MINUS_LNA2],
			as_alt->lna_attempt_cnt[ATH_ANT_DIV_COMB_LNA1_MINUS_LNA2]);
=======
	len += scnprintf(buf + len, size - len, "Current MAIN config : %s\n",
			 lna_conf_str[div_ant_conf.main_lna_conf]);
	len += scnprintf(buf + len, size - len, "Current ALT config  : %s\n",
			 lna_conf_str[div_ant_conf.alt_lna_conf]);
	len += scnprintf(buf + len, size - len, "Average MAIN RSSI   : %d\n",
			 as_main->rssi_avg);
	len += scnprintf(buf + len, size - len, "Average ALT RSSI    : %d\n\n",
			 as_alt->rssi_avg);
	ath9k_ps_restore(sc);

	len += scnprintf(buf + len, size - len, "Packet Receive Cnt:\n");
	len += scnprintf(buf + len, size - len, "-------------------\n");

	len += scnprintf(buf + len, size - len, "%30s%15s\n",
			 "MAIN", "ALT");
	len += scnprintf(buf + len, size - len, "%-14s:%15d%15d\n",
			 "TOTAL COUNT",
			 as_main->recv_cnt,
			 as_alt->recv_cnt);
	len += scnprintf(buf + len, size - len, "%-14s:%15d%15d\n",
			 "LNA1",
			 as_main->lna_recv_cnt[ATH_ANT_DIV_COMB_LNA1],
			 as_alt->lna_recv_cnt[ATH_ANT_DIV_COMB_LNA1]);
	len += scnprintf(buf + len, size - len, "%-14s:%15d%15d\n",
			 "LNA2",
			 as_main->lna_recv_cnt[ATH_ANT_DIV_COMB_LNA2],
			 as_alt->lna_recv_cnt[ATH_ANT_DIV_COMB_LNA2]);
	len += scnprintf(buf + len, size - len, "%-14s:%15d%15d\n",
			 "LNA1 + LNA2",
			 as_main->lna_recv_cnt[ATH_ANT_DIV_COMB_LNA1_PLUS_LNA2],
			 as_alt->lna_recv_cnt[ATH_ANT_DIV_COMB_LNA1_PLUS_LNA2]);
	len += scnprintf(buf + len, size - len, "%-14s:%15d%15d\n",
			 "LNA1 - LNA2",
			 as_main->lna_recv_cnt[ATH_ANT_DIV_COMB_LNA1_MINUS_LNA2],
			 as_alt->lna_recv_cnt[ATH_ANT_DIV_COMB_LNA1_MINUS_LNA2]);

	len += scnprintf(buf + len, size - len, "\nLNA Config Attempts:\n");
	len += scnprintf(buf + len, size - len, "--------------------\n");

	len += scnprintf(buf + len, size - len, "%30s%15s\n",
			 "MAIN", "ALT");
	len += scnprintf(buf + len, size - len, "%-14s:%15d%15d\n",
			 "LNA1",
			 as_main->lna_attempt_cnt[ATH_ANT_DIV_COMB_LNA1],
			 as_alt->lna_attempt_cnt[ATH_ANT_DIV_COMB_LNA1]);
	len += scnprintf(buf + len, size - len, "%-14s:%15d%15d\n",
			 "LNA2",
			 as_main->lna_attempt_cnt[ATH_ANT_DIV_COMB_LNA2],
			 as_alt->lna_attempt_cnt[ATH_ANT_DIV_COMB_LNA2]);
	len += scnprintf(buf + len, size - len, "%-14s:%15d%15d\n",
			 "LNA1 + LNA2",
			 as_main->lna_attempt_cnt[ATH_ANT_DIV_COMB_LNA1_PLUS_LNA2],
			 as_alt->lna_attempt_cnt[ATH_ANT_DIV_COMB_LNA1_PLUS_LNA2]);
	len += scnprintf(buf + len, size - len, "%-14s:%15d%15d\n",
			 "LNA1 - LNA2",
			 as_main->lna_attempt_cnt[ATH_ANT_DIV_COMB_LNA1_MINUS_LNA2],
			 as_alt->lna_attempt_cnt[ATH_ANT_DIV_COMB_LNA1_MINUS_LNA2]);
>>>>>>> d8ec26d7

exit:
	if (len > size)
		len = size;

	retval = simple_read_from_buffer(user_buf, count, ppos, buf, len);
	kfree(buf);

	return retval;
}

static const struct file_operations fops_antenna_diversity = {
	.read = read_file_antenna_diversity,
	.open = simple_open,
	.owner = THIS_MODULE,
	.llseek = default_llseek,
};

static ssize_t read_file_dma(struct file *file, char __user *user_buf,
			     size_t count, loff_t *ppos)
{
	struct ath_softc *sc = file->private_data;
	struct ath_hw *ah = sc->sc_ah;
	char *buf;
	int retval;
	unsigned int len = 0;
	u32 val[ATH9K_NUM_DMA_DEBUG_REGS];
	int i, qcuOffset = 0, dcuOffset = 0;
	u32 *qcuBase = &val[0], *dcuBase = &val[4];

	buf = kmalloc(DMA_BUF_LEN, GFP_KERNEL);
	if (!buf)
		return -ENOMEM;

	ath9k_ps_wakeup(sc);

	REG_WRITE_D(ah, AR_MACMISC,
		  ((AR_MACMISC_DMA_OBS_LINE_8 << AR_MACMISC_DMA_OBS_S) |
		   (AR_MACMISC_MISC_OBS_BUS_1 <<
		    AR_MACMISC_MISC_OBS_BUS_MSB_S)));

	len += scnprintf(buf + len, DMA_BUF_LEN - len,
			 "Raw DMA Debug values:\n");

	for (i = 0; i < ATH9K_NUM_DMA_DEBUG_REGS; i++) {
		if (i % 4 == 0)
			len += scnprintf(buf + len, DMA_BUF_LEN - len, "\n");

		val[i] = REG_READ_D(ah, AR_DMADBG_0 + (i * sizeof(u32)));
		len += scnprintf(buf + len, DMA_BUF_LEN - len, "%d: %08x ",
				 i, val[i]);
	}

	len += scnprintf(buf + len, DMA_BUF_LEN - len, "\n\n");
	len += scnprintf(buf + len, DMA_BUF_LEN - len,
			 "Num QCU: chain_st fsp_ok fsp_st DCU: chain_st\n");

	for (i = 0; i < ATH9K_NUM_QUEUES; i++, qcuOffset += 4, dcuOffset += 5) {
		if (i == 8) {
			qcuOffset = 0;
			qcuBase++;
		}

		if (i == 6) {
			dcuOffset = 0;
			dcuBase++;
		}

		len += scnprintf(buf + len, DMA_BUF_LEN - len,
			 "%2d          %2x      %1x     %2x           %2x\n",
			 i, (*qcuBase & (0x7 << qcuOffset)) >> qcuOffset,
			 (*qcuBase & (0x8 << qcuOffset)) >> (qcuOffset + 3),
			 val[2] & (0x7 << (i * 3)) >> (i * 3),
			 (*dcuBase & (0x1f << dcuOffset)) >> dcuOffset);
	}

	len += scnprintf(buf + len, DMA_BUF_LEN - len, "\n");

	len += scnprintf(buf + len, DMA_BUF_LEN - len,
		"qcu_stitch state:   %2x    qcu_fetch state:        %2x\n",
		(val[3] & 0x003c0000) >> 18, (val[3] & 0x03c00000) >> 22);
	len += scnprintf(buf + len, DMA_BUF_LEN - len,
		"qcu_complete state: %2x    dcu_complete state:     %2x\n",
		(val[3] & 0x1c000000) >> 26, (val[6] & 0x3));
	len += scnprintf(buf + len, DMA_BUF_LEN - len,
		"dcu_arb state:      %2x    dcu_fp state:           %2x\n",
		(val[5] & 0x06000000) >> 25, (val[5] & 0x38000000) >> 27);
	len += scnprintf(buf + len, DMA_BUF_LEN - len,
		"chan_idle_dur:     %3d    chan_idle_dur_valid:     %1d\n",
		(val[6] & 0x000003fc) >> 2, (val[6] & 0x00000400) >> 10);
	len += scnprintf(buf + len, DMA_BUF_LEN - len,
		"txfifo_valid_0:      %1d    txfifo_valid_1:          %1d\n",
		(val[6] & 0x00000800) >> 11, (val[6] & 0x00001000) >> 12);
	len += scnprintf(buf + len, DMA_BUF_LEN - len,
		"txfifo_dcu_num_0:   %2d    txfifo_dcu_num_1:       %2d\n",
		(val[6] & 0x0001e000) >> 13, (val[6] & 0x001e0000) >> 17);

	len += scnprintf(buf + len, DMA_BUF_LEN - len, "pcu observe: 0x%x\n",
			 REG_READ_D(ah, AR_OBS_BUS_1));
	len += scnprintf(buf + len, DMA_BUF_LEN - len,
			 "AR_CR: 0x%x\n", REG_READ_D(ah, AR_CR));

	ath9k_ps_restore(sc);

	if (len > DMA_BUF_LEN)
		len = DMA_BUF_LEN;

	retval = simple_read_from_buffer(user_buf, count, ppos, buf, len);
	kfree(buf);
	return retval;
}

static const struct file_operations fops_dma = {
	.read = read_file_dma,
	.open = simple_open,
	.owner = THIS_MODULE,
	.llseek = default_llseek,
};


void ath_debug_stat_interrupt(struct ath_softc *sc, enum ath9k_int status)
{
	if (status)
		sc->debug.stats.istats.total++;
	if (sc->sc_ah->caps.hw_caps & ATH9K_HW_CAP_EDMA) {
		if (status & ATH9K_INT_RXLP)
			sc->debug.stats.istats.rxlp++;
		if (status & ATH9K_INT_RXHP)
			sc->debug.stats.istats.rxhp++;
		if (status & ATH9K_INT_BB_WATCHDOG)
			sc->debug.stats.istats.bb_watchdog++;
	} else {
		if (status & ATH9K_INT_RX)
			sc->debug.stats.istats.rxok++;
	}
	if (status & ATH9K_INT_RXEOL)
		sc->debug.stats.istats.rxeol++;
	if (status & ATH9K_INT_RXORN)
		sc->debug.stats.istats.rxorn++;
	if (status & ATH9K_INT_TX)
		sc->debug.stats.istats.txok++;
	if (status & ATH9K_INT_TXURN)
		sc->debug.stats.istats.txurn++;
	if (status & ATH9K_INT_RXPHY)
		sc->debug.stats.istats.rxphyerr++;
	if (status & ATH9K_INT_RXKCM)
		sc->debug.stats.istats.rx_keycache_miss++;
	if (status & ATH9K_INT_SWBA)
		sc->debug.stats.istats.swba++;
	if (status & ATH9K_INT_BMISS)
		sc->debug.stats.istats.bmiss++;
	if (status & ATH9K_INT_BNR)
		sc->debug.stats.istats.bnr++;
	if (status & ATH9K_INT_CST)
		sc->debug.stats.istats.cst++;
	if (status & ATH9K_INT_GTT)
		sc->debug.stats.istats.gtt++;
	if (status & ATH9K_INT_TIM)
		sc->debug.stats.istats.tim++;
	if (status & ATH9K_INT_CABEND)
		sc->debug.stats.istats.cabend++;
	if (status & ATH9K_INT_DTIMSYNC)
		sc->debug.stats.istats.dtimsync++;
	if (status & ATH9K_INT_DTIM)
		sc->debug.stats.istats.dtim++;
	if (status & ATH9K_INT_TSFOOR)
		sc->debug.stats.istats.tsfoor++;
	if (status & ATH9K_INT_MCI)
		sc->debug.stats.istats.mci++;
	if (status & ATH9K_INT_GENTIMER)
		sc->debug.stats.istats.gen_timer++;
}

static ssize_t read_file_interrupt(struct file *file, char __user *user_buf,
				   size_t count, loff_t *ppos)
{
	struct ath_softc *sc = file->private_data;
	unsigned int len = 0;
	int rv;
	int mxlen = 4000;
	char *buf = kmalloc(mxlen, GFP_KERNEL);
	if (!buf)
		return -ENOMEM;

#define PR_IS(a, s)						\
	do {							\
		len += scnprintf(buf + len, mxlen - len,	\
				 "%21s: %10u\n", a,		\
				 sc->debug.stats.istats.s);	\
	} while (0)

	if (sc->sc_ah->caps.hw_caps & ATH9K_HW_CAP_EDMA) {
		PR_IS("RXLP", rxlp);
		PR_IS("RXHP", rxhp);
		PR_IS("WATHDOG", bb_watchdog);
	} else {
		PR_IS("RX", rxok);
	}
	PR_IS("RXEOL", rxeol);
	PR_IS("RXORN", rxorn);
	PR_IS("TX", txok);
	PR_IS("TXURN", txurn);
	PR_IS("MIB", mib);
	PR_IS("RXPHY", rxphyerr);
	PR_IS("RXKCM", rx_keycache_miss);
	PR_IS("SWBA", swba);
	PR_IS("BMISS", bmiss);
	PR_IS("BNR", bnr);
	PR_IS("CST", cst);
	PR_IS("GTT", gtt);
	PR_IS("TIM", tim);
	PR_IS("CABEND", cabend);
	PR_IS("DTIMSYNC", dtimsync);
	PR_IS("DTIM", dtim);
	PR_IS("TSFOOR", tsfoor);
	PR_IS("MCI", mci);
	PR_IS("GENTIMER", gen_timer);
	PR_IS("TOTAL", total);

	len += scnprintf(buf + len, mxlen - len,
			 "SYNC_CAUSE stats:\n");

	PR_IS("Sync-All", sync_cause_all);
	PR_IS("RTC-IRQ", sync_rtc_irq);
	PR_IS("MAC-IRQ", sync_mac_irq);
	PR_IS("EEPROM-Illegal-Access", eeprom_illegal_access);
	PR_IS("APB-Timeout", apb_timeout);
	PR_IS("PCI-Mode-Conflict", pci_mode_conflict);
	PR_IS("HOST1-Fatal", host1_fatal);
	PR_IS("HOST1-Perr", host1_perr);
	PR_IS("TRCV-FIFO-Perr", trcv_fifo_perr);
	PR_IS("RADM-CPL-EP", radm_cpl_ep);
	PR_IS("RADM-CPL-DLLP-Abort", radm_cpl_dllp_abort);
	PR_IS("RADM-CPL-TLP-Abort", radm_cpl_tlp_abort);
	PR_IS("RADM-CPL-ECRC-Err", radm_cpl_ecrc_err);
	PR_IS("RADM-CPL-Timeout", radm_cpl_timeout);
	PR_IS("Local-Bus-Timeout", local_timeout);
	PR_IS("PM-Access", pm_access);
	PR_IS("MAC-Awake", mac_awake);
	PR_IS("MAC-Asleep", mac_asleep);
	PR_IS("MAC-Sleep-Access", mac_sleep_access);

	if (len > mxlen)
		len = mxlen;

	rv = simple_read_from_buffer(user_buf, count, ppos, buf, len);
	kfree(buf);
	return rv;
}

static const struct file_operations fops_interrupt = {
	.read = read_file_interrupt,
	.open = simple_open,
	.owner = THIS_MODULE,
	.llseek = default_llseek,
};

static ssize_t read_file_xmit(struct file *file, char __user *user_buf,
			      size_t count, loff_t *ppos)
{
	struct ath_softc *sc = file->private_data;
	char *buf;
	unsigned int len = 0, size = 2048;
	ssize_t retval = 0;

	buf = kzalloc(size, GFP_KERNEL);
	if (buf == NULL)
		return -ENOMEM;

	len += sprintf(buf, "%30s %10s%10s%10s\n\n",
		       "BE", "BK", "VI", "VO");

	PR("MPDUs Queued:    ", queued);
	PR("MPDUs Completed: ", completed);
	PR("MPDUs XRetried:  ", xretries);
	PR("Aggregates:      ", a_aggr);
	PR("AMPDUs Queued HW:", a_queued_hw);
	PR("AMPDUs Queued SW:", a_queued_sw);
	PR("AMPDUs Completed:", a_completed);
	PR("AMPDUs Retried:  ", a_retries);
	PR("AMPDUs XRetried: ", a_xretries);
	PR("TXERR Filtered:  ", txerr_filtered);
	PR("FIFO Underrun:   ", fifo_underrun);
	PR("TXOP Exceeded:   ", xtxop);
	PR("TXTIMER Expiry:  ", timer_exp);
	PR("DESC CFG Error:  ", desc_cfg_err);
	PR("DATA Underrun:   ", data_underrun);
	PR("DELIM Underrun:  ", delim_underrun);
	PR("TX-Pkts-All:     ", tx_pkts_all);
	PR("TX-Bytes-All:    ", tx_bytes_all);
	PR("HW-put-tx-buf:   ", puttxbuf);
	PR("HW-tx-start:     ", txstart);
	PR("HW-tx-proc-desc: ", txprocdesc);
	PR("TX-Failed:       ", txfailed);

	if (len > size)
		len = size;

	retval = simple_read_from_buffer(user_buf, count, ppos, buf, len);
	kfree(buf);

	return retval;
}

static ssize_t print_queue(struct ath_softc *sc, struct ath_txq *txq,
			   char *buf, ssize_t size)
{
	ssize_t len = 0;

	ath_txq_lock(sc, txq);

<<<<<<< HEAD
	len += snprintf(buf + len, size - len, "%s: %d ",
			"qnum", txq->axq_qnum);
	len += snprintf(buf + len, size - len, "%s: %2d ",
			"qdepth", txq->axq_depth);
	len += snprintf(buf + len, size - len, "%s: %2d ",
			"ampdu-depth", txq->axq_ampdu_depth);
	len += snprintf(buf + len, size - len, "%s: %3d ",
			"pending", txq->pending_frames);
	len += snprintf(buf + len, size - len, "%s: %d\n",
			"stopped", txq->stopped);
=======
	len += scnprintf(buf + len, size - len, "%s: %d ",
			 "qnum", txq->axq_qnum);
	len += scnprintf(buf + len, size - len, "%s: %2d ",
			 "qdepth", txq->axq_depth);
	len += scnprintf(buf + len, size - len, "%s: %2d ",
			 "ampdu-depth", txq->axq_ampdu_depth);
	len += scnprintf(buf + len, size - len, "%s: %3d ",
			 "pending", txq->pending_frames);
	len += scnprintf(buf + len, size - len, "%s: %d\n",
			 "stopped", txq->stopped);
>>>>>>> d8ec26d7

	ath_txq_unlock(sc, txq);
	return len;
}

static ssize_t read_file_queues(struct file *file, char __user *user_buf,
				size_t count, loff_t *ppos)
{
	struct ath_softc *sc = file->private_data;
	struct ath_txq *txq;
	char *buf;
	unsigned int len = 0, size = 1024;
	ssize_t retval = 0;
	int i;
	char *qname[4] = {"VO", "VI", "BE", "BK"};

	buf = kzalloc(size, GFP_KERNEL);
	if (buf == NULL)
		return -ENOMEM;

	for (i = 0; i < IEEE80211_NUM_ACS; i++) {
		txq = sc->tx.txq_map[i];
<<<<<<< HEAD
		len += snprintf(buf + len, size - len, "(%s):  ", qname[i]);
		len += print_queue(sc, txq, buf + len, size - len);
	}

	len += snprintf(buf + len, size - len, "(CAB): ");
=======
		len += scnprintf(buf + len, size - len, "(%s):  ", qname[i]);
		len += print_queue(sc, txq, buf + len, size - len);
	}

	len += scnprintf(buf + len, size - len, "(CAB): ");
>>>>>>> d8ec26d7
	len += print_queue(sc, sc->beacon.cabq, buf + len, size - len);

	if (len > size)
		len = size;

	retval = simple_read_from_buffer(user_buf, count, ppos, buf, len);
	kfree(buf);

	return retval;
}

static ssize_t read_file_misc(struct file *file, char __user *user_buf,
			      size_t count, loff_t *ppos)
{
	struct ath_softc *sc = file->private_data;
	struct ath_common *common = ath9k_hw_common(sc->sc_ah);
	struct ieee80211_hw *hw = sc->hw;
	struct ath9k_vif_iter_data iter_data;
	char buf[512];
	unsigned int len = 0;
	ssize_t retval = 0;
	unsigned int reg;
	u32 rxfilter;

	len += scnprintf(buf + len, sizeof(buf) - len,
			 "BSSID: %pM\n", common->curbssid);
	len += scnprintf(buf + len, sizeof(buf) - len,
			 "BSSID-MASK: %pM\n", common->bssidmask);
	len += scnprintf(buf + len, sizeof(buf) - len,
			 "OPMODE: %s\n",
			 ath_opmode_to_string(sc->sc_ah->opmode));

	ath9k_ps_wakeup(sc);
	rxfilter = ath9k_hw_getrxfilter(sc->sc_ah);
	ath9k_ps_restore(sc);

	len += scnprintf(buf + len, sizeof(buf) - len,
			 "RXFILTER: 0x%x", rxfilter);

	if (rxfilter & ATH9K_RX_FILTER_UCAST)
		len += scnprintf(buf + len, sizeof(buf) - len, " UCAST");
	if (rxfilter & ATH9K_RX_FILTER_MCAST)
		len += scnprintf(buf + len, sizeof(buf) - len, " MCAST");
	if (rxfilter & ATH9K_RX_FILTER_BCAST)
		len += scnprintf(buf + len, sizeof(buf) - len, " BCAST");
	if (rxfilter & ATH9K_RX_FILTER_CONTROL)
		len += scnprintf(buf + len, sizeof(buf) - len, " CONTROL");
	if (rxfilter & ATH9K_RX_FILTER_BEACON)
		len += scnprintf(buf + len, sizeof(buf) - len, " BEACON");
	if (rxfilter & ATH9K_RX_FILTER_PROM)
		len += scnprintf(buf + len, sizeof(buf) - len, " PROM");
	if (rxfilter & ATH9K_RX_FILTER_PROBEREQ)
		len += scnprintf(buf + len, sizeof(buf) - len, " PROBEREQ");
	if (rxfilter & ATH9K_RX_FILTER_PHYERR)
		len += scnprintf(buf + len, sizeof(buf) - len, " PHYERR");
	if (rxfilter & ATH9K_RX_FILTER_MYBEACON)
		len += scnprintf(buf + len, sizeof(buf) - len, " MYBEACON");
	if (rxfilter & ATH9K_RX_FILTER_COMP_BAR)
		len += scnprintf(buf + len, sizeof(buf) - len, " COMP_BAR");
	if (rxfilter & ATH9K_RX_FILTER_PSPOLL)
		len += scnprintf(buf + len, sizeof(buf) - len, " PSPOLL");
	if (rxfilter & ATH9K_RX_FILTER_PHYRADAR)
		len += scnprintf(buf + len, sizeof(buf) - len, " PHYRADAR");
	if (rxfilter & ATH9K_RX_FILTER_MCAST_BCAST_ALL)
		len += scnprintf(buf + len, sizeof(buf) - len, " MCAST_BCAST_ALL");
	if (rxfilter & ATH9K_RX_FILTER_CONTROL_WRAPPER)
		len += scnprintf(buf + len, sizeof(buf) - len, " CONTROL_WRAPPER");

	len += scnprintf(buf + len, sizeof(buf) - len, "\n");

	reg = sc->sc_ah->imask;

	len += scnprintf(buf + len, sizeof(buf) - len,
			 "INTERRUPT-MASK: 0x%x", reg);

	if (reg & ATH9K_INT_SWBA)
		len += scnprintf(buf + len, sizeof(buf) - len, " SWBA");
	if (reg & ATH9K_INT_BMISS)
		len += scnprintf(buf + len, sizeof(buf) - len, " BMISS");
	if (reg & ATH9K_INT_CST)
		len += scnprintf(buf + len, sizeof(buf) - len, " CST");
	if (reg & ATH9K_INT_RX)
		len += scnprintf(buf + len, sizeof(buf) - len, " RX");
	if (reg & ATH9K_INT_RXHP)
		len += scnprintf(buf + len, sizeof(buf) - len, " RXHP");
	if (reg & ATH9K_INT_RXLP)
		len += scnprintf(buf + len, sizeof(buf) - len, " RXLP");
	if (reg & ATH9K_INT_BB_WATCHDOG)
		len += scnprintf(buf + len, sizeof(buf) - len, " BB_WATCHDOG");

	len += scnprintf(buf + len, sizeof(buf) - len, "\n");

	ath9k_calculate_iter_data(hw, NULL, &iter_data);

	len += scnprintf(buf + len, sizeof(buf) - len,
			 "VIF-COUNTS: AP: %i STA: %i MESH: %i WDS: %i"
			 " ADHOC: %i TOTAL: %hi BEACON-VIF: %hi\n",
			 iter_data.naps, iter_data.nstations, iter_data.nmeshes,
			 iter_data.nwds, iter_data.nadhocs,
			 sc->nvifs, sc->nbcnvifs);

	if (len > sizeof(buf))
		len = sizeof(buf);

	retval = simple_read_from_buffer(user_buf, count, ppos, buf, len);
	return retval;
}

static ssize_t read_file_reset(struct file *file, char __user *user_buf,
			       size_t count, loff_t *ppos)
{
	struct ath_softc *sc = file->private_data;
	char buf[512];
	unsigned int len = 0;

	len += scnprintf(buf + len, sizeof(buf) - len,
			 "%17s: %2d\n", "Baseband Hang",
			 sc->debug.stats.reset[RESET_TYPE_BB_HANG]);
	len += scnprintf(buf + len, sizeof(buf) - len,
			 "%17s: %2d\n", "Baseband Watchdog",
			 sc->debug.stats.reset[RESET_TYPE_BB_WATCHDOG]);
	len += scnprintf(buf + len, sizeof(buf) - len,
			 "%17s: %2d\n", "Fatal HW Error",
			 sc->debug.stats.reset[RESET_TYPE_FATAL_INT]);
	len += scnprintf(buf + len, sizeof(buf) - len,
			 "%17s: %2d\n", "TX HW error",
			 sc->debug.stats.reset[RESET_TYPE_TX_ERROR]);
	len += scnprintf(buf + len, sizeof(buf) - len,
			 "%17s: %2d\n", "TX Path Hang",
			 sc->debug.stats.reset[RESET_TYPE_TX_HANG]);
	len += scnprintf(buf + len, sizeof(buf) - len,
			 "%17s: %2d\n", "PLL RX Hang",
			 sc->debug.stats.reset[RESET_TYPE_PLL_HANG]);
	len += scnprintf(buf + len, sizeof(buf) - len,
			 "%17s: %2d\n", "MCI Reset",
			 sc->debug.stats.reset[RESET_TYPE_MCI]);

	if (len > sizeof(buf))
		len = sizeof(buf);

	return simple_read_from_buffer(user_buf, count, ppos, buf, len);
}

void ath_debug_stat_tx(struct ath_softc *sc, struct ath_buf *bf,
		       struct ath_tx_status *ts, struct ath_txq *txq,
		       unsigned int flags)
{
	int qnum = txq->axq_qnum;

	TX_STAT_INC(qnum, tx_pkts_all);
	sc->debug.stats.txstats[qnum].tx_bytes_all += bf->bf_mpdu->len;

	if (bf_isampdu(bf)) {
		if (flags & ATH_TX_ERROR)
			TX_STAT_INC(qnum, a_xretries);
		else
			TX_STAT_INC(qnum, a_completed);
	} else {
		if (ts->ts_status & ATH9K_TXERR_XRETRY)
			TX_STAT_INC(qnum, xretries);
		else
			TX_STAT_INC(qnum, completed);
	}

	if (ts->ts_status & ATH9K_TXERR_FILT)
		TX_STAT_INC(qnum, txerr_filtered);
	if (ts->ts_status & ATH9K_TXERR_FIFO)
		TX_STAT_INC(qnum, fifo_underrun);
	if (ts->ts_status & ATH9K_TXERR_XTXOP)
		TX_STAT_INC(qnum, xtxop);
	if (ts->ts_status & ATH9K_TXERR_TIMER_EXPIRED)
		TX_STAT_INC(qnum, timer_exp);
	if (ts->ts_flags & ATH9K_TX_DESC_CFG_ERR)
		TX_STAT_INC(qnum, desc_cfg_err);
	if (ts->ts_flags & ATH9K_TX_DATA_UNDERRUN)
		TX_STAT_INC(qnum, data_underrun);
	if (ts->ts_flags & ATH9K_TX_DELIM_UNDERRUN)
		TX_STAT_INC(qnum, delim_underrun);
}

static const struct file_operations fops_xmit = {
	.read = read_file_xmit,
	.open = simple_open,
	.owner = THIS_MODULE,
	.llseek = default_llseek,
};

static const struct file_operations fops_queues = {
	.read = read_file_queues,
	.open = simple_open,
	.owner = THIS_MODULE,
	.llseek = default_llseek,
};

static const struct file_operations fops_misc = {
	.read = read_file_misc,
	.open = simple_open,
	.owner = THIS_MODULE,
	.llseek = default_llseek,
};

static const struct file_operations fops_reset = {
	.read = read_file_reset,
	.open = simple_open,
	.owner = THIS_MODULE,
	.llseek = default_llseek,
};

static ssize_t read_file_recv(struct file *file, char __user *user_buf,
			      size_t count, loff_t *ppos)
{
#define PHY_ERR(s, p) \
	len += scnprintf(buf + len, size - len, "%22s : %10u\n", s, \
			 sc->debug.stats.rxstats.phy_err_stats[p]);

#define RXS_ERR(s, e)					    \
	do {						    \
		len += scnprintf(buf + len, size - len,	    \
				 "%22s : %10u\n", s,	    \
				 sc->debug.stats.rxstats.e);\
	} while (0)

	struct ath_softc *sc = file->private_data;
	char *buf;
	unsigned int len = 0, size = 1600;
	ssize_t retval = 0;

	buf = kzalloc(size, GFP_KERNEL);
	if (buf == NULL)
		return -ENOMEM;

	RXS_ERR("CRC ERR", crc_err);
	RXS_ERR("DECRYPT CRC ERR", decrypt_crc_err);
	RXS_ERR("PHY ERR", phy_err);
	RXS_ERR("MIC ERR", mic_err);
	RXS_ERR("PRE-DELIM CRC ERR", pre_delim_crc_err);
	RXS_ERR("POST-DELIM CRC ERR", post_delim_crc_err);
	RXS_ERR("DECRYPT BUSY ERR", decrypt_busy_err);
	RXS_ERR("RX-LENGTH-ERR", rx_len_err);
	RXS_ERR("RX-OOM-ERR", rx_oom_err);
	RXS_ERR("RX-RATE-ERR", rx_rate_err);
	RXS_ERR("RX-TOO-MANY-FRAGS", rx_too_many_frags_err);

	PHY_ERR("UNDERRUN ERR", ATH9K_PHYERR_UNDERRUN);
	PHY_ERR("TIMING ERR", ATH9K_PHYERR_TIMING);
	PHY_ERR("PARITY ERR", ATH9K_PHYERR_PARITY);
	PHY_ERR("RATE ERR", ATH9K_PHYERR_RATE);
	PHY_ERR("LENGTH ERR", ATH9K_PHYERR_LENGTH);
	PHY_ERR("RADAR ERR", ATH9K_PHYERR_RADAR);
	PHY_ERR("SERVICE ERR", ATH9K_PHYERR_SERVICE);
	PHY_ERR("TOR ERR", ATH9K_PHYERR_TOR);
	PHY_ERR("OFDM-TIMING ERR", ATH9K_PHYERR_OFDM_TIMING);
	PHY_ERR("OFDM-SIGNAL-PARITY ERR", ATH9K_PHYERR_OFDM_SIGNAL_PARITY);
	PHY_ERR("OFDM-RATE ERR", ATH9K_PHYERR_OFDM_RATE_ILLEGAL);
	PHY_ERR("OFDM-LENGTH ERR", ATH9K_PHYERR_OFDM_LENGTH_ILLEGAL);
	PHY_ERR("OFDM-POWER-DROP ERR", ATH9K_PHYERR_OFDM_POWER_DROP);
	PHY_ERR("OFDM-SERVICE ERR", ATH9K_PHYERR_OFDM_SERVICE);
	PHY_ERR("OFDM-RESTART ERR", ATH9K_PHYERR_OFDM_RESTART);
	PHY_ERR("FALSE-RADAR-EXT ERR", ATH9K_PHYERR_FALSE_RADAR_EXT);
	PHY_ERR("CCK-TIMING ERR", ATH9K_PHYERR_CCK_TIMING);
	PHY_ERR("CCK-HEADER-CRC ERR", ATH9K_PHYERR_CCK_HEADER_CRC);
	PHY_ERR("CCK-RATE ERR", ATH9K_PHYERR_CCK_RATE_ILLEGAL);
	PHY_ERR("CCK-SERVICE ERR", ATH9K_PHYERR_CCK_SERVICE);
	PHY_ERR("CCK-RESTART ERR", ATH9K_PHYERR_CCK_RESTART);
	PHY_ERR("CCK-LENGTH ERR", ATH9K_PHYERR_CCK_LENGTH_ILLEGAL);
	PHY_ERR("CCK-POWER-DROP ERR", ATH9K_PHYERR_CCK_POWER_DROP);
	PHY_ERR("HT-CRC ERR", ATH9K_PHYERR_HT_CRC_ERROR);
	PHY_ERR("HT-LENGTH ERR", ATH9K_PHYERR_HT_LENGTH_ILLEGAL);
	PHY_ERR("HT-RATE ERR", ATH9K_PHYERR_HT_RATE_ILLEGAL);

	RXS_ERR("RX-Pkts-All", rx_pkts_all);
	RXS_ERR("RX-Bytes-All", rx_bytes_all);
	RXS_ERR("RX-Beacons", rx_beacons);
	RXS_ERR("RX-Frags", rx_frags);
	RXS_ERR("RX-Spectral", rx_spectral);

	if (len > size)
		len = size;

	retval = simple_read_from_buffer(user_buf, count, ppos, buf, len);
	kfree(buf);

	return retval;

#undef RXS_ERR
#undef PHY_ERR
}

void ath_debug_stat_rx(struct ath_softc *sc, struct ath_rx_status *rs)
{
#define RX_PHY_ERR_INC(c) sc->debug.stats.rxstats.phy_err_stats[c]++

	RX_STAT_INC(rx_pkts_all);
	sc->debug.stats.rxstats.rx_bytes_all += rs->rs_datalen;

	if (rs->rs_status & ATH9K_RXERR_CRC)
		RX_STAT_INC(crc_err);
	if (rs->rs_status & ATH9K_RXERR_DECRYPT)
		RX_STAT_INC(decrypt_crc_err);
	if (rs->rs_status & ATH9K_RXERR_MIC)
		RX_STAT_INC(mic_err);
	if (rs->rs_status & ATH9K_RX_DELIM_CRC_PRE)
		RX_STAT_INC(pre_delim_crc_err);
	if (rs->rs_status & ATH9K_RX_DELIM_CRC_POST)
		RX_STAT_INC(post_delim_crc_err);
	if (rs->rs_status & ATH9K_RX_DECRYPT_BUSY)
		RX_STAT_INC(decrypt_busy_err);

	if (rs->rs_status & ATH9K_RXERR_PHY) {
		RX_STAT_INC(phy_err);
		if (rs->rs_phyerr < ATH9K_PHYERR_MAX)
			RX_PHY_ERR_INC(rs->rs_phyerr);
	}

#undef RX_PHY_ERR_INC
}

static const struct file_operations fops_recv = {
	.read = read_file_recv,
	.open = simple_open,
	.owner = THIS_MODULE,
	.llseek = default_llseek,
};

static ssize_t read_file_spec_scan_ctl(struct file *file, char __user *user_buf,
				       size_t count, loff_t *ppos)
{
	struct ath_softc *sc = file->private_data;
	char *mode = "";
	unsigned int len;

	switch (sc->spectral_mode) {
	case SPECTRAL_DISABLED:
		mode = "disable";
		break;
	case SPECTRAL_BACKGROUND:
		mode = "background";
		break;
	case SPECTRAL_CHANSCAN:
		mode = "chanscan";
		break;
	case SPECTRAL_MANUAL:
		mode = "manual";
		break;
	}
	len = strlen(mode);
	return simple_read_from_buffer(user_buf, count, ppos, mode, len);
}

static ssize_t write_file_spec_scan_ctl(struct file *file,
					const char __user *user_buf,
					size_t count, loff_t *ppos)
{
	struct ath_softc *sc = file->private_data;
	struct ath_common *common = ath9k_hw_common(sc->sc_ah);
	char buf[32];
	ssize_t len;

	if (config_enabled(CONFIG_ATH9K_TX99))
		return -EOPNOTSUPP;

	len = min(count, sizeof(buf) - 1);
	if (copy_from_user(buf, user_buf, len))
		return -EFAULT;

	buf[len] = '\0';

	if (strncmp("trigger", buf, 7) == 0) {
		ath9k_spectral_scan_trigger(sc->hw);
	} else if (strncmp("background", buf, 9) == 0) {
		ath9k_spectral_scan_config(sc->hw, SPECTRAL_BACKGROUND);
		ath_dbg(common, CONFIG, "spectral scan: background mode enabled\n");
	} else if (strncmp("chanscan", buf, 8) == 0) {
		ath9k_spectral_scan_config(sc->hw, SPECTRAL_CHANSCAN);
		ath_dbg(common, CONFIG, "spectral scan: channel scan mode enabled\n");
	} else if (strncmp("manual", buf, 6) == 0) {
		ath9k_spectral_scan_config(sc->hw, SPECTRAL_MANUAL);
		ath_dbg(common, CONFIG, "spectral scan: manual mode enabled\n");
	} else if (strncmp("disable", buf, 7) == 0) {
		ath9k_spectral_scan_config(sc->hw, SPECTRAL_DISABLED);
		ath_dbg(common, CONFIG, "spectral scan: disabled\n");
	} else {
		return -EINVAL;
	}

	return count;
}

static const struct file_operations fops_spec_scan_ctl = {
	.read = read_file_spec_scan_ctl,
	.write = write_file_spec_scan_ctl,
	.open = simple_open,
	.owner = THIS_MODULE,
	.llseek = default_llseek,
};

static ssize_t read_file_spectral_short_repeat(struct file *file,
					       char __user *user_buf,
					       size_t count, loff_t *ppos)
{
	struct ath_softc *sc = file->private_data;
	char buf[32];
	unsigned int len;

	len = sprintf(buf, "%d\n", sc->spec_config.short_repeat);
	return simple_read_from_buffer(user_buf, count, ppos, buf, len);
}

static ssize_t write_file_spectral_short_repeat(struct file *file,
						const char __user *user_buf,
						size_t count, loff_t *ppos)
{
	struct ath_softc *sc = file->private_data;
	unsigned long val;
	char buf[32];
	ssize_t len;

	len = min(count, sizeof(buf) - 1);
	if (copy_from_user(buf, user_buf, len))
		return -EFAULT;

	buf[len] = '\0';
	if (kstrtoul(buf, 0, &val))
		return -EINVAL;

	if (val < 0 || val > 1)
		return -EINVAL;

	sc->spec_config.short_repeat = val;
	return count;
}

static const struct file_operations fops_spectral_short_repeat = {
	.read = read_file_spectral_short_repeat,
	.write = write_file_spectral_short_repeat,
	.open = simple_open,
	.owner = THIS_MODULE,
	.llseek = default_llseek,
};

static ssize_t read_file_spectral_count(struct file *file,
					char __user *user_buf,
					size_t count, loff_t *ppos)
{
	struct ath_softc *sc = file->private_data;
	char buf[32];
	unsigned int len;

	len = sprintf(buf, "%d\n", sc->spec_config.count);
	return simple_read_from_buffer(user_buf, count, ppos, buf, len);
}

static ssize_t write_file_spectral_count(struct file *file,
					 const char __user *user_buf,
					 size_t count, loff_t *ppos)
{
	struct ath_softc *sc = file->private_data;
	unsigned long val;
	char buf[32];
	ssize_t len;

	len = min(count, sizeof(buf) - 1);
	if (copy_from_user(buf, user_buf, len))
		return -EFAULT;

	buf[len] = '\0';
	if (kstrtoul(buf, 0, &val))
		return -EINVAL;

	if (val < 0 || val > 255)
		return -EINVAL;

	sc->spec_config.count = val;
	return count;
}

static const struct file_operations fops_spectral_count = {
	.read = read_file_spectral_count,
	.write = write_file_spectral_count,
	.open = simple_open,
	.owner = THIS_MODULE,
	.llseek = default_llseek,
};

static ssize_t read_file_spectral_period(struct file *file,
					 char __user *user_buf,
					 size_t count, loff_t *ppos)
{
	struct ath_softc *sc = file->private_data;
	char buf[32];
	unsigned int len;

	len = sprintf(buf, "%d\n", sc->spec_config.period);
	return simple_read_from_buffer(user_buf, count, ppos, buf, len);
}

static ssize_t write_file_spectral_period(struct file *file,
					  const char __user *user_buf,
					  size_t count, loff_t *ppos)
{
	struct ath_softc *sc = file->private_data;
	unsigned long val;
	char buf[32];
	ssize_t len;

	len = min(count, sizeof(buf) - 1);
	if (copy_from_user(buf, user_buf, len))
		return -EFAULT;

	buf[len] = '\0';
	if (kstrtoul(buf, 0, &val))
		return -EINVAL;

	if (val < 0 || val > 255)
		return -EINVAL;

	sc->spec_config.period = val;
	return count;
}

static const struct file_operations fops_spectral_period = {
	.read = read_file_spectral_period,
	.write = write_file_spectral_period,
	.open = simple_open,
	.owner = THIS_MODULE,
	.llseek = default_llseek,
};

static ssize_t read_file_spectral_fft_period(struct file *file,
					     char __user *user_buf,
					     size_t count, loff_t *ppos)
{
	struct ath_softc *sc = file->private_data;
	char buf[32];
	unsigned int len;

	len = sprintf(buf, "%d\n", sc->spec_config.fft_period);
	return simple_read_from_buffer(user_buf, count, ppos, buf, len);
}

static ssize_t write_file_spectral_fft_period(struct file *file,
					      const char __user *user_buf,
					      size_t count, loff_t *ppos)
{
	struct ath_softc *sc = file->private_data;
	unsigned long val;
	char buf[32];
	ssize_t len;

	len = min(count, sizeof(buf) - 1);
	if (copy_from_user(buf, user_buf, len))
		return -EFAULT;

	buf[len] = '\0';
	if (kstrtoul(buf, 0, &val))
		return -EINVAL;

	if (val < 0 || val > 15)
		return -EINVAL;

	sc->spec_config.fft_period = val;
	return count;
}

static const struct file_operations fops_spectral_fft_period = {
	.read = read_file_spectral_fft_period,
	.write = write_file_spectral_fft_period,
	.open = simple_open,
	.owner = THIS_MODULE,
	.llseek = default_llseek,
};

static struct dentry *create_buf_file_handler(const char *filename,
					      struct dentry *parent,
					      umode_t mode,
					      struct rchan_buf *buf,
					      int *is_global)
{
	struct dentry *buf_file;

	buf_file = debugfs_create_file(filename, mode, parent, buf,
				       &relay_file_operations);
	*is_global = 1;
	return buf_file;
}

static int remove_buf_file_handler(struct dentry *dentry)
{
	debugfs_remove(dentry);

	return 0;
}

void ath_debug_send_fft_sample(struct ath_softc *sc,
			       struct fft_sample_tlv *fft_sample_tlv)
{
	int length;
	if (!sc->rfs_chan_spec_scan)
		return;

	length = __be16_to_cpu(fft_sample_tlv->length) +
		 sizeof(*fft_sample_tlv);
	relay_write(sc->rfs_chan_spec_scan, fft_sample_tlv, length);
}

static struct rchan_callbacks rfs_spec_scan_cb = {
	.create_buf_file = create_buf_file_handler,
	.remove_buf_file = remove_buf_file_handler,
};


static ssize_t read_file_regidx(struct file *file, char __user *user_buf,
                                size_t count, loff_t *ppos)
{
	struct ath_softc *sc = file->private_data;
	char buf[32];
	unsigned int len;

	len = sprintf(buf, "0x%08x\n", sc->debug.regidx);
	return simple_read_from_buffer(user_buf, count, ppos, buf, len);
}

static ssize_t write_file_regidx(struct file *file, const char __user *user_buf,
			     size_t count, loff_t *ppos)
{
	struct ath_softc *sc = file->private_data;
	unsigned long regidx;
	char buf[32];
	ssize_t len;

	len = min(count, sizeof(buf) - 1);
	if (copy_from_user(buf, user_buf, len))
		return -EFAULT;

	buf[len] = '\0';
	if (kstrtoul(buf, 0, &regidx))
		return -EINVAL;

	sc->debug.regidx = regidx;
	return count;
}

static const struct file_operations fops_regidx = {
	.read = read_file_regidx,
	.write = write_file_regidx,
	.open = simple_open,
	.owner = THIS_MODULE,
	.llseek = default_llseek,
};

static ssize_t read_file_regval(struct file *file, char __user *user_buf,
			     size_t count, loff_t *ppos)
{
	struct ath_softc *sc = file->private_data;
	struct ath_hw *ah = sc->sc_ah;
	char buf[32];
	unsigned int len;
	u32 regval;

	ath9k_ps_wakeup(sc);
	regval = REG_READ_D(ah, sc->debug.regidx);
	ath9k_ps_restore(sc);
	len = sprintf(buf, "0x%08x\n", regval);
	return simple_read_from_buffer(user_buf, count, ppos, buf, len);
}

static ssize_t write_file_regval(struct file *file, const char __user *user_buf,
			     size_t count, loff_t *ppos)
{
	struct ath_softc *sc = file->private_data;
	struct ath_hw *ah = sc->sc_ah;
	unsigned long regval;
	char buf[32];
	ssize_t len;

	len = min(count, sizeof(buf) - 1);
	if (copy_from_user(buf, user_buf, len))
		return -EFAULT;

	buf[len] = '\0';
	if (kstrtoul(buf, 0, &regval))
		return -EINVAL;

	ath9k_ps_wakeup(sc);
	REG_WRITE_D(ah, sc->debug.regidx, regval);
	ath9k_ps_restore(sc);
	return count;
}

static const struct file_operations fops_regval = {
	.read = read_file_regval,
	.write = write_file_regval,
	.open = simple_open,
	.owner = THIS_MODULE,
	.llseek = default_llseek,
};

#define REGDUMP_LINE_SIZE	20

static int open_file_regdump(struct inode *inode, struct file *file)
{
	struct ath_softc *sc = inode->i_private;
	unsigned int len = 0;
	u8 *buf;
	int i;
	unsigned long num_regs, regdump_len, max_reg_offset;

	max_reg_offset = AR_SREV_9300_20_OR_LATER(sc->sc_ah) ? 0x16bd4 : 0xb500;
	num_regs = max_reg_offset / 4 + 1;
	regdump_len = num_regs * REGDUMP_LINE_SIZE + 1;
	buf = vmalloc(regdump_len);
	if (!buf)
		return -ENOMEM;

	ath9k_ps_wakeup(sc);
	for (i = 0; i < num_regs; i++)
		len += scnprintf(buf + len, regdump_len - len,
			"0x%06x 0x%08x\n", i << 2, REG_READ(sc->sc_ah, i << 2));
	ath9k_ps_restore(sc);

	file->private_data = buf;

	return 0;
}

static const struct file_operations fops_regdump = {
	.open = open_file_regdump,
	.read = ath9k_debugfs_read_buf,
	.release = ath9k_debugfs_release_buf,
	.owner = THIS_MODULE,
	.llseek = default_llseek,/* read accesses f_pos */
};

static ssize_t read_file_dump_nfcal(struct file *file, char __user *user_buf,
				    size_t count, loff_t *ppos)
{
	struct ath_softc *sc = file->private_data;
	struct ath_hw *ah = sc->sc_ah;
	struct ath9k_nfcal_hist *h = sc->caldata.nfCalHist;
	struct ath_common *common = ath9k_hw_common(ah);
	struct ieee80211_conf *conf = &common->hw->conf;
	u32 len = 0, size = 1500;
	u32 i, j;
	ssize_t retval = 0;
	char *buf;
	u8 chainmask = (ah->rxchainmask << 3) | ah->rxchainmask;
	u8 nread;

	buf = kzalloc(size, GFP_KERNEL);
	if (!buf)
		return -ENOMEM;

	len += scnprintf(buf + len, size - len,
			 "Channel Noise Floor : %d\n", ah->noise);
	len += scnprintf(buf + len, size - len,
			 "Chain | privNF | # Readings | NF Readings\n");
	for (i = 0; i < NUM_NF_READINGS; i++) {
		if (!(chainmask & (1 << i)) ||
		    ((i >= AR5416_MAX_CHAINS) && !conf_is_ht40(conf)))
			continue;

		nread = AR_PHY_CCA_FILTERWINDOW_LENGTH - h[i].invalidNFcount;
		len += scnprintf(buf + len, size - len, " %d\t %d\t %d\t\t",
				 i, h[i].privNF, nread);
		for (j = 0; j < nread; j++)
			len += scnprintf(buf + len, size - len,
					 " %d", h[i].nfCalBuffer[j]);
		len += scnprintf(buf + len, size - len, "\n");
	}

	if (len > size)
		len = size;

	retval = simple_read_from_buffer(user_buf, count, ppos, buf, len);
	kfree(buf);

	return retval;
}

static const struct file_operations fops_dump_nfcal = {
	.read = read_file_dump_nfcal,
	.open = simple_open,
	.owner = THIS_MODULE,
	.llseek = default_llseek,
};

static ssize_t read_file_base_eeprom(struct file *file, char __user *user_buf,
				     size_t count, loff_t *ppos)
{
	struct ath_softc *sc = file->private_data;
	struct ath_hw *ah = sc->sc_ah;
	u32 len = 0, size = 1500;
	ssize_t retval = 0;
	char *buf;

	buf = kzalloc(size, GFP_KERNEL);
	if (!buf)
		return -ENOMEM;

	len = ah->eep_ops->dump_eeprom(ah, true, buf, len, size);

	retval = simple_read_from_buffer(user_buf, count, ppos, buf, len);
	kfree(buf);

	return retval;
}

static const struct file_operations fops_base_eeprom = {
	.read = read_file_base_eeprom,
	.open = simple_open,
	.owner = THIS_MODULE,
	.llseek = default_llseek,
};

static ssize_t read_file_modal_eeprom(struct file *file, char __user *user_buf,
				      size_t count, loff_t *ppos)
{
	struct ath_softc *sc = file->private_data;
	struct ath_hw *ah = sc->sc_ah;
	u32 len = 0, size = 6000;
	char *buf;
	size_t retval;

	buf = kzalloc(size, GFP_KERNEL);
	if (buf == NULL)
		return -ENOMEM;

	len = ah->eep_ops->dump_eeprom(ah, false, buf, len, size);

	retval = simple_read_from_buffer(user_buf, count, ppos, buf, len);
	kfree(buf);

	return retval;
}

static const struct file_operations fops_modal_eeprom = {
	.read = read_file_modal_eeprom,
	.open = simple_open,
	.owner = THIS_MODULE,
	.llseek = default_llseek,
};

#ifdef CONFIG_ATH9K_BTCOEX_SUPPORT
static ssize_t read_file_btcoex(struct file *file, char __user *user_buf,
				size_t count, loff_t *ppos)
{
	struct ath_softc *sc = file->private_data;
	u32 len = 0, size = 1500;
	char *buf;
	size_t retval;

	buf = kzalloc(size, GFP_KERNEL);
	if (buf == NULL)
		return -ENOMEM;

	if (!sc->sc_ah->common.btcoex_enabled) {
		len = scnprintf(buf, size, "%s\n",
				"BTCOEX is disabled");
		goto exit;
	}

	len = ath9k_dump_btcoex(sc, buf, size);
exit:
	retval = simple_read_from_buffer(user_buf, count, ppos, buf, len);
	kfree(buf);

	return retval;
}

static const struct file_operations fops_btcoex = {
	.read = read_file_btcoex,
	.open = simple_open,
	.owner = THIS_MODULE,
	.llseek = default_llseek,
};
#endif

static ssize_t read_file_node_stat(struct file *file, char __user *user_buf,
				   size_t count, loff_t *ppos)
{
	struct ath_node *an = file->private_data;
	struct ath_softc *sc = an->sc;
	struct ath_atx_tid *tid;
	struct ath_atx_ac *ac;
	struct ath_txq *txq;
	u32 len = 0, size = 4096;
	char *buf;
	size_t retval;
	int tidno, acno;

	buf = kzalloc(size, GFP_KERNEL);
	if (buf == NULL)
		return -ENOMEM;

	if (!an->sta->ht_cap.ht_supported) {
		len = scnprintf(buf, size, "%s\n",
				"HT not supported");
		goto exit;
	}

	len = scnprintf(buf, size, "Max-AMPDU: %d\n",
			an->maxampdu);
	len += scnprintf(buf + len, size - len, "MPDU Density: %d\n\n",
			 an->mpdudensity);

	len += scnprintf(buf + len, size - len,
			 "%2s%7s\n", "AC", "SCHED");

	for (acno = 0, ac = &an->ac[acno];
	     acno < IEEE80211_NUM_ACS; acno++, ac++) {
		txq = ac->txq;
		ath_txq_lock(sc, txq);
		len += scnprintf(buf + len, size - len,
				 "%2d%7d\n",
				 acno, ac->sched);
		ath_txq_unlock(sc, txq);
	}

	len += scnprintf(buf + len, size - len,
			 "\n%3s%11s%10s%10s%10s%10s%9s%6s%8s\n",
			 "TID", "SEQ_START", "SEQ_NEXT", "BAW_SIZE",
			 "BAW_HEAD", "BAW_TAIL", "BAR_IDX", "SCHED", "PAUSED");

	for (tidno = 0, tid = &an->tid[tidno];
	     tidno < IEEE80211_NUM_TIDS; tidno++, tid++) {
		txq = tid->ac->txq;
		ath_txq_lock(sc, txq);
		len += scnprintf(buf + len, size - len,
				 "%3d%11d%10d%10d%10d%10d%9d%6d%8d\n",
				 tid->tidno, tid->seq_start, tid->seq_next,
				 tid->baw_size, tid->baw_head, tid->baw_tail,
				 tid->bar_index, tid->sched, tid->paused);
		ath_txq_unlock(sc, txq);
	}
exit:
	retval = simple_read_from_buffer(user_buf, count, ppos, buf, len);
	kfree(buf);

	return retval;
}

static const struct file_operations fops_node_stat = {
	.read = read_file_node_stat,
	.open = simple_open,
	.owner = THIS_MODULE,
	.llseek = default_llseek,
};

void ath9k_sta_add_debugfs(struct ieee80211_hw *hw,
			   struct ieee80211_vif *vif,
			   struct ieee80211_sta *sta,
			   struct dentry *dir)
{
	struct ath_node *an = (struct ath_node *)sta->drv_priv;
	debugfs_create_file("node_stat", S_IRUGO, dir, an, &fops_node_stat);
}

/* Ethtool support for get-stats */

#define AMKSTR(nm) #nm "_BE", #nm "_BK", #nm "_VI", #nm "_VO"
static const char ath9k_gstrings_stats[][ETH_GSTRING_LEN] = {
	"tx_pkts_nic",
	"tx_bytes_nic",
	"rx_pkts_nic",
	"rx_bytes_nic",
	AMKSTR(d_tx_pkts),
	AMKSTR(d_tx_bytes),
	AMKSTR(d_tx_mpdus_queued),
	AMKSTR(d_tx_mpdus_completed),
	AMKSTR(d_tx_mpdu_xretries),
	AMKSTR(d_tx_aggregates),
	AMKSTR(d_tx_ampdus_queued_hw),
	AMKSTR(d_tx_ampdus_queued_sw),
	AMKSTR(d_tx_ampdus_completed),
	AMKSTR(d_tx_ampdu_retries),
	AMKSTR(d_tx_ampdu_xretries),
	AMKSTR(d_tx_fifo_underrun),
	AMKSTR(d_tx_op_exceeded),
	AMKSTR(d_tx_timer_expiry),
	AMKSTR(d_tx_desc_cfg_err),
	AMKSTR(d_tx_data_underrun),
	AMKSTR(d_tx_delim_underrun),
	"d_rx_crc_err",
	"d_rx_decrypt_crc_err",
	"d_rx_phy_err",
	"d_rx_mic_err",
	"d_rx_pre_delim_crc_err",
	"d_rx_post_delim_crc_err",
	"d_rx_decrypt_busy_err",

	"d_rx_phyerr_radar",
	"d_rx_phyerr_ofdm_timing",
	"d_rx_phyerr_cck_timing",

};
#define ATH9K_SSTATS_LEN ARRAY_SIZE(ath9k_gstrings_stats)

void ath9k_get_et_strings(struct ieee80211_hw *hw,
			  struct ieee80211_vif *vif,
			  u32 sset, u8 *data)
{
	if (sset == ETH_SS_STATS)
		memcpy(data, *ath9k_gstrings_stats,
		       sizeof(ath9k_gstrings_stats));
}

int ath9k_get_et_sset_count(struct ieee80211_hw *hw,
			    struct ieee80211_vif *vif, int sset)
{
	if (sset == ETH_SS_STATS)
		return ATH9K_SSTATS_LEN;
	return 0;
}

#define AWDATA(elem)							\
	do {								\
		data[i++] = sc->debug.stats.txstats[PR_QNUM(IEEE80211_AC_BE)].elem; \
		data[i++] = sc->debug.stats.txstats[PR_QNUM(IEEE80211_AC_BK)].elem; \
		data[i++] = sc->debug.stats.txstats[PR_QNUM(IEEE80211_AC_VI)].elem; \
		data[i++] = sc->debug.stats.txstats[PR_QNUM(IEEE80211_AC_VO)].elem; \
	} while (0)

#define AWDATA_RX(elem)						\
	do {							\
		data[i++] = sc->debug.stats.rxstats.elem;	\
	} while (0)

void ath9k_get_et_stats(struct ieee80211_hw *hw,
			struct ieee80211_vif *vif,
			struct ethtool_stats *stats, u64 *data)
{
	struct ath_softc *sc = hw->priv;
	int i = 0;

	data[i++] = (sc->debug.stats.txstats[PR_QNUM(IEEE80211_AC_BE)].tx_pkts_all +
		     sc->debug.stats.txstats[PR_QNUM(IEEE80211_AC_BK)].tx_pkts_all +
		     sc->debug.stats.txstats[PR_QNUM(IEEE80211_AC_VI)].tx_pkts_all +
		     sc->debug.stats.txstats[PR_QNUM(IEEE80211_AC_VO)].tx_pkts_all);
	data[i++] = (sc->debug.stats.txstats[PR_QNUM(IEEE80211_AC_BE)].tx_bytes_all +
		     sc->debug.stats.txstats[PR_QNUM(IEEE80211_AC_BK)].tx_bytes_all +
		     sc->debug.stats.txstats[PR_QNUM(IEEE80211_AC_VI)].tx_bytes_all +
		     sc->debug.stats.txstats[PR_QNUM(IEEE80211_AC_VO)].tx_bytes_all);
	AWDATA_RX(rx_pkts_all);
	AWDATA_RX(rx_bytes_all);

	AWDATA(tx_pkts_all);
	AWDATA(tx_bytes_all);
	AWDATA(queued);
	AWDATA(completed);
	AWDATA(xretries);
	AWDATA(a_aggr);
	AWDATA(a_queued_hw);
	AWDATA(a_queued_sw);
	AWDATA(a_completed);
	AWDATA(a_retries);
	AWDATA(a_xretries);
	AWDATA(fifo_underrun);
	AWDATA(xtxop);
	AWDATA(timer_exp);
	AWDATA(desc_cfg_err);
	AWDATA(data_underrun);
	AWDATA(delim_underrun);

	AWDATA_RX(crc_err);
	AWDATA_RX(decrypt_crc_err);
	AWDATA_RX(phy_err);
	AWDATA_RX(mic_err);
	AWDATA_RX(pre_delim_crc_err);
	AWDATA_RX(post_delim_crc_err);
	AWDATA_RX(decrypt_busy_err);

	AWDATA_RX(phy_err_stats[ATH9K_PHYERR_RADAR]);
	AWDATA_RX(phy_err_stats[ATH9K_PHYERR_OFDM_TIMING]);
	AWDATA_RX(phy_err_stats[ATH9K_PHYERR_CCK_TIMING]);

	WARN_ON(i != ATH9K_SSTATS_LEN);
}

void ath9k_deinit_debug(struct ath_softc *sc)
{
	if (config_enabled(CONFIG_ATH9K_DEBUGFS) && sc->rfs_chan_spec_scan) {
		relay_close(sc->rfs_chan_spec_scan);
		sc->rfs_chan_spec_scan = NULL;
	}
}

static ssize_t read_file_tx99(struct file *file, char __user *user_buf,
			      size_t count, loff_t *ppos)
{
	struct ath_softc *sc = file->private_data;
	char buf[3];
	unsigned int len;

	len = sprintf(buf, "%d\n", sc->tx99_state);
	return simple_read_from_buffer(user_buf, count, ppos, buf, len);
}

static ssize_t write_file_tx99(struct file *file, const char __user *user_buf,
			       size_t count, loff_t *ppos)
{
	struct ath_softc *sc = file->private_data;
	struct ath_common *common = ath9k_hw_common(sc->sc_ah);
	char buf[32];
	bool start;
	ssize_t len;
	int r;

	if (sc->nvifs > 1)
		return -EOPNOTSUPP;

	len = min(count, sizeof(buf) - 1);
	if (copy_from_user(buf, user_buf, len))
		return -EFAULT;

	if (strtobool(buf, &start))
		return -EINVAL;

	if (start == sc->tx99_state) {
		if (!start)
			return count;
		ath_dbg(common, XMIT, "Resetting TX99\n");
		ath9k_tx99_deinit(sc);
	}

	if (!start) {
		ath9k_tx99_deinit(sc);
		return count;
	}

	r = ath9k_tx99_init(sc);
	if (r)
		return r;

	return count;
}

static const struct file_operations fops_tx99 = {
	.read = read_file_tx99,
	.write = write_file_tx99,
	.open = simple_open,
	.owner = THIS_MODULE,
	.llseek = default_llseek,
};

static ssize_t read_file_tx99_power(struct file *file,
				    char __user *user_buf,
				    size_t count, loff_t *ppos)
{
	struct ath_softc *sc = file->private_data;
	char buf[32];
	unsigned int len;

	len = sprintf(buf, "%d (%d dBm)\n",
		      sc->tx99_power,
		      sc->tx99_power / 2);

	return simple_read_from_buffer(user_buf, count, ppos, buf, len);
}

static ssize_t write_file_tx99_power(struct file *file,
				     const char __user *user_buf,
				     size_t count, loff_t *ppos)
{
	struct ath_softc *sc = file->private_data;
	int r;
	u8 tx_power;

	r = kstrtou8_from_user(user_buf, count, 0, &tx_power);
	if (r)
		return r;

	if (tx_power > MAX_RATE_POWER)
		return -EINVAL;

	sc->tx99_power = tx_power;

	ath9k_ps_wakeup(sc);
	ath9k_hw_tx99_set_txpower(sc->sc_ah, sc->tx99_power);
	ath9k_ps_restore(sc);

	return count;
}

static const struct file_operations fops_tx99_power = {
	.read = read_file_tx99_power,
	.write = write_file_tx99_power,
	.open = simple_open,
	.owner = THIS_MODULE,
	.llseek = default_llseek,
};

int ath9k_init_debug(struct ath_hw *ah)
{
	struct ath_common *common = ath9k_hw_common(ah);
	struct ath_softc *sc = (struct ath_softc *) common->priv;

	sc->debug.debugfs_phy = debugfs_create_dir("ath9k",
						   sc->hw->wiphy->debugfsdir);
	if (!sc->debug.debugfs_phy)
		return -ENOMEM;

#ifdef CONFIG_ATH_DEBUG
	debugfs_create_file("debug", S_IRUSR | S_IWUSR, sc->debug.debugfs_phy,
			    sc, &fops_debug);
#endif

	ath9k_dfs_init_debug(sc);

	debugfs_create_file("dma", S_IRUSR, sc->debug.debugfs_phy, sc,
			    &fops_dma);
	debugfs_create_file("interrupt", S_IRUSR, sc->debug.debugfs_phy, sc,
			    &fops_interrupt);
	debugfs_create_file("xmit", S_IRUSR, sc->debug.debugfs_phy, sc,
			    &fops_xmit);
	debugfs_create_file("queues", S_IRUSR, sc->debug.debugfs_phy, sc,
			    &fops_queues);
	debugfs_create_u32("qlen_bk", S_IRUSR | S_IWUSR, sc->debug.debugfs_phy,
			   &sc->tx.txq_max_pending[IEEE80211_AC_BK]);
	debugfs_create_u32("qlen_be", S_IRUSR | S_IWUSR, sc->debug.debugfs_phy,
			   &sc->tx.txq_max_pending[IEEE80211_AC_BE]);
	debugfs_create_u32("qlen_vi", S_IRUSR | S_IWUSR, sc->debug.debugfs_phy,
			   &sc->tx.txq_max_pending[IEEE80211_AC_VI]);
	debugfs_create_u32("qlen_vo", S_IRUSR | S_IWUSR, sc->debug.debugfs_phy,
			   &sc->tx.txq_max_pending[IEEE80211_AC_VO]);
	debugfs_create_file("misc", S_IRUSR, sc->debug.debugfs_phy, sc,
			    &fops_misc);
	debugfs_create_file("reset", S_IRUSR, sc->debug.debugfs_phy, sc,
			    &fops_reset);
	debugfs_create_file("recv", S_IRUSR, sc->debug.debugfs_phy, sc,
			    &fops_recv);
	debugfs_create_u8("rx_chainmask", S_IRUSR, sc->debug.debugfs_phy,
			  &ah->rxchainmask);
	debugfs_create_u8("tx_chainmask", S_IRUSR, sc->debug.debugfs_phy,
			  &ah->txchainmask);
	debugfs_create_file("ani", S_IRUSR | S_IWUSR,
			    sc->debug.debugfs_phy, sc, &fops_ani);
	debugfs_create_bool("paprd", S_IRUSR | S_IWUSR, sc->debug.debugfs_phy,
			    &sc->sc_ah->config.enable_paprd);
	debugfs_create_file("regidx", S_IRUSR | S_IWUSR, sc->debug.debugfs_phy,
			    sc, &fops_regidx);
	debugfs_create_file("regval", S_IRUSR | S_IWUSR, sc->debug.debugfs_phy,
			    sc, &fops_regval);
	debugfs_create_bool("ignore_extcca", S_IRUSR | S_IWUSR,
			    sc->debug.debugfs_phy,
			    &ah->config.cwm_ignore_extcca);
	debugfs_create_file("regdump", S_IRUSR, sc->debug.debugfs_phy, sc,
			    &fops_regdump);
	debugfs_create_file("dump_nfcal", S_IRUSR, sc->debug.debugfs_phy, sc,
			    &fops_dump_nfcal);
	debugfs_create_file("base_eeprom", S_IRUSR, sc->debug.debugfs_phy, sc,
			    &fops_base_eeprom);
	debugfs_create_file("modal_eeprom", S_IRUSR, sc->debug.debugfs_phy, sc,
			    &fops_modal_eeprom);
	sc->rfs_chan_spec_scan = relay_open("spectral_scan",
					    sc->debug.debugfs_phy,
					    1024, 256, &rfs_spec_scan_cb,
					    NULL);
	debugfs_create_file("spectral_scan_ctl", S_IRUSR | S_IWUSR,
			    sc->debug.debugfs_phy, sc,
			    &fops_spec_scan_ctl);
	debugfs_create_file("spectral_short_repeat", S_IRUSR | S_IWUSR,
			    sc->debug.debugfs_phy, sc,
			    &fops_spectral_short_repeat);
	debugfs_create_file("spectral_count", S_IRUSR | S_IWUSR,
			    sc->debug.debugfs_phy, sc, &fops_spectral_count);
	debugfs_create_file("spectral_period", S_IRUSR | S_IWUSR,
			    sc->debug.debugfs_phy, sc, &fops_spectral_period);
	debugfs_create_file("spectral_fft_period", S_IRUSR | S_IWUSR,
			    sc->debug.debugfs_phy, sc,
			    &fops_spectral_fft_period);
	debugfs_create_u32("gpio_mask", S_IRUSR | S_IWUSR,
			   sc->debug.debugfs_phy, &sc->sc_ah->gpio_mask);
	debugfs_create_u32("gpio_val", S_IRUSR | S_IWUSR,
			   sc->debug.debugfs_phy, &sc->sc_ah->gpio_val);
	debugfs_create_file("antenna_diversity", S_IRUSR,
			    sc->debug.debugfs_phy, sc, &fops_antenna_diversity);
#ifdef CONFIG_ATH9K_BTCOEX_SUPPORT
	debugfs_create_file("bt_ant_diversity", S_IRUSR | S_IWUSR,
			    sc->debug.debugfs_phy, sc, &fops_bt_ant_diversity);
	debugfs_create_file("btcoex", S_IRUSR, sc->debug.debugfs_phy, sc,
			    &fops_btcoex);
#endif
	if (config_enabled(CONFIG_ATH9K_TX99) &&
	    AR_SREV_9300_20_OR_LATER(ah)) {
		debugfs_create_file("tx99", S_IRUSR | S_IWUSR,
				    sc->debug.debugfs_phy, sc,
				    &fops_tx99);
		debugfs_create_file("tx99_power", S_IRUSR | S_IWUSR,
				    sc->debug.debugfs_phy, sc,
				    &fops_tx99_power);
	}

	return 0;
}<|MERGE_RESOLUTION|>--- conflicted
+++ resolved
@@ -280,77 +280,13 @@
 		return -ENOMEM;
 
 	if (!(pCap->hw_caps & ATH9K_HW_CAP_ANT_DIV_COMB)) {
-<<<<<<< HEAD
-		len += snprintf(buf + len, size - len, "%s\n",
-				"Antenna Diversity Combining is disabled");
-=======
 		len += scnprintf(buf + len, size - len, "%s\n",
 				 "Antenna Diversity Combining is disabled");
->>>>>>> d8ec26d7
 		goto exit;
 	}
 
 	ath9k_ps_wakeup(sc);
 	ath9k_hw_antdiv_comb_conf_get(ah, &div_ant_conf);
-<<<<<<< HEAD
-	len += snprintf(buf + len, size - len, "Current MAIN config : %s\n",
-			lna_conf_str[div_ant_conf.main_lna_conf]);
-	len += snprintf(buf + len, size - len, "Current ALT config  : %s\n",
-			lna_conf_str[div_ant_conf.alt_lna_conf]);
-	len += snprintf(buf + len, size - len, "Average MAIN RSSI   : %d\n",
-			as_main->rssi_avg);
-	len += snprintf(buf + len, size - len, "Average ALT RSSI    : %d\n\n",
-			as_alt->rssi_avg);
-	ath9k_ps_restore(sc);
-
-	len += snprintf(buf + len, size - len, "Packet Receive Cnt:\n");
-	len += snprintf(buf + len, size - len, "-------------------\n");
-
-	len += snprintf(buf + len, size - len, "%30s%15s\n",
-			"MAIN", "ALT");
-	len += snprintf(buf + len, size - len, "%-14s:%15d%15d\n",
-			"TOTAL COUNT",
-			as_main->recv_cnt,
-			as_alt->recv_cnt);
-	len += snprintf(buf + len, size - len, "%-14s:%15d%15d\n",
-			"LNA1",
-			as_main->lna_recv_cnt[ATH_ANT_DIV_COMB_LNA1],
-			as_alt->lna_recv_cnt[ATH_ANT_DIV_COMB_LNA1]);
-	len += snprintf(buf + len, size - len, "%-14s:%15d%15d\n",
-			"LNA2",
-			as_main->lna_recv_cnt[ATH_ANT_DIV_COMB_LNA2],
-			as_alt->lna_recv_cnt[ATH_ANT_DIV_COMB_LNA2]);
-	len += snprintf(buf + len, size - len, "%-14s:%15d%15d\n",
-			"LNA1 + LNA2",
-			as_main->lna_recv_cnt[ATH_ANT_DIV_COMB_LNA1_PLUS_LNA2],
-			as_alt->lna_recv_cnt[ATH_ANT_DIV_COMB_LNA1_PLUS_LNA2]);
-	len += snprintf(buf + len, size - len, "%-14s:%15d%15d\n",
-			"LNA1 - LNA2",
-			as_main->lna_recv_cnt[ATH_ANT_DIV_COMB_LNA1_MINUS_LNA2],
-			as_alt->lna_recv_cnt[ATH_ANT_DIV_COMB_LNA1_MINUS_LNA2]);
-
-	len += snprintf(buf + len, size - len, "\nLNA Config Attempts:\n");
-	len += snprintf(buf + len, size - len, "--------------------\n");
-
-	len += snprintf(buf + len, size - len, "%30s%15s\n",
-			"MAIN", "ALT");
-	len += snprintf(buf + len, size - len, "%-14s:%15d%15d\n",
-			"LNA1",
-			as_main->lna_attempt_cnt[ATH_ANT_DIV_COMB_LNA1],
-			as_alt->lna_attempt_cnt[ATH_ANT_DIV_COMB_LNA1]);
-	len += snprintf(buf + len, size - len, "%-14s:%15d%15d\n",
-			"LNA2",
-			as_main->lna_attempt_cnt[ATH_ANT_DIV_COMB_LNA2],
-			as_alt->lna_attempt_cnt[ATH_ANT_DIV_COMB_LNA2]);
-	len += snprintf(buf + len, size - len, "%-14s:%15d%15d\n",
-			"LNA1 + LNA2",
-			as_main->lna_attempt_cnt[ATH_ANT_DIV_COMB_LNA1_PLUS_LNA2],
-			as_alt->lna_attempt_cnt[ATH_ANT_DIV_COMB_LNA1_PLUS_LNA2]);
-	len += snprintf(buf + len, size - len, "%-14s:%15d%15d\n",
-			"LNA1 - LNA2",
-			as_main->lna_attempt_cnt[ATH_ANT_DIV_COMB_LNA1_MINUS_LNA2],
-			as_alt->lna_attempt_cnt[ATH_ANT_DIV_COMB_LNA1_MINUS_LNA2]);
-=======
 	len += scnprintf(buf + len, size - len, "Current MAIN config : %s\n",
 			 lna_conf_str[div_ant_conf.main_lna_conf]);
 	len += scnprintf(buf + len, size - len, "Current ALT config  : %s\n",
@@ -408,7 +344,6 @@
 			 "LNA1 - LNA2",
 			 as_main->lna_attempt_cnt[ATH_ANT_DIV_COMB_LNA1_MINUS_LNA2],
 			 as_alt->lna_attempt_cnt[ATH_ANT_DIV_COMB_LNA1_MINUS_LNA2]);
->>>>>>> d8ec26d7
 
 exit:
 	if (len > size)
@@ -720,18 +655,6 @@
 
 	ath_txq_lock(sc, txq);
 
-<<<<<<< HEAD
-	len += snprintf(buf + len, size - len, "%s: %d ",
-			"qnum", txq->axq_qnum);
-	len += snprintf(buf + len, size - len, "%s: %2d ",
-			"qdepth", txq->axq_depth);
-	len += snprintf(buf + len, size - len, "%s: %2d ",
-			"ampdu-depth", txq->axq_ampdu_depth);
-	len += snprintf(buf + len, size - len, "%s: %3d ",
-			"pending", txq->pending_frames);
-	len += snprintf(buf + len, size - len, "%s: %d\n",
-			"stopped", txq->stopped);
-=======
 	len += scnprintf(buf + len, size - len, "%s: %d ",
 			 "qnum", txq->axq_qnum);
 	len += scnprintf(buf + len, size - len, "%s: %2d ",
@@ -742,7 +665,6 @@
 			 "pending", txq->pending_frames);
 	len += scnprintf(buf + len, size - len, "%s: %d\n",
 			 "stopped", txq->stopped);
->>>>>>> d8ec26d7
 
 	ath_txq_unlock(sc, txq);
 	return len;
@@ -765,19 +687,11 @@
 
 	for (i = 0; i < IEEE80211_NUM_ACS; i++) {
 		txq = sc->tx.txq_map[i];
-<<<<<<< HEAD
-		len += snprintf(buf + len, size - len, "(%s):  ", qname[i]);
-		len += print_queue(sc, txq, buf + len, size - len);
-	}
-
-	len += snprintf(buf + len, size - len, "(CAB): ");
-=======
 		len += scnprintf(buf + len, size - len, "(%s):  ", qname[i]);
 		len += print_queue(sc, txq, buf + len, size - len);
 	}
 
 	len += scnprintf(buf + len, size - len, "(CAB): ");
->>>>>>> d8ec26d7
 	len += print_queue(sc, sc->beacon.cabq, buf + len, size - len);
 
 	if (len > size)
