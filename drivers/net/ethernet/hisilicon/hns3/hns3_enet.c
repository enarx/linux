// SPDX-License-Identifier: GPL-2.0+
// Copyright (c) 2016-2017 Hisilicon Limited.

#include <linux/dma-mapping.h>
#include <linux/etherdevice.h>
#include <linux/interrupt.h>
#ifdef CONFIG_RFS_ACCEL
#include <linux/cpu_rmap.h>
#endif
#include <linux/if_vlan.h>
#include <linux/irq.h>
#include <linux/ip.h>
#include <linux/ipv6.h>
#include <linux/module.h>
#include <linux/pci.h>
#include <linux/aer.h>
#include <linux/skbuff.h>
#include <linux/sctp.h>
#include <net/gre.h>
#include <net/ip6_checksum.h>
#include <net/pkt_cls.h>
#include <net/tcp.h>
#include <net/vxlan.h>
#include <net/geneve.h>

#include "hnae3.h"
#include "hns3_enet.h"
/* All hns3 tracepoints are defined by the include below, which
 * must be included exactly once across the whole kernel with
 * CREATE_TRACE_POINTS defined
 */
#define CREATE_TRACE_POINTS
#include "hns3_trace.h"

#define hns3_set_field(origin, shift, val)	((origin) |= (val) << (shift))
#define hns3_tx_bd_count(S)	DIV_ROUND_UP(S, HNS3_MAX_BD_SIZE)

#define hns3_rl_err(fmt, ...)						\
	do {								\
		if (net_ratelimit())					\
			netdev_err(fmt, ##__VA_ARGS__);			\
	} while (0)

static void hns3_clear_all_ring(struct hnae3_handle *h, bool force);

static const char hns3_driver_name[] = "hns3";
static const char hns3_driver_string[] =
			"Hisilicon Ethernet Network Driver for Hip08 Family";
static const char hns3_copyright[] = "Copyright (c) 2017 Huawei Corporation.";
static struct hnae3_client client;

static int debug = -1;
module_param(debug, int, 0);
MODULE_PARM_DESC(debug, " Network interface message level setting");

static unsigned int tx_spare_buf_size;
module_param(tx_spare_buf_size, uint, 0400);
MODULE_PARM_DESC(tx_spare_buf_size, "Size used to allocate tx spare buffer");

static unsigned int tx_sgl = 1;
module_param(tx_sgl, uint, 0600);
MODULE_PARM_DESC(tx_sgl, "Minimum number of frags when using dma_map_sg() to optimize the IOMMU mapping");

static bool page_pool_enabled = true;
module_param(page_pool_enabled, bool, 0400);

#define HNS3_SGL_SIZE(nfrag)	(sizeof(struct scatterlist) * (nfrag) +	\
				 sizeof(struct sg_table))
#define HNS3_MAX_SGL_SIZE	ALIGN(HNS3_SGL_SIZE(HNS3_MAX_TSO_BD_NUM), \
				      dma_get_cache_alignment())

#define DEFAULT_MSG_LEVEL (NETIF_MSG_PROBE | NETIF_MSG_LINK | \
			   NETIF_MSG_IFDOWN | NETIF_MSG_IFUP)

#define HNS3_INNER_VLAN_TAG	1
#define HNS3_OUTER_VLAN_TAG	2

#define HNS3_MIN_TX_LEN		33U
#define HNS3_MIN_TUN_PKT_LEN	65U

/* hns3_pci_tbl - PCI Device ID Table
 *
 * Last entry must be all 0s
 *
 * { Vendor ID, Device ID, SubVendor ID, SubDevice ID,
 *   Class, Class Mask, private data (not used) }
 */
static const struct pci_device_id hns3_pci_tbl[] = {
	{PCI_VDEVICE(HUAWEI, HNAE3_DEV_ID_GE), 0},
	{PCI_VDEVICE(HUAWEI, HNAE3_DEV_ID_25GE), 0},
	{PCI_VDEVICE(HUAWEI, HNAE3_DEV_ID_25GE_RDMA),
	 HNAE3_DEV_SUPPORT_ROCE_DCB_BITS},
	{PCI_VDEVICE(HUAWEI, HNAE3_DEV_ID_25GE_RDMA_MACSEC),
	 HNAE3_DEV_SUPPORT_ROCE_DCB_BITS},
	{PCI_VDEVICE(HUAWEI, HNAE3_DEV_ID_50GE_RDMA),
	 HNAE3_DEV_SUPPORT_ROCE_DCB_BITS},
	{PCI_VDEVICE(HUAWEI, HNAE3_DEV_ID_50GE_RDMA_MACSEC),
	 HNAE3_DEV_SUPPORT_ROCE_DCB_BITS},
	{PCI_VDEVICE(HUAWEI, HNAE3_DEV_ID_100G_RDMA_MACSEC),
	 HNAE3_DEV_SUPPORT_ROCE_DCB_BITS},
	{PCI_VDEVICE(HUAWEI, HNAE3_DEV_ID_200G_RDMA),
	 HNAE3_DEV_SUPPORT_ROCE_DCB_BITS},
	{PCI_VDEVICE(HUAWEI, HNAE3_DEV_ID_VF), 0},
	{PCI_VDEVICE(HUAWEI, HNAE3_DEV_ID_RDMA_DCB_PFC_VF),
	 HNAE3_DEV_SUPPORT_ROCE_DCB_BITS},
	/* required last entry */
	{0,}
};
MODULE_DEVICE_TABLE(pci, hns3_pci_tbl);

#define HNS3_RX_PTYPE_ENTRY(ptype, l, s, t) \
	{	ptype, \
		l, \
		CHECKSUM_##s, \
		HNS3_L3_TYPE_##t, \
		1 }

#define HNS3_RX_PTYPE_UNUSED_ENTRY(ptype) \
		{ ptype, 0, CHECKSUM_NONE, HNS3_L3_TYPE_PARSE_FAIL, 0 }

static const struct hns3_rx_ptype hns3_rx_ptype_tbl[] = {
	HNS3_RX_PTYPE_UNUSED_ENTRY(0),
	HNS3_RX_PTYPE_ENTRY(1, 0, COMPLETE, ARP),
	HNS3_RX_PTYPE_ENTRY(2, 0, COMPLETE, RARP),
	HNS3_RX_PTYPE_ENTRY(3, 0, COMPLETE, LLDP),
	HNS3_RX_PTYPE_ENTRY(4, 0, COMPLETE, PARSE_FAIL),
	HNS3_RX_PTYPE_ENTRY(5, 0, COMPLETE, PARSE_FAIL),
	HNS3_RX_PTYPE_ENTRY(6, 0, COMPLETE, PARSE_FAIL),
	HNS3_RX_PTYPE_ENTRY(7, 0, COMPLETE, CNM),
	HNS3_RX_PTYPE_ENTRY(8, 0, NONE, PARSE_FAIL),
	HNS3_RX_PTYPE_UNUSED_ENTRY(9),
	HNS3_RX_PTYPE_UNUSED_ENTRY(10),
	HNS3_RX_PTYPE_UNUSED_ENTRY(11),
	HNS3_RX_PTYPE_UNUSED_ENTRY(12),
	HNS3_RX_PTYPE_UNUSED_ENTRY(13),
	HNS3_RX_PTYPE_UNUSED_ENTRY(14),
	HNS3_RX_PTYPE_UNUSED_ENTRY(15),
	HNS3_RX_PTYPE_ENTRY(16, 0, COMPLETE, PARSE_FAIL),
	HNS3_RX_PTYPE_ENTRY(17, 0, COMPLETE, IPV4),
	HNS3_RX_PTYPE_ENTRY(18, 0, COMPLETE, IPV4),
	HNS3_RX_PTYPE_ENTRY(19, 0, UNNECESSARY, IPV4),
	HNS3_RX_PTYPE_ENTRY(20, 0, UNNECESSARY, IPV4),
	HNS3_RX_PTYPE_ENTRY(21, 0, NONE, IPV4),
	HNS3_RX_PTYPE_ENTRY(22, 0, UNNECESSARY, IPV4),
	HNS3_RX_PTYPE_ENTRY(23, 0, NONE, IPV4),
	HNS3_RX_PTYPE_ENTRY(24, 0, NONE, IPV4),
	HNS3_RX_PTYPE_ENTRY(25, 0, UNNECESSARY, IPV4),
	HNS3_RX_PTYPE_UNUSED_ENTRY(26),
	HNS3_RX_PTYPE_UNUSED_ENTRY(27),
	HNS3_RX_PTYPE_UNUSED_ENTRY(28),
	HNS3_RX_PTYPE_ENTRY(29, 0, COMPLETE, PARSE_FAIL),
	HNS3_RX_PTYPE_ENTRY(30, 0, COMPLETE, PARSE_FAIL),
	HNS3_RX_PTYPE_ENTRY(31, 0, COMPLETE, IPV4),
	HNS3_RX_PTYPE_ENTRY(32, 0, COMPLETE, IPV4),
	HNS3_RX_PTYPE_ENTRY(33, 1, UNNECESSARY, IPV4),
	HNS3_RX_PTYPE_ENTRY(34, 1, UNNECESSARY, IPV4),
	HNS3_RX_PTYPE_ENTRY(35, 1, UNNECESSARY, IPV4),
	HNS3_RX_PTYPE_ENTRY(36, 0, COMPLETE, IPV4),
	HNS3_RX_PTYPE_ENTRY(37, 0, COMPLETE, IPV4),
	HNS3_RX_PTYPE_UNUSED_ENTRY(38),
	HNS3_RX_PTYPE_ENTRY(39, 0, COMPLETE, IPV6),
	HNS3_RX_PTYPE_ENTRY(40, 0, COMPLETE, IPV6),
	HNS3_RX_PTYPE_ENTRY(41, 1, UNNECESSARY, IPV6),
	HNS3_RX_PTYPE_ENTRY(42, 1, UNNECESSARY, IPV6),
	HNS3_RX_PTYPE_ENTRY(43, 1, UNNECESSARY, IPV6),
	HNS3_RX_PTYPE_ENTRY(44, 0, COMPLETE, IPV6),
	HNS3_RX_PTYPE_ENTRY(45, 0, COMPLETE, IPV6),
	HNS3_RX_PTYPE_UNUSED_ENTRY(46),
	HNS3_RX_PTYPE_UNUSED_ENTRY(47),
	HNS3_RX_PTYPE_UNUSED_ENTRY(48),
	HNS3_RX_PTYPE_UNUSED_ENTRY(49),
	HNS3_RX_PTYPE_UNUSED_ENTRY(50),
	HNS3_RX_PTYPE_UNUSED_ENTRY(51),
	HNS3_RX_PTYPE_UNUSED_ENTRY(52),
	HNS3_RX_PTYPE_UNUSED_ENTRY(53),
	HNS3_RX_PTYPE_UNUSED_ENTRY(54),
	HNS3_RX_PTYPE_UNUSED_ENTRY(55),
	HNS3_RX_PTYPE_UNUSED_ENTRY(56),
	HNS3_RX_PTYPE_UNUSED_ENTRY(57),
	HNS3_RX_PTYPE_UNUSED_ENTRY(58),
	HNS3_RX_PTYPE_UNUSED_ENTRY(59),
	HNS3_RX_PTYPE_UNUSED_ENTRY(60),
	HNS3_RX_PTYPE_UNUSED_ENTRY(61),
	HNS3_RX_PTYPE_UNUSED_ENTRY(62),
	HNS3_RX_PTYPE_UNUSED_ENTRY(63),
	HNS3_RX_PTYPE_UNUSED_ENTRY(64),
	HNS3_RX_PTYPE_UNUSED_ENTRY(65),
	HNS3_RX_PTYPE_UNUSED_ENTRY(66),
	HNS3_RX_PTYPE_UNUSED_ENTRY(67),
	HNS3_RX_PTYPE_UNUSED_ENTRY(68),
	HNS3_RX_PTYPE_UNUSED_ENTRY(69),
	HNS3_RX_PTYPE_UNUSED_ENTRY(70),
	HNS3_RX_PTYPE_UNUSED_ENTRY(71),
	HNS3_RX_PTYPE_UNUSED_ENTRY(72),
	HNS3_RX_PTYPE_UNUSED_ENTRY(73),
	HNS3_RX_PTYPE_UNUSED_ENTRY(74),
	HNS3_RX_PTYPE_UNUSED_ENTRY(75),
	HNS3_RX_PTYPE_UNUSED_ENTRY(76),
	HNS3_RX_PTYPE_UNUSED_ENTRY(77),
	HNS3_RX_PTYPE_UNUSED_ENTRY(78),
	HNS3_RX_PTYPE_UNUSED_ENTRY(79),
	HNS3_RX_PTYPE_UNUSED_ENTRY(80),
	HNS3_RX_PTYPE_UNUSED_ENTRY(81),
	HNS3_RX_PTYPE_UNUSED_ENTRY(82),
	HNS3_RX_PTYPE_UNUSED_ENTRY(83),
	HNS3_RX_PTYPE_UNUSED_ENTRY(84),
	HNS3_RX_PTYPE_UNUSED_ENTRY(85),
	HNS3_RX_PTYPE_UNUSED_ENTRY(86),
	HNS3_RX_PTYPE_UNUSED_ENTRY(87),
	HNS3_RX_PTYPE_UNUSED_ENTRY(88),
	HNS3_RX_PTYPE_UNUSED_ENTRY(89),
	HNS3_RX_PTYPE_UNUSED_ENTRY(90),
	HNS3_RX_PTYPE_UNUSED_ENTRY(91),
	HNS3_RX_PTYPE_UNUSED_ENTRY(92),
	HNS3_RX_PTYPE_UNUSED_ENTRY(93),
	HNS3_RX_PTYPE_UNUSED_ENTRY(94),
	HNS3_RX_PTYPE_UNUSED_ENTRY(95),
	HNS3_RX_PTYPE_UNUSED_ENTRY(96),
	HNS3_RX_PTYPE_UNUSED_ENTRY(97),
	HNS3_RX_PTYPE_UNUSED_ENTRY(98),
	HNS3_RX_PTYPE_UNUSED_ENTRY(99),
	HNS3_RX_PTYPE_UNUSED_ENTRY(100),
	HNS3_RX_PTYPE_UNUSED_ENTRY(101),
	HNS3_RX_PTYPE_UNUSED_ENTRY(102),
	HNS3_RX_PTYPE_UNUSED_ENTRY(103),
	HNS3_RX_PTYPE_UNUSED_ENTRY(104),
	HNS3_RX_PTYPE_UNUSED_ENTRY(105),
	HNS3_RX_PTYPE_UNUSED_ENTRY(106),
	HNS3_RX_PTYPE_UNUSED_ENTRY(107),
	HNS3_RX_PTYPE_UNUSED_ENTRY(108),
	HNS3_RX_PTYPE_UNUSED_ENTRY(109),
	HNS3_RX_PTYPE_UNUSED_ENTRY(110),
	HNS3_RX_PTYPE_ENTRY(111, 0, COMPLETE, IPV6),
	HNS3_RX_PTYPE_ENTRY(112, 0, COMPLETE, IPV6),
	HNS3_RX_PTYPE_ENTRY(113, 0, UNNECESSARY, IPV6),
	HNS3_RX_PTYPE_ENTRY(114, 0, UNNECESSARY, IPV6),
	HNS3_RX_PTYPE_ENTRY(115, 0, NONE, IPV6),
	HNS3_RX_PTYPE_ENTRY(116, 0, UNNECESSARY, IPV6),
	HNS3_RX_PTYPE_ENTRY(117, 0, NONE, IPV6),
	HNS3_RX_PTYPE_ENTRY(118, 0, NONE, IPV6),
	HNS3_RX_PTYPE_ENTRY(119, 0, UNNECESSARY, IPV6),
	HNS3_RX_PTYPE_UNUSED_ENTRY(120),
	HNS3_RX_PTYPE_UNUSED_ENTRY(121),
	HNS3_RX_PTYPE_UNUSED_ENTRY(122),
	HNS3_RX_PTYPE_ENTRY(123, 0, COMPLETE, PARSE_FAIL),
	HNS3_RX_PTYPE_ENTRY(124, 0, COMPLETE, PARSE_FAIL),
	HNS3_RX_PTYPE_ENTRY(125, 0, COMPLETE, IPV4),
	HNS3_RX_PTYPE_ENTRY(126, 0, COMPLETE, IPV4),
	HNS3_RX_PTYPE_ENTRY(127, 1, UNNECESSARY, IPV4),
	HNS3_RX_PTYPE_ENTRY(128, 1, UNNECESSARY, IPV4),
	HNS3_RX_PTYPE_ENTRY(129, 1, UNNECESSARY, IPV4),
	HNS3_RX_PTYPE_ENTRY(130, 0, COMPLETE, IPV4),
	HNS3_RX_PTYPE_ENTRY(131, 0, COMPLETE, IPV4),
	HNS3_RX_PTYPE_UNUSED_ENTRY(132),
	HNS3_RX_PTYPE_ENTRY(133, 0, COMPLETE, IPV6),
	HNS3_RX_PTYPE_ENTRY(134, 0, COMPLETE, IPV6),
	HNS3_RX_PTYPE_ENTRY(135, 1, UNNECESSARY, IPV6),
	HNS3_RX_PTYPE_ENTRY(136, 1, UNNECESSARY, IPV6),
	HNS3_RX_PTYPE_ENTRY(137, 1, UNNECESSARY, IPV6),
	HNS3_RX_PTYPE_ENTRY(138, 0, COMPLETE, IPV6),
	HNS3_RX_PTYPE_ENTRY(139, 0, COMPLETE, IPV6),
	HNS3_RX_PTYPE_UNUSED_ENTRY(140),
	HNS3_RX_PTYPE_UNUSED_ENTRY(141),
	HNS3_RX_PTYPE_UNUSED_ENTRY(142),
	HNS3_RX_PTYPE_UNUSED_ENTRY(143),
	HNS3_RX_PTYPE_UNUSED_ENTRY(144),
	HNS3_RX_PTYPE_UNUSED_ENTRY(145),
	HNS3_RX_PTYPE_UNUSED_ENTRY(146),
	HNS3_RX_PTYPE_UNUSED_ENTRY(147),
	HNS3_RX_PTYPE_UNUSED_ENTRY(148),
	HNS3_RX_PTYPE_UNUSED_ENTRY(149),
	HNS3_RX_PTYPE_UNUSED_ENTRY(150),
	HNS3_RX_PTYPE_UNUSED_ENTRY(151),
	HNS3_RX_PTYPE_UNUSED_ENTRY(152),
	HNS3_RX_PTYPE_UNUSED_ENTRY(153),
	HNS3_RX_PTYPE_UNUSED_ENTRY(154),
	HNS3_RX_PTYPE_UNUSED_ENTRY(155),
	HNS3_RX_PTYPE_UNUSED_ENTRY(156),
	HNS3_RX_PTYPE_UNUSED_ENTRY(157),
	HNS3_RX_PTYPE_UNUSED_ENTRY(158),
	HNS3_RX_PTYPE_UNUSED_ENTRY(159),
	HNS3_RX_PTYPE_UNUSED_ENTRY(160),
	HNS3_RX_PTYPE_UNUSED_ENTRY(161),
	HNS3_RX_PTYPE_UNUSED_ENTRY(162),
	HNS3_RX_PTYPE_UNUSED_ENTRY(163),
	HNS3_RX_PTYPE_UNUSED_ENTRY(164),
	HNS3_RX_PTYPE_UNUSED_ENTRY(165),
	HNS3_RX_PTYPE_UNUSED_ENTRY(166),
	HNS3_RX_PTYPE_UNUSED_ENTRY(167),
	HNS3_RX_PTYPE_UNUSED_ENTRY(168),
	HNS3_RX_PTYPE_UNUSED_ENTRY(169),
	HNS3_RX_PTYPE_UNUSED_ENTRY(170),
	HNS3_RX_PTYPE_UNUSED_ENTRY(171),
	HNS3_RX_PTYPE_UNUSED_ENTRY(172),
	HNS3_RX_PTYPE_UNUSED_ENTRY(173),
	HNS3_RX_PTYPE_UNUSED_ENTRY(174),
	HNS3_RX_PTYPE_UNUSED_ENTRY(175),
	HNS3_RX_PTYPE_UNUSED_ENTRY(176),
	HNS3_RX_PTYPE_UNUSED_ENTRY(177),
	HNS3_RX_PTYPE_UNUSED_ENTRY(178),
	HNS3_RX_PTYPE_UNUSED_ENTRY(179),
	HNS3_RX_PTYPE_UNUSED_ENTRY(180),
	HNS3_RX_PTYPE_UNUSED_ENTRY(181),
	HNS3_RX_PTYPE_UNUSED_ENTRY(182),
	HNS3_RX_PTYPE_UNUSED_ENTRY(183),
	HNS3_RX_PTYPE_UNUSED_ENTRY(184),
	HNS3_RX_PTYPE_UNUSED_ENTRY(185),
	HNS3_RX_PTYPE_UNUSED_ENTRY(186),
	HNS3_RX_PTYPE_UNUSED_ENTRY(187),
	HNS3_RX_PTYPE_UNUSED_ENTRY(188),
	HNS3_RX_PTYPE_UNUSED_ENTRY(189),
	HNS3_RX_PTYPE_UNUSED_ENTRY(190),
	HNS3_RX_PTYPE_UNUSED_ENTRY(191),
	HNS3_RX_PTYPE_UNUSED_ENTRY(192),
	HNS3_RX_PTYPE_UNUSED_ENTRY(193),
	HNS3_RX_PTYPE_UNUSED_ENTRY(194),
	HNS3_RX_PTYPE_UNUSED_ENTRY(195),
	HNS3_RX_PTYPE_UNUSED_ENTRY(196),
	HNS3_RX_PTYPE_UNUSED_ENTRY(197),
	HNS3_RX_PTYPE_UNUSED_ENTRY(198),
	HNS3_RX_PTYPE_UNUSED_ENTRY(199),
	HNS3_RX_PTYPE_UNUSED_ENTRY(200),
	HNS3_RX_PTYPE_UNUSED_ENTRY(201),
	HNS3_RX_PTYPE_UNUSED_ENTRY(202),
	HNS3_RX_PTYPE_UNUSED_ENTRY(203),
	HNS3_RX_PTYPE_UNUSED_ENTRY(204),
	HNS3_RX_PTYPE_UNUSED_ENTRY(205),
	HNS3_RX_PTYPE_UNUSED_ENTRY(206),
	HNS3_RX_PTYPE_UNUSED_ENTRY(207),
	HNS3_RX_PTYPE_UNUSED_ENTRY(208),
	HNS3_RX_PTYPE_UNUSED_ENTRY(209),
	HNS3_RX_PTYPE_UNUSED_ENTRY(210),
	HNS3_RX_PTYPE_UNUSED_ENTRY(211),
	HNS3_RX_PTYPE_UNUSED_ENTRY(212),
	HNS3_RX_PTYPE_UNUSED_ENTRY(213),
	HNS3_RX_PTYPE_UNUSED_ENTRY(214),
	HNS3_RX_PTYPE_UNUSED_ENTRY(215),
	HNS3_RX_PTYPE_UNUSED_ENTRY(216),
	HNS3_RX_PTYPE_UNUSED_ENTRY(217),
	HNS3_RX_PTYPE_UNUSED_ENTRY(218),
	HNS3_RX_PTYPE_UNUSED_ENTRY(219),
	HNS3_RX_PTYPE_UNUSED_ENTRY(220),
	HNS3_RX_PTYPE_UNUSED_ENTRY(221),
	HNS3_RX_PTYPE_UNUSED_ENTRY(222),
	HNS3_RX_PTYPE_UNUSED_ENTRY(223),
	HNS3_RX_PTYPE_UNUSED_ENTRY(224),
	HNS3_RX_PTYPE_UNUSED_ENTRY(225),
	HNS3_RX_PTYPE_UNUSED_ENTRY(226),
	HNS3_RX_PTYPE_UNUSED_ENTRY(227),
	HNS3_RX_PTYPE_UNUSED_ENTRY(228),
	HNS3_RX_PTYPE_UNUSED_ENTRY(229),
	HNS3_RX_PTYPE_UNUSED_ENTRY(230),
	HNS3_RX_PTYPE_UNUSED_ENTRY(231),
	HNS3_RX_PTYPE_UNUSED_ENTRY(232),
	HNS3_RX_PTYPE_UNUSED_ENTRY(233),
	HNS3_RX_PTYPE_UNUSED_ENTRY(234),
	HNS3_RX_PTYPE_UNUSED_ENTRY(235),
	HNS3_RX_PTYPE_UNUSED_ENTRY(236),
	HNS3_RX_PTYPE_UNUSED_ENTRY(237),
	HNS3_RX_PTYPE_UNUSED_ENTRY(238),
	HNS3_RX_PTYPE_UNUSED_ENTRY(239),
	HNS3_RX_PTYPE_UNUSED_ENTRY(240),
	HNS3_RX_PTYPE_UNUSED_ENTRY(241),
	HNS3_RX_PTYPE_UNUSED_ENTRY(242),
	HNS3_RX_PTYPE_UNUSED_ENTRY(243),
	HNS3_RX_PTYPE_UNUSED_ENTRY(244),
	HNS3_RX_PTYPE_UNUSED_ENTRY(245),
	HNS3_RX_PTYPE_UNUSED_ENTRY(246),
	HNS3_RX_PTYPE_UNUSED_ENTRY(247),
	HNS3_RX_PTYPE_UNUSED_ENTRY(248),
	HNS3_RX_PTYPE_UNUSED_ENTRY(249),
	HNS3_RX_PTYPE_UNUSED_ENTRY(250),
	HNS3_RX_PTYPE_UNUSED_ENTRY(251),
	HNS3_RX_PTYPE_UNUSED_ENTRY(252),
	HNS3_RX_PTYPE_UNUSED_ENTRY(253),
	HNS3_RX_PTYPE_UNUSED_ENTRY(254),
	HNS3_RX_PTYPE_UNUSED_ENTRY(255),
};

#define HNS3_INVALID_PTYPE \
		ARRAY_SIZE(hns3_rx_ptype_tbl)

static irqreturn_t hns3_irq_handle(int irq, void *vector)
{
	struct hns3_enet_tqp_vector *tqp_vector = vector;

	napi_schedule_irqoff(&tqp_vector->napi);
	tqp_vector->event_cnt++;

	return IRQ_HANDLED;
}

static void hns3_nic_uninit_irq(struct hns3_nic_priv *priv)
{
	struct hns3_enet_tqp_vector *tqp_vectors;
	unsigned int i;

	for (i = 0; i < priv->vector_num; i++) {
		tqp_vectors = &priv->tqp_vector[i];

		if (tqp_vectors->irq_init_flag != HNS3_VECTOR_INITED)
			continue;

		/* clear the affinity mask */
		irq_set_affinity_hint(tqp_vectors->vector_irq, NULL);

		/* release the irq resource */
		free_irq(tqp_vectors->vector_irq, tqp_vectors);
		tqp_vectors->irq_init_flag = HNS3_VECTOR_NOT_INITED;
	}
}

static int hns3_nic_init_irq(struct hns3_nic_priv *priv)
{
	struct hns3_enet_tqp_vector *tqp_vectors;
	int txrx_int_idx = 0;
	int rx_int_idx = 0;
	int tx_int_idx = 0;
	unsigned int i;
	int ret;

	for (i = 0; i < priv->vector_num; i++) {
		tqp_vectors = &priv->tqp_vector[i];

		if (tqp_vectors->irq_init_flag == HNS3_VECTOR_INITED)
			continue;

		if (tqp_vectors->tx_group.ring && tqp_vectors->rx_group.ring) {
			snprintf(tqp_vectors->name, HNAE3_INT_NAME_LEN,
				 "%s-%s-%s-%d", hns3_driver_name,
				 pci_name(priv->ae_handle->pdev),
				 "TxRx", txrx_int_idx++);
			txrx_int_idx++;
		} else if (tqp_vectors->rx_group.ring) {
			snprintf(tqp_vectors->name, HNAE3_INT_NAME_LEN,
				 "%s-%s-%s-%d", hns3_driver_name,
				 pci_name(priv->ae_handle->pdev),
				 "Rx", rx_int_idx++);
		} else if (tqp_vectors->tx_group.ring) {
			snprintf(tqp_vectors->name, HNAE3_INT_NAME_LEN,
				 "%s-%s-%s-%d", hns3_driver_name,
				 pci_name(priv->ae_handle->pdev),
				 "Tx", tx_int_idx++);
		} else {
			/* Skip this unused q_vector */
			continue;
		}

		tqp_vectors->name[HNAE3_INT_NAME_LEN - 1] = '\0';

		irq_set_status_flags(tqp_vectors->vector_irq, IRQ_NOAUTOEN);
		ret = request_irq(tqp_vectors->vector_irq, hns3_irq_handle, 0,
				  tqp_vectors->name, tqp_vectors);
		if (ret) {
			netdev_err(priv->netdev, "request irq(%d) fail\n",
				   tqp_vectors->vector_irq);
			hns3_nic_uninit_irq(priv);
			return ret;
		}

		irq_set_affinity_hint(tqp_vectors->vector_irq,
				      &tqp_vectors->affinity_mask);

		tqp_vectors->irq_init_flag = HNS3_VECTOR_INITED;
	}

	return 0;
}

static void hns3_mask_vector_irq(struct hns3_enet_tqp_vector *tqp_vector,
				 u32 mask_en)
{
	writel(mask_en, tqp_vector->mask_addr);
}

static void hns3_vector_enable(struct hns3_enet_tqp_vector *tqp_vector)
{
	napi_enable(&tqp_vector->napi);
	enable_irq(tqp_vector->vector_irq);

	/* enable vector */
	hns3_mask_vector_irq(tqp_vector, 1);
}

static void hns3_vector_disable(struct hns3_enet_tqp_vector *tqp_vector)
{
	/* disable vector */
	hns3_mask_vector_irq(tqp_vector, 0);

	disable_irq(tqp_vector->vector_irq);
	napi_disable(&tqp_vector->napi);
	cancel_work_sync(&tqp_vector->rx_group.dim.work);
	cancel_work_sync(&tqp_vector->tx_group.dim.work);
}

void hns3_set_vector_coalesce_rl(struct hns3_enet_tqp_vector *tqp_vector,
				 u32 rl_value)
{
	u32 rl_reg = hns3_rl_usec_to_reg(rl_value);

	/* this defines the configuration for RL (Interrupt Rate Limiter).
	 * Rl defines rate of interrupts i.e. number of interrupts-per-second
	 * GL and RL(Rate Limiter) are 2 ways to acheive interrupt coalescing
	 */
	if (rl_reg > 0 && !tqp_vector->tx_group.coal.adapt_enable &&
	    !tqp_vector->rx_group.coal.adapt_enable)
		/* According to the hardware, the range of rl_reg is
		 * 0-59 and the unit is 4.
		 */
		rl_reg |=  HNS3_INT_RL_ENABLE_MASK;

	writel(rl_reg, tqp_vector->mask_addr + HNS3_VECTOR_RL_OFFSET);
}

void hns3_set_vector_coalesce_rx_gl(struct hns3_enet_tqp_vector *tqp_vector,
				    u32 gl_value)
{
	u32 new_val;

	if (tqp_vector->rx_group.coal.unit_1us)
		new_val = gl_value | HNS3_INT_GL_1US;
	else
		new_val = hns3_gl_usec_to_reg(gl_value);

	writel(new_val, tqp_vector->mask_addr + HNS3_VECTOR_GL0_OFFSET);
}

void hns3_set_vector_coalesce_tx_gl(struct hns3_enet_tqp_vector *tqp_vector,
				    u32 gl_value)
{
	u32 new_val;

	if (tqp_vector->tx_group.coal.unit_1us)
		new_val = gl_value | HNS3_INT_GL_1US;
	else
		new_val = hns3_gl_usec_to_reg(gl_value);

	writel(new_val, tqp_vector->mask_addr + HNS3_VECTOR_GL1_OFFSET);
}

void hns3_set_vector_coalesce_tx_ql(struct hns3_enet_tqp_vector *tqp_vector,
				    u32 ql_value)
{
	writel(ql_value, tqp_vector->mask_addr + HNS3_VECTOR_TX_QL_OFFSET);
}

void hns3_set_vector_coalesce_rx_ql(struct hns3_enet_tqp_vector *tqp_vector,
				    u32 ql_value)
{
	writel(ql_value, tqp_vector->mask_addr + HNS3_VECTOR_RX_QL_OFFSET);
}

static void hns3_vector_coalesce_init(struct hns3_enet_tqp_vector *tqp_vector,
				      struct hns3_nic_priv *priv)
{
	struct hnae3_ae_dev *ae_dev = pci_get_drvdata(priv->ae_handle->pdev);
	struct hns3_enet_coalesce *tx_coal = &tqp_vector->tx_group.coal;
	struct hns3_enet_coalesce *rx_coal = &tqp_vector->rx_group.coal;
	struct hns3_enet_coalesce *ptx_coal = &priv->tx_coal;
	struct hns3_enet_coalesce *prx_coal = &priv->rx_coal;

	tx_coal->adapt_enable = ptx_coal->adapt_enable;
	rx_coal->adapt_enable = prx_coal->adapt_enable;

	tx_coal->int_gl = ptx_coal->int_gl;
	rx_coal->int_gl = prx_coal->int_gl;

	rx_coal->flow_level = prx_coal->flow_level;
	tx_coal->flow_level = ptx_coal->flow_level;

	/* device version above V3(include V3), GL can configure 1us
	 * unit, so uses 1us unit.
	 */
	if (ae_dev->dev_version >= HNAE3_DEVICE_VERSION_V3) {
		tx_coal->unit_1us = 1;
		rx_coal->unit_1us = 1;
	}

	if (ae_dev->dev_specs.int_ql_max) {
		tx_coal->ql_enable = 1;
		rx_coal->ql_enable = 1;
		tx_coal->int_ql_max = ae_dev->dev_specs.int_ql_max;
		rx_coal->int_ql_max = ae_dev->dev_specs.int_ql_max;
		tx_coal->int_ql = ptx_coal->int_ql;
		rx_coal->int_ql = prx_coal->int_ql;
	}
}

static void
hns3_vector_coalesce_init_hw(struct hns3_enet_tqp_vector *tqp_vector,
			     struct hns3_nic_priv *priv)
{
	struct hns3_enet_coalesce *tx_coal = &tqp_vector->tx_group.coal;
	struct hns3_enet_coalesce *rx_coal = &tqp_vector->rx_group.coal;
	struct hnae3_handle *h = priv->ae_handle;

	hns3_set_vector_coalesce_tx_gl(tqp_vector, tx_coal->int_gl);
	hns3_set_vector_coalesce_rx_gl(tqp_vector, rx_coal->int_gl);
	hns3_set_vector_coalesce_rl(tqp_vector, h->kinfo.int_rl_setting);

	if (tx_coal->ql_enable)
		hns3_set_vector_coalesce_tx_ql(tqp_vector, tx_coal->int_ql);

	if (rx_coal->ql_enable)
		hns3_set_vector_coalesce_rx_ql(tqp_vector, rx_coal->int_ql);
}

static int hns3_nic_set_real_num_queue(struct net_device *netdev)
{
	struct hnae3_handle *h = hns3_get_handle(netdev);
	struct hnae3_knic_private_info *kinfo = &h->kinfo;
	struct hnae3_tc_info *tc_info = &kinfo->tc_info;
	unsigned int queue_size = kinfo->num_tqps;
	int i, ret;

	if (tc_info->num_tc <= 1 && !tc_info->mqprio_active) {
		netdev_reset_tc(netdev);
	} else {
		ret = netdev_set_num_tc(netdev, tc_info->num_tc);
		if (ret) {
			netdev_err(netdev,
				   "netdev_set_num_tc fail, ret=%d!\n", ret);
			return ret;
		}

		for (i = 0; i < tc_info->num_tc; i++)
			netdev_set_tc_queue(netdev, i, tc_info->tqp_count[i],
					    tc_info->tqp_offset[i]);
	}

	ret = netif_set_real_num_tx_queues(netdev, queue_size);
	if (ret) {
		netdev_err(netdev,
			   "netif_set_real_num_tx_queues fail, ret=%d!\n", ret);
		return ret;
	}

	ret = netif_set_real_num_rx_queues(netdev, queue_size);
	if (ret) {
		netdev_err(netdev,
			   "netif_set_real_num_rx_queues fail, ret=%d!\n", ret);
		return ret;
	}

	return 0;
}

u16 hns3_get_max_available_channels(struct hnae3_handle *h)
{
	u16 alloc_tqps, max_rss_size, rss_size;

	h->ae_algo->ops->get_tqps_and_rss_info(h, &alloc_tqps, &max_rss_size);
	rss_size = alloc_tqps / h->kinfo.tc_info.num_tc;

	return min_t(u16, rss_size, max_rss_size);
}

static void hns3_tqp_enable(struct hnae3_queue *tqp)
{
	u32 rcb_reg;

	rcb_reg = hns3_read_dev(tqp, HNS3_RING_EN_REG);
	rcb_reg |= BIT(HNS3_RING_EN_B);
	hns3_write_dev(tqp, HNS3_RING_EN_REG, rcb_reg);
}

static void hns3_tqp_disable(struct hnae3_queue *tqp)
{
	u32 rcb_reg;

	rcb_reg = hns3_read_dev(tqp, HNS3_RING_EN_REG);
	rcb_reg &= ~BIT(HNS3_RING_EN_B);
	hns3_write_dev(tqp, HNS3_RING_EN_REG, rcb_reg);
}

static void hns3_free_rx_cpu_rmap(struct net_device *netdev)
{
#ifdef CONFIG_RFS_ACCEL
	free_irq_cpu_rmap(netdev->rx_cpu_rmap);
	netdev->rx_cpu_rmap = NULL;
#endif
}

static int hns3_set_rx_cpu_rmap(struct net_device *netdev)
{
#ifdef CONFIG_RFS_ACCEL
	struct hns3_nic_priv *priv = netdev_priv(netdev);
	struct hns3_enet_tqp_vector *tqp_vector;
	int i, ret;

	if (!netdev->rx_cpu_rmap) {
		netdev->rx_cpu_rmap = alloc_irq_cpu_rmap(priv->vector_num);
		if (!netdev->rx_cpu_rmap)
			return -ENOMEM;
	}

	for (i = 0; i < priv->vector_num; i++) {
		tqp_vector = &priv->tqp_vector[i];
		ret = irq_cpu_rmap_add(netdev->rx_cpu_rmap,
				       tqp_vector->vector_irq);
		if (ret) {
			hns3_free_rx_cpu_rmap(netdev);
			return ret;
		}
	}
#endif
	return 0;
}

static int hns3_nic_net_up(struct net_device *netdev)
{
	struct hns3_nic_priv *priv = netdev_priv(netdev);
	struct hnae3_handle *h = priv->ae_handle;
	int i, j;
	int ret;

	ret = hns3_nic_reset_all_ring(h);
	if (ret)
		return ret;

	clear_bit(HNS3_NIC_STATE_DOWN, &priv->state);

	/* enable the vectors */
	for (i = 0; i < priv->vector_num; i++)
		hns3_vector_enable(&priv->tqp_vector[i]);

	/* enable rcb */
	for (j = 0; j < h->kinfo.num_tqps; j++)
		hns3_tqp_enable(h->kinfo.tqp[j]);

	/* start the ae_dev */
	ret = h->ae_algo->ops->start ? h->ae_algo->ops->start(h) : 0;
	if (ret) {
		set_bit(HNS3_NIC_STATE_DOWN, &priv->state);
		while (j--)
			hns3_tqp_disable(h->kinfo.tqp[j]);

		for (j = i - 1; j >= 0; j--)
			hns3_vector_disable(&priv->tqp_vector[j]);
	}

	return ret;
}

static void hns3_config_xps(struct hns3_nic_priv *priv)
{
	int i;

	for (i = 0; i < priv->vector_num; i++) {
		struct hns3_enet_tqp_vector *tqp_vector = &priv->tqp_vector[i];
		struct hns3_enet_ring *ring = tqp_vector->tx_group.ring;

		while (ring) {
			int ret;

			ret = netif_set_xps_queue(priv->netdev,
						  &tqp_vector->affinity_mask,
						  ring->tqp->tqp_index);
			if (ret)
				netdev_warn(priv->netdev,
					    "set xps queue failed: %d", ret);

			ring = ring->next;
		}
	}
}

static int hns3_nic_net_open(struct net_device *netdev)
{
	struct hns3_nic_priv *priv = netdev_priv(netdev);
	struct hnae3_handle *h = hns3_get_handle(netdev);
	struct hnae3_knic_private_info *kinfo;
	int i, ret;

	if (hns3_nic_resetting(netdev))
		return -EBUSY;

	if (!test_bit(HNS3_NIC_STATE_DOWN, &priv->state)) {
		netdev_warn(netdev, "net open repeatedly!\n");
		return 0;
	}

	netif_carrier_off(netdev);

	ret = hns3_nic_set_real_num_queue(netdev);
	if (ret)
		return ret;

	ret = hns3_nic_net_up(netdev);
	if (ret) {
		netdev_err(netdev, "net up fail, ret=%d!\n", ret);
		return ret;
	}

	kinfo = &h->kinfo;
	for (i = 0; i < HNAE3_MAX_USER_PRIO; i++)
		netdev_set_prio_tc_map(netdev, i, kinfo->tc_info.prio_tc[i]);

	if (h->ae_algo->ops->set_timer_task)
		h->ae_algo->ops->set_timer_task(priv->ae_handle, true);

	hns3_config_xps(priv);

	netif_dbg(h, drv, netdev, "net open\n");

	return 0;
}

static void hns3_reset_tx_queue(struct hnae3_handle *h)
{
	struct net_device *ndev = h->kinfo.netdev;
	struct hns3_nic_priv *priv = netdev_priv(ndev);
	struct netdev_queue *dev_queue;
	u32 i;

	for (i = 0; i < h->kinfo.num_tqps; i++) {
		dev_queue = netdev_get_tx_queue(ndev,
						priv->ring[i].queue_index);
		netdev_tx_reset_queue(dev_queue);
	}
}

static void hns3_nic_net_down(struct net_device *netdev)
{
	struct hns3_nic_priv *priv = netdev_priv(netdev);
	struct hnae3_handle *h = hns3_get_handle(netdev);
	const struct hnae3_ae_ops *ops;
	int i;

	/* disable vectors */
	for (i = 0; i < priv->vector_num; i++)
		hns3_vector_disable(&priv->tqp_vector[i]);

	/* disable rcb */
	for (i = 0; i < h->kinfo.num_tqps; i++)
		hns3_tqp_disable(h->kinfo.tqp[i]);

	/* stop ae_dev */
	ops = priv->ae_handle->ae_algo->ops;
	if (ops->stop)
		ops->stop(priv->ae_handle);

	/* delay ring buffer clearing to hns3_reset_notify_uninit_enet
	 * during reset process, because driver may not be able
	 * to disable the ring through firmware when downing the netdev.
	 */
	if (!hns3_nic_resetting(netdev))
		hns3_clear_all_ring(priv->ae_handle, false);

	hns3_reset_tx_queue(priv->ae_handle);
}

static int hns3_nic_net_stop(struct net_device *netdev)
{
	struct hns3_nic_priv *priv = netdev_priv(netdev);
	struct hnae3_handle *h = hns3_get_handle(netdev);

	if (test_and_set_bit(HNS3_NIC_STATE_DOWN, &priv->state))
		return 0;

	netif_dbg(h, drv, netdev, "net stop\n");

	if (h->ae_algo->ops->set_timer_task)
		h->ae_algo->ops->set_timer_task(priv->ae_handle, false);

	netif_carrier_off(netdev);
	netif_tx_disable(netdev);

	hns3_nic_net_down(netdev);

	return 0;
}

static int hns3_nic_uc_sync(struct net_device *netdev,
			    const unsigned char *addr)
{
	struct hnae3_handle *h = hns3_get_handle(netdev);

	if (h->ae_algo->ops->add_uc_addr)
		return h->ae_algo->ops->add_uc_addr(h, addr);

	return 0;
}

static int hns3_nic_uc_unsync(struct net_device *netdev,
			      const unsigned char *addr)
{
	struct hnae3_handle *h = hns3_get_handle(netdev);

	/* need ignore the request of removing device address, because
	 * we store the device address and other addresses of uc list
	 * in the function's mac filter list.
	 */
	if (ether_addr_equal(addr, netdev->dev_addr))
		return 0;

	if (h->ae_algo->ops->rm_uc_addr)
		return h->ae_algo->ops->rm_uc_addr(h, addr);

	return 0;
}

static int hns3_nic_mc_sync(struct net_device *netdev,
			    const unsigned char *addr)
{
	struct hnae3_handle *h = hns3_get_handle(netdev);

	if (h->ae_algo->ops->add_mc_addr)
		return h->ae_algo->ops->add_mc_addr(h, addr);

	return 0;
}

static int hns3_nic_mc_unsync(struct net_device *netdev,
			      const unsigned char *addr)
{
	struct hnae3_handle *h = hns3_get_handle(netdev);

	if (h->ae_algo->ops->rm_mc_addr)
		return h->ae_algo->ops->rm_mc_addr(h, addr);

	return 0;
}

static u8 hns3_get_netdev_flags(struct net_device *netdev)
{
	u8 flags = 0;

	if (netdev->flags & IFF_PROMISC)
		flags = HNAE3_USER_UPE | HNAE3_USER_MPE | HNAE3_BPE;
	else if (netdev->flags & IFF_ALLMULTI)
		flags = HNAE3_USER_MPE;

	return flags;
}

static void hns3_nic_set_rx_mode(struct net_device *netdev)
{
	struct hnae3_handle *h = hns3_get_handle(netdev);
	u8 new_flags;

	new_flags = hns3_get_netdev_flags(netdev);

	__dev_uc_sync(netdev, hns3_nic_uc_sync, hns3_nic_uc_unsync);
	__dev_mc_sync(netdev, hns3_nic_mc_sync, hns3_nic_mc_unsync);

	/* User mode Promisc mode enable and vlan filtering is disabled to
	 * let all packets in.
	 */
	h->netdev_flags = new_flags;
	hns3_request_update_promisc_mode(h);
}

void hns3_request_update_promisc_mode(struct hnae3_handle *handle)
{
	const struct hnae3_ae_ops *ops = handle->ae_algo->ops;

	if (ops->request_update_promisc_mode)
		ops->request_update_promisc_mode(handle);
}

static u32 hns3_tx_spare_space(struct hns3_enet_ring *ring)
{
	struct hns3_tx_spare *tx_spare = ring->tx_spare;
	u32 ntc, ntu;

	/* This smp_load_acquire() pairs with smp_store_release() in
	 * hns3_tx_spare_update() called in tx desc cleaning process.
	 */
	ntc = smp_load_acquire(&tx_spare->last_to_clean);
	ntu = tx_spare->next_to_use;

	if (ntc > ntu)
		return ntc - ntu - 1;

	/* The free tx buffer is divided into two part, so pick the
	 * larger one.
	 */
	return max(ntc, tx_spare->len - ntu) - 1;
}

static void hns3_tx_spare_update(struct hns3_enet_ring *ring)
{
	struct hns3_tx_spare *tx_spare = ring->tx_spare;

	if (!tx_spare ||
	    tx_spare->last_to_clean == tx_spare->next_to_clean)
		return;

	/* This smp_store_release() pairs with smp_load_acquire() in
	 * hns3_tx_spare_space() called in xmit process.
	 */
	smp_store_release(&tx_spare->last_to_clean,
			  tx_spare->next_to_clean);
}

static bool hns3_can_use_tx_bounce(struct hns3_enet_ring *ring,
				   struct sk_buff *skb,
				   u32 space)
{
	u32 len = skb->len <= ring->tx_copybreak ? skb->len :
				skb_headlen(skb);

	if (len > ring->tx_copybreak)
		return false;

	if (ALIGN(len, dma_get_cache_alignment()) > space) {
		u64_stats_update_begin(&ring->syncp);
		ring->stats.tx_spare_full++;
		u64_stats_update_end(&ring->syncp);
		return false;
	}

	return true;
}

static bool hns3_can_use_tx_sgl(struct hns3_enet_ring *ring,
				struct sk_buff *skb,
				u32 space)
{
	if (skb->len <= ring->tx_copybreak || !tx_sgl ||
	    (!skb_has_frag_list(skb) &&
	     skb_shinfo(skb)->nr_frags < tx_sgl))
		return false;

	if (space < HNS3_MAX_SGL_SIZE) {
		u64_stats_update_begin(&ring->syncp);
		ring->stats.tx_spare_full++;
		u64_stats_update_end(&ring->syncp);
		return false;
	}

	return true;
}

static void hns3_init_tx_spare_buffer(struct hns3_enet_ring *ring)
{
	struct hns3_tx_spare *tx_spare;
	struct page *page;
	u32 alloc_size;
	dma_addr_t dma;
	int order;

	alloc_size = tx_spare_buf_size ? tx_spare_buf_size :
		     ring->tqp->handle->kinfo.tx_spare_buf_size;
	if (!alloc_size)
		return;

	order = get_order(alloc_size);
	tx_spare = devm_kzalloc(ring_to_dev(ring), sizeof(*tx_spare),
				GFP_KERNEL);
	if (!tx_spare) {
		/* The driver still work without the tx spare buffer */
		dev_warn(ring_to_dev(ring), "failed to allocate hns3_tx_spare\n");
		return;
	}

	page = alloc_pages_node(dev_to_node(ring_to_dev(ring)),
				GFP_KERNEL, order);
	if (!page) {
		dev_warn(ring_to_dev(ring), "failed to allocate tx spare pages\n");
		devm_kfree(ring_to_dev(ring), tx_spare);
		return;
	}

	dma = dma_map_page(ring_to_dev(ring), page, 0,
			   PAGE_SIZE << order, DMA_TO_DEVICE);
	if (dma_mapping_error(ring_to_dev(ring), dma)) {
		dev_warn(ring_to_dev(ring), "failed to map pages for tx spare\n");
		put_page(page);
		devm_kfree(ring_to_dev(ring), tx_spare);
		return;
	}

	tx_spare->dma = dma;
	tx_spare->buf = page_address(page);
	tx_spare->len = PAGE_SIZE << order;
	ring->tx_spare = tx_spare;
}

/* Use hns3_tx_spare_space() to make sure there is enough buffer
 * before calling below function to allocate tx buffer.
 */
static void *hns3_tx_spare_alloc(struct hns3_enet_ring *ring,
				 unsigned int size, dma_addr_t *dma,
				 u32 *cb_len)
{
	struct hns3_tx_spare *tx_spare = ring->tx_spare;
	u32 ntu = tx_spare->next_to_use;

	size = ALIGN(size, dma_get_cache_alignment());
	*cb_len = size;

	/* Tx spare buffer wraps back here because the end of
	 * freed tx buffer is not enough.
	 */
	if (ntu + size > tx_spare->len) {
		*cb_len += (tx_spare->len - ntu);
		ntu = 0;
	}

	tx_spare->next_to_use = ntu + size;
	if (tx_spare->next_to_use == tx_spare->len)
		tx_spare->next_to_use = 0;

	*dma = tx_spare->dma + ntu;

	return tx_spare->buf + ntu;
}

static void hns3_tx_spare_rollback(struct hns3_enet_ring *ring, u32 len)
{
	struct hns3_tx_spare *tx_spare = ring->tx_spare;

	if (len > tx_spare->next_to_use) {
		len -= tx_spare->next_to_use;
		tx_spare->next_to_use = tx_spare->len - len;
	} else {
		tx_spare->next_to_use -= len;
	}
}

static void hns3_tx_spare_reclaim_cb(struct hns3_enet_ring *ring,
				     struct hns3_desc_cb *cb)
{
	struct hns3_tx_spare *tx_spare = ring->tx_spare;
	u32 ntc = tx_spare->next_to_clean;
	u32 len = cb->length;

	tx_spare->next_to_clean += len;

	if (tx_spare->next_to_clean >= tx_spare->len) {
		tx_spare->next_to_clean -= tx_spare->len;

		if (tx_spare->next_to_clean) {
			ntc = 0;
			len = tx_spare->next_to_clean;
		}
	}

	/* This tx spare buffer is only really reclaimed after calling
	 * hns3_tx_spare_update(), so it is still safe to use the info in
	 * the tx buffer to do the dma sync or sg unmapping after
	 * tx_spare->next_to_clean is moved forword.
	 */
	if (cb->type & (DESC_TYPE_BOUNCE_HEAD | DESC_TYPE_BOUNCE_ALL)) {
		dma_addr_t dma = tx_spare->dma + ntc;

		dma_sync_single_for_cpu(ring_to_dev(ring), dma, len,
					DMA_TO_DEVICE);
	} else {
		struct sg_table *sgt = tx_spare->buf + ntc;

		dma_unmap_sg(ring_to_dev(ring), sgt->sgl, sgt->orig_nents,
			     DMA_TO_DEVICE);
	}
}

static int hns3_set_tso(struct sk_buff *skb, u32 *paylen_fdop_ol4cs,
			u16 *mss, u32 *type_cs_vlan_tso, u32 *send_bytes)
{
	u32 l4_offset, hdr_len;
	union l3_hdr_info l3;
	union l4_hdr_info l4;
	u32 l4_paylen;
	int ret;

	if (!skb_is_gso(skb))
		return 0;

	ret = skb_cow_head(skb, 0);
	if (unlikely(ret < 0))
		return ret;

	l3.hdr = skb_network_header(skb);
	l4.hdr = skb_transport_header(skb);

	/* Software should clear the IPv4's checksum field when tso is
	 * needed.
	 */
	if (l3.v4->version == 4)
		l3.v4->check = 0;

	/* tunnel packet */
	if (skb_shinfo(skb)->gso_type & (SKB_GSO_GRE |
					 SKB_GSO_GRE_CSUM |
					 SKB_GSO_UDP_TUNNEL |
					 SKB_GSO_UDP_TUNNEL_CSUM)) {
		/* reset l3&l4 pointers from outer to inner headers */
		l3.hdr = skb_inner_network_header(skb);
		l4.hdr = skb_inner_transport_header(skb);

		/* Software should clear the IPv4's checksum field when
		 * tso is needed.
		 */
		if (l3.v4->version == 4)
			l3.v4->check = 0;
	}

	/* normal or tunnel packet */
	l4_offset = l4.hdr - skb->data;

	/* remove payload length from inner pseudo checksum when tso */
	l4_paylen = skb->len - l4_offset;

	if (skb_shinfo(skb)->gso_type & SKB_GSO_UDP_L4) {
		hdr_len = sizeof(*l4.udp) + l4_offset;
		csum_replace_by_diff(&l4.udp->check,
				     (__force __wsum)htonl(l4_paylen));
	} else {
		hdr_len = (l4.tcp->doff << 2) + l4_offset;
		csum_replace_by_diff(&l4.tcp->check,
				     (__force __wsum)htonl(l4_paylen));
	}

	*send_bytes = (skb_shinfo(skb)->gso_segs - 1) * hdr_len + skb->len;

	/* find the txbd field values */
	*paylen_fdop_ol4cs = skb->len - hdr_len;
	hns3_set_field(*type_cs_vlan_tso, HNS3_TXD_TSO_B, 1);

	/* offload outer UDP header checksum */
	if (skb_shinfo(skb)->gso_type & SKB_GSO_UDP_TUNNEL_CSUM)
		hns3_set_field(*paylen_fdop_ol4cs, HNS3_TXD_OL4CS_B, 1);

	/* get MSS for TSO */
	*mss = skb_shinfo(skb)->gso_size;

	trace_hns3_tso(skb);

	return 0;
}

static int hns3_get_l4_protocol(struct sk_buff *skb, u8 *ol4_proto,
				u8 *il4_proto)
{
	union l3_hdr_info l3;
	unsigned char *l4_hdr;
	unsigned char *exthdr;
	u8 l4_proto_tmp;
	__be16 frag_off;

	/* find outer header point */
	l3.hdr = skb_network_header(skb);
	l4_hdr = skb_transport_header(skb);

	if (skb->protocol == htons(ETH_P_IPV6)) {
		exthdr = l3.hdr + sizeof(*l3.v6);
		l4_proto_tmp = l3.v6->nexthdr;
		if (l4_hdr != exthdr)
			ipv6_skip_exthdr(skb, exthdr - skb->data,
					 &l4_proto_tmp, &frag_off);
	} else if (skb->protocol == htons(ETH_P_IP)) {
		l4_proto_tmp = l3.v4->protocol;
	} else {
		return -EINVAL;
	}

	*ol4_proto = l4_proto_tmp;

	/* tunnel packet */
	if (!skb->encapsulation) {
		*il4_proto = 0;
		return 0;
	}

	/* find inner header point */
	l3.hdr = skb_inner_network_header(skb);
	l4_hdr = skb_inner_transport_header(skb);

	if (l3.v6->version == 6) {
		exthdr = l3.hdr + sizeof(*l3.v6);
		l4_proto_tmp = l3.v6->nexthdr;
		if (l4_hdr != exthdr)
			ipv6_skip_exthdr(skb, exthdr - skb->data,
					 &l4_proto_tmp, &frag_off);
	} else if (l3.v4->version == 4) {
		l4_proto_tmp = l3.v4->protocol;
	}

	*il4_proto = l4_proto_tmp;

	return 0;
}

/* when skb->encapsulation is 0, skb->ip_summed is CHECKSUM_PARTIAL
 * and it is udp packet, which has a dest port as the IANA assigned.
 * the hardware is expected to do the checksum offload, but the
 * hardware will not do the checksum offload when udp dest port is
 * 4789, 4790 or 6081.
 */
static bool hns3_tunnel_csum_bug(struct sk_buff *skb)
{
	struct hns3_nic_priv *priv = netdev_priv(skb->dev);
	struct hnae3_ae_dev *ae_dev = pci_get_drvdata(priv->ae_handle->pdev);
	union l4_hdr_info l4;

	/* device version above V3(include V3), the hardware can
	 * do this checksum offload.
	 */
	if (ae_dev->dev_version >= HNAE3_DEVICE_VERSION_V3)
		return false;

	l4.hdr = skb_transport_header(skb);

	if (!(!skb->encapsulation &&
	      (l4.udp->dest == htons(IANA_VXLAN_UDP_PORT) ||
	      l4.udp->dest == htons(GENEVE_UDP_PORT) ||
	      l4.udp->dest == htons(4790))))
		return false;

	return true;
}

static void hns3_set_outer_l2l3l4(struct sk_buff *skb, u8 ol4_proto,
				  u32 *ol_type_vlan_len_msec)
{
	u32 l2_len, l3_len, l4_len;
	unsigned char *il2_hdr;
	union l3_hdr_info l3;
	union l4_hdr_info l4;

	l3.hdr = skb_network_header(skb);
	l4.hdr = skb_transport_header(skb);

	/* compute OL2 header size, defined in 2 Bytes */
	l2_len = l3.hdr - skb->data;
	hns3_set_field(*ol_type_vlan_len_msec, HNS3_TXD_L2LEN_S, l2_len >> 1);

	/* compute OL3 header size, defined in 4 Bytes */
	l3_len = l4.hdr - l3.hdr;
	hns3_set_field(*ol_type_vlan_len_msec, HNS3_TXD_L3LEN_S, l3_len >> 2);

	il2_hdr = skb_inner_mac_header(skb);
	/* compute OL4 header size, defined in 4 Bytes */
	l4_len = il2_hdr - l4.hdr;
	hns3_set_field(*ol_type_vlan_len_msec, HNS3_TXD_L4LEN_S, l4_len >> 2);

	/* define outer network header type */
	if (skb->protocol == htons(ETH_P_IP)) {
		if (skb_is_gso(skb))
			hns3_set_field(*ol_type_vlan_len_msec,
				       HNS3_TXD_OL3T_S,
				       HNS3_OL3T_IPV4_CSUM);
		else
			hns3_set_field(*ol_type_vlan_len_msec,
				       HNS3_TXD_OL3T_S,
				       HNS3_OL3T_IPV4_NO_CSUM);
	} else if (skb->protocol == htons(ETH_P_IPV6)) {
		hns3_set_field(*ol_type_vlan_len_msec, HNS3_TXD_OL3T_S,
			       HNS3_OL3T_IPV6);
	}

	if (ol4_proto == IPPROTO_UDP)
		hns3_set_field(*ol_type_vlan_len_msec, HNS3_TXD_TUNTYPE_S,
			       HNS3_TUN_MAC_IN_UDP);
	else if (ol4_proto == IPPROTO_GRE)
		hns3_set_field(*ol_type_vlan_len_msec, HNS3_TXD_TUNTYPE_S,
			       HNS3_TUN_NVGRE);
}

static int hns3_set_l2l3l4(struct sk_buff *skb, u8 ol4_proto,
			   u8 il4_proto, u32 *type_cs_vlan_tso,
			   u32 *ol_type_vlan_len_msec)
{
	unsigned char *l2_hdr = skb->data;
	u32 l4_proto = ol4_proto;
	union l4_hdr_info l4;
	union l3_hdr_info l3;
	u32 l2_len, l3_len;

	l4.hdr = skb_transport_header(skb);
	l3.hdr = skb_network_header(skb);

	/* handle encapsulation skb */
	if (skb->encapsulation) {
		/* If this is a not UDP/GRE encapsulation skb */
		if (!(ol4_proto == IPPROTO_UDP || ol4_proto == IPPROTO_GRE)) {
			/* drop the skb tunnel packet if hardware don't support,
			 * because hardware can't calculate csum when TSO.
			 */
			if (skb_is_gso(skb))
				return -EDOM;

			/* the stack computes the IP header already,
			 * driver calculate l4 checksum when not TSO.
			 */
			return skb_checksum_help(skb);
		}

		hns3_set_outer_l2l3l4(skb, ol4_proto, ol_type_vlan_len_msec);

		/* switch to inner header */
		l2_hdr = skb_inner_mac_header(skb);
		l3.hdr = skb_inner_network_header(skb);
		l4.hdr = skb_inner_transport_header(skb);
		l4_proto = il4_proto;
	}

	if (l3.v4->version == 4) {
		hns3_set_field(*type_cs_vlan_tso, HNS3_TXD_L3T_S,
			       HNS3_L3T_IPV4);

		/* the stack computes the IP header already, the only time we
		 * need the hardware to recompute it is in the case of TSO.
		 */
		if (skb_is_gso(skb))
			hns3_set_field(*type_cs_vlan_tso, HNS3_TXD_L3CS_B, 1);
	} else if (l3.v6->version == 6) {
		hns3_set_field(*type_cs_vlan_tso, HNS3_TXD_L3T_S,
			       HNS3_L3T_IPV6);
	}

	/* compute inner(/normal) L2 header size, defined in 2 Bytes */
	l2_len = l3.hdr - l2_hdr;
	hns3_set_field(*type_cs_vlan_tso, HNS3_TXD_L2LEN_S, l2_len >> 1);

	/* compute inner(/normal) L3 header size, defined in 4 Bytes */
	l3_len = l4.hdr - l3.hdr;
	hns3_set_field(*type_cs_vlan_tso, HNS3_TXD_L3LEN_S, l3_len >> 2);

	/* compute inner(/normal) L4 header size, defined in 4 Bytes */
	switch (l4_proto) {
	case IPPROTO_TCP:
		hns3_set_field(*type_cs_vlan_tso, HNS3_TXD_L4CS_B, 1);
		hns3_set_field(*type_cs_vlan_tso, HNS3_TXD_L4T_S,
			       HNS3_L4T_TCP);
		hns3_set_field(*type_cs_vlan_tso, HNS3_TXD_L4LEN_S,
			       l4.tcp->doff);
		break;
	case IPPROTO_UDP:
		if (hns3_tunnel_csum_bug(skb)) {
			int ret = skb_put_padto(skb, HNS3_MIN_TUN_PKT_LEN);

			return ret ? ret : skb_checksum_help(skb);
		}

		hns3_set_field(*type_cs_vlan_tso, HNS3_TXD_L4CS_B, 1);
		hns3_set_field(*type_cs_vlan_tso, HNS3_TXD_L4T_S,
			       HNS3_L4T_UDP);
		hns3_set_field(*type_cs_vlan_tso, HNS3_TXD_L4LEN_S,
			       (sizeof(struct udphdr) >> 2));
		break;
	case IPPROTO_SCTP:
		hns3_set_field(*type_cs_vlan_tso, HNS3_TXD_L4CS_B, 1);
		hns3_set_field(*type_cs_vlan_tso, HNS3_TXD_L4T_S,
			       HNS3_L4T_SCTP);
		hns3_set_field(*type_cs_vlan_tso, HNS3_TXD_L4LEN_S,
			       (sizeof(struct sctphdr) >> 2));
		break;
	default:
		/* drop the skb tunnel packet if hardware don't support,
		 * because hardware can't calculate csum when TSO.
		 */
		if (skb_is_gso(skb))
			return -EDOM;

		/* the stack computes the IP header already,
		 * driver calculate l4 checksum when not TSO.
		 */
		return skb_checksum_help(skb);
	}

	return 0;
}

static int hns3_handle_vtags(struct hns3_enet_ring *tx_ring,
			     struct sk_buff *skb)
{
	struct hnae3_handle *handle = tx_ring->tqp->handle;
	struct hnae3_ae_dev *ae_dev;
	struct vlan_ethhdr *vhdr;
	int rc;

	if (!(skb->protocol == htons(ETH_P_8021Q) ||
	      skb_vlan_tag_present(skb)))
		return 0;

	/* For HW limitation on HNAE3_DEVICE_VERSION_V2, if port based insert
	 * VLAN enabled, only one VLAN header is allowed in skb, otherwise it
	 * will cause RAS error.
	 */
	ae_dev = pci_get_drvdata(handle->pdev);
	if (unlikely(skb_vlan_tagged_multi(skb) &&
		     ae_dev->dev_version <= HNAE3_DEVICE_VERSION_V2 &&
		     handle->port_base_vlan_state ==
		     HNAE3_PORT_BASE_VLAN_ENABLE))
		return -EINVAL;

	if (skb->protocol == htons(ETH_P_8021Q) &&
	    !(handle->kinfo.netdev->features & NETIF_F_HW_VLAN_CTAG_TX)) {
		/* When HW VLAN acceleration is turned off, and the stack
		 * sets the protocol to 802.1q, the driver just need to
		 * set the protocol to the encapsulated ethertype.
		 */
		skb->protocol = vlan_get_protocol(skb);
		return 0;
	}

	if (skb_vlan_tag_present(skb)) {
		/* Based on hw strategy, use out_vtag in two layer tag case,
		 * and use inner_vtag in one tag case.
		 */
		if (skb->protocol == htons(ETH_P_8021Q) &&
		    handle->port_base_vlan_state ==
		    HNAE3_PORT_BASE_VLAN_DISABLE)
			rc = HNS3_OUTER_VLAN_TAG;
		else
			rc = HNS3_INNER_VLAN_TAG;

		skb->protocol = vlan_get_protocol(skb);
		return rc;
	}

	rc = skb_cow_head(skb, 0);
	if (unlikely(rc < 0))
		return rc;

	vhdr = (struct vlan_ethhdr *)skb->data;
	vhdr->h_vlan_TCI |= cpu_to_be16((skb->priority << VLAN_PRIO_SHIFT)
					 & VLAN_PRIO_MASK);

	skb->protocol = vlan_get_protocol(skb);
	return 0;
}

/* check if the hardware is capable of checksum offloading */
static bool hns3_check_hw_tx_csum(struct sk_buff *skb)
{
	struct hns3_nic_priv *priv = netdev_priv(skb->dev);

	/* Kindly note, due to backward compatibility of the TX descriptor,
	 * HW checksum of the non-IP packets and GSO packets is handled at
	 * different place in the following code
	 */
	if (skb_csum_is_sctp(skb) || skb_is_gso(skb) ||
	    !test_bit(HNS3_NIC_STATE_HW_TX_CSUM_ENABLE, &priv->state))
		return false;

	return true;
}

static int hns3_fill_skb_desc(struct hns3_enet_ring *ring,
			      struct sk_buff *skb, struct hns3_desc *desc,
			      struct hns3_desc_cb *desc_cb)
{
	u32 ol_type_vlan_len_msec = 0;
	u32 paylen_ol4cs = skb->len;
	u32 type_cs_vlan_tso = 0;
	u16 mss_hw_csum = 0;
	u16 inner_vtag = 0;
	u16 out_vtag = 0;
	int ret;

	ret = hns3_handle_vtags(ring, skb);
	if (unlikely(ret < 0)) {
		u64_stats_update_begin(&ring->syncp);
		ring->stats.tx_vlan_err++;
		u64_stats_update_end(&ring->syncp);
		return ret;
	} else if (ret == HNS3_INNER_VLAN_TAG) {
		inner_vtag = skb_vlan_tag_get(skb);
		inner_vtag |= (skb->priority << VLAN_PRIO_SHIFT) &
				VLAN_PRIO_MASK;
		hns3_set_field(type_cs_vlan_tso, HNS3_TXD_VLAN_B, 1);
	} else if (ret == HNS3_OUTER_VLAN_TAG) {
		out_vtag = skb_vlan_tag_get(skb);
		out_vtag |= (skb->priority << VLAN_PRIO_SHIFT) &
				VLAN_PRIO_MASK;
		hns3_set_field(ol_type_vlan_len_msec, HNS3_TXD_OVLAN_B,
			       1);
	}

	desc_cb->send_bytes = skb->len;

	if (skb->ip_summed == CHECKSUM_PARTIAL) {
		u8 ol4_proto, il4_proto;

		if (hns3_check_hw_tx_csum(skb)) {
			/* set checksum start and offset, defined in 2 Bytes */
			hns3_set_field(type_cs_vlan_tso, HNS3_TXD_CSUM_START_S,
				       skb_checksum_start_offset(skb) >> 1);
			hns3_set_field(ol_type_vlan_len_msec,
				       HNS3_TXD_CSUM_OFFSET_S,
				       skb->csum_offset >> 1);
			mss_hw_csum |= BIT(HNS3_TXD_HW_CS_B);
			goto out_hw_tx_csum;
		}

		skb_reset_mac_len(skb);

		ret = hns3_get_l4_protocol(skb, &ol4_proto, &il4_proto);
		if (unlikely(ret < 0)) {
			u64_stats_update_begin(&ring->syncp);
			ring->stats.tx_l4_proto_err++;
			u64_stats_update_end(&ring->syncp);
			return ret;
		}

		ret = hns3_set_l2l3l4(skb, ol4_proto, il4_proto,
				      &type_cs_vlan_tso,
				      &ol_type_vlan_len_msec);
		if (unlikely(ret < 0)) {
			u64_stats_update_begin(&ring->syncp);
			ring->stats.tx_l2l3l4_err++;
			u64_stats_update_end(&ring->syncp);
			return ret;
		}

		ret = hns3_set_tso(skb, &paylen_ol4cs, &mss_hw_csum,
				   &type_cs_vlan_tso, &desc_cb->send_bytes);
		if (unlikely(ret < 0)) {
			u64_stats_update_begin(&ring->syncp);
			ring->stats.tx_tso_err++;
			u64_stats_update_end(&ring->syncp);
			return ret;
		}
	}

out_hw_tx_csum:
	/* Set txbd */
	desc->tx.ol_type_vlan_len_msec =
		cpu_to_le32(ol_type_vlan_len_msec);
	desc->tx.type_cs_vlan_tso_len = cpu_to_le32(type_cs_vlan_tso);
	desc->tx.paylen_ol4cs = cpu_to_le32(paylen_ol4cs);
	desc->tx.mss_hw_csum = cpu_to_le16(mss_hw_csum);
	desc->tx.vlan_tag = cpu_to_le16(inner_vtag);
	desc->tx.outer_vlan_tag = cpu_to_le16(out_vtag);

	return 0;
}

static int hns3_fill_desc(struct hns3_enet_ring *ring, dma_addr_t dma,
			  unsigned int size)
{
#define HNS3_LIKELY_BD_NUM	1

	struct hns3_desc *desc = &ring->desc[ring->next_to_use];
	unsigned int frag_buf_num;
	int k, sizeoflast;

	if (likely(size <= HNS3_MAX_BD_SIZE)) {
		desc->addr = cpu_to_le64(dma);
		desc->tx.send_size = cpu_to_le16(size);
		desc->tx.bdtp_fe_sc_vld_ra_ri =
			cpu_to_le16(BIT(HNS3_TXD_VLD_B));

		trace_hns3_tx_desc(ring, ring->next_to_use);
		ring_ptr_move_fw(ring, next_to_use);
		return HNS3_LIKELY_BD_NUM;
	}

	frag_buf_num = hns3_tx_bd_count(size);
	sizeoflast = size % HNS3_MAX_BD_SIZE;
	sizeoflast = sizeoflast ? sizeoflast : HNS3_MAX_BD_SIZE;

	/* When frag size is bigger than hardware limit, split this frag */
	for (k = 0; k < frag_buf_num; k++) {
		/* now, fill the descriptor */
		desc->addr = cpu_to_le64(dma + HNS3_MAX_BD_SIZE * k);
		desc->tx.send_size = cpu_to_le16((k == frag_buf_num - 1) ?
				     (u16)sizeoflast : (u16)HNS3_MAX_BD_SIZE);
		desc->tx.bdtp_fe_sc_vld_ra_ri =
				cpu_to_le16(BIT(HNS3_TXD_VLD_B));

		trace_hns3_tx_desc(ring, ring->next_to_use);
		/* move ring pointer to next */
		ring_ptr_move_fw(ring, next_to_use);

		desc = &ring->desc[ring->next_to_use];
	}

	return frag_buf_num;
}

static int hns3_map_and_fill_desc(struct hns3_enet_ring *ring, void *priv,
				  unsigned int type)
{
	struct hns3_desc_cb *desc_cb = &ring->desc_cb[ring->next_to_use];
	struct device *dev = ring_to_dev(ring);
	unsigned int size;
	dma_addr_t dma;

	if (type & (DESC_TYPE_FRAGLIST_SKB | DESC_TYPE_SKB)) {
		struct sk_buff *skb = (struct sk_buff *)priv;

		size = skb_headlen(skb);
		if (!size)
			return 0;

		dma = dma_map_single(dev, skb->data, size, DMA_TO_DEVICE);
	} else if (type & DESC_TYPE_BOUNCE_HEAD) {
		/* Head data has been filled in hns3_handle_tx_bounce(),
		 * just return 0 here.
		 */
		return 0;
	} else {
		skb_frag_t *frag = (skb_frag_t *)priv;

		size = skb_frag_size(frag);
		if (!size)
			return 0;

		dma = skb_frag_dma_map(dev, frag, 0, size, DMA_TO_DEVICE);
	}

	if (unlikely(dma_mapping_error(dev, dma))) {
		u64_stats_update_begin(&ring->syncp);
		ring->stats.sw_err_cnt++;
		u64_stats_update_end(&ring->syncp);
		return -ENOMEM;
	}

	desc_cb->priv = priv;
	desc_cb->length = size;
	desc_cb->dma = dma;
	desc_cb->type = type;

	return hns3_fill_desc(ring, dma, size);
}

static unsigned int hns3_skb_bd_num(struct sk_buff *skb, unsigned int *bd_size,
				    unsigned int bd_num)
{
	unsigned int size;
	int i;

	size = skb_headlen(skb);
	while (size > HNS3_MAX_BD_SIZE) {
		bd_size[bd_num++] = HNS3_MAX_BD_SIZE;
		size -= HNS3_MAX_BD_SIZE;

		if (bd_num > HNS3_MAX_TSO_BD_NUM)
			return bd_num;
	}

	if (size) {
		bd_size[bd_num++] = size;
		if (bd_num > HNS3_MAX_TSO_BD_NUM)
			return bd_num;
	}

	for (i = 0; i < skb_shinfo(skb)->nr_frags; i++) {
		skb_frag_t *frag = &skb_shinfo(skb)->frags[i];
		size = skb_frag_size(frag);
		if (!size)
			continue;

		while (size > HNS3_MAX_BD_SIZE) {
			bd_size[bd_num++] = HNS3_MAX_BD_SIZE;
			size -= HNS3_MAX_BD_SIZE;

			if (bd_num > HNS3_MAX_TSO_BD_NUM)
				return bd_num;
		}

		bd_size[bd_num++] = size;
		if (bd_num > HNS3_MAX_TSO_BD_NUM)
			return bd_num;
	}

	return bd_num;
}

static unsigned int hns3_tx_bd_num(struct sk_buff *skb, unsigned int *bd_size,
				   u8 max_non_tso_bd_num, unsigned int bd_num,
				   unsigned int recursion_level)
{
#define HNS3_MAX_RECURSION_LEVEL	24

	struct sk_buff *frag_skb;

	/* If the total len is within the max bd limit */
	if (likely(skb->len <= HNS3_MAX_BD_SIZE && !recursion_level &&
		   !skb_has_frag_list(skb) &&
		   skb_shinfo(skb)->nr_frags < max_non_tso_bd_num))
		return skb_shinfo(skb)->nr_frags + 1U;

	if (unlikely(recursion_level >= HNS3_MAX_RECURSION_LEVEL))
		return UINT_MAX;

	bd_num = hns3_skb_bd_num(skb, bd_size, bd_num);
	if (!skb_has_frag_list(skb) || bd_num > HNS3_MAX_TSO_BD_NUM)
		return bd_num;

	skb_walk_frags(skb, frag_skb) {
		bd_num = hns3_tx_bd_num(frag_skb, bd_size, max_non_tso_bd_num,
					bd_num, recursion_level + 1);
		if (bd_num > HNS3_MAX_TSO_BD_NUM)
			return bd_num;
	}

	return bd_num;
}

static unsigned int hns3_gso_hdr_len(struct sk_buff *skb)
{
	if (!skb->encapsulation)
		return skb_transport_offset(skb) + tcp_hdrlen(skb);

	return skb_inner_transport_offset(skb) + inner_tcp_hdrlen(skb);
}

/* HW need every continuous max_non_tso_bd_num buffer data to be larger
 * than MSS, we simplify it by ensuring skb_headlen + the first continuous
 * max_non_tso_bd_num - 1 frags to be larger than gso header len + mss,
 * and the remaining continuous max_non_tso_bd_num - 1 frags to be larger
 * than MSS except the last max_non_tso_bd_num - 1 frags.
 */
static bool hns3_skb_need_linearized(struct sk_buff *skb, unsigned int *bd_size,
				     unsigned int bd_num, u8 max_non_tso_bd_num)
{
	unsigned int tot_len = 0;
	int i;

	for (i = 0; i < max_non_tso_bd_num - 1U; i++)
		tot_len += bd_size[i];

	/* ensure the first max_non_tso_bd_num frags is greater than
	 * mss + header
	 */
	if (tot_len + bd_size[max_non_tso_bd_num - 1U] <
	    skb_shinfo(skb)->gso_size + hns3_gso_hdr_len(skb))
		return true;

	/* ensure every continuous max_non_tso_bd_num - 1 buffer is greater
	 * than mss except the last one.
	 */
	for (i = 0; i < bd_num - max_non_tso_bd_num; i++) {
		tot_len -= bd_size[i];
		tot_len += bd_size[i + max_non_tso_bd_num - 1U];

		if (tot_len < skb_shinfo(skb)->gso_size)
			return true;
	}

	return false;
}

void hns3_shinfo_pack(struct skb_shared_info *shinfo, __u32 *size)
{
	int i;

	for (i = 0; i < MAX_SKB_FRAGS; i++)
		size[i] = skb_frag_size(&shinfo->frags[i]);
}

static int hns3_skb_linearize(struct hns3_enet_ring *ring,
			      struct sk_buff *skb,
			      u8 max_non_tso_bd_num,
			      unsigned int bd_num)
{
	/* 'bd_num == UINT_MAX' means the skb' fraglist has a
	 * recursion level of over HNS3_MAX_RECURSION_LEVEL.
	 */
	if (bd_num == UINT_MAX) {
		u64_stats_update_begin(&ring->syncp);
		ring->stats.over_max_recursion++;
		u64_stats_update_end(&ring->syncp);
		return -ENOMEM;
	}

	/* The skb->len has exceeded the hw limitation, linearization
	 * will not help.
	 */
	if (skb->len > HNS3_MAX_TSO_SIZE ||
	    (!skb_is_gso(skb) && skb->len >
	     HNS3_MAX_NON_TSO_SIZE(max_non_tso_bd_num))) {
		u64_stats_update_begin(&ring->syncp);
		ring->stats.hw_limitation++;
		u64_stats_update_end(&ring->syncp);
		return -ENOMEM;
	}

	if (__skb_linearize(skb)) {
		u64_stats_update_begin(&ring->syncp);
		ring->stats.sw_err_cnt++;
		u64_stats_update_end(&ring->syncp);
		return -ENOMEM;
	}

	return 0;
}

static int hns3_nic_maybe_stop_tx(struct hns3_enet_ring *ring,
				  struct net_device *netdev,
				  struct sk_buff *skb)
{
	struct hns3_nic_priv *priv = netdev_priv(netdev);
	u8 max_non_tso_bd_num = priv->max_non_tso_bd_num;
	unsigned int bd_size[HNS3_MAX_TSO_BD_NUM + 1U];
	unsigned int bd_num;

	bd_num = hns3_tx_bd_num(skb, bd_size, max_non_tso_bd_num, 0, 0);
	if (unlikely(bd_num > max_non_tso_bd_num)) {
		if (bd_num <= HNS3_MAX_TSO_BD_NUM && skb_is_gso(skb) &&
		    !hns3_skb_need_linearized(skb, bd_size, bd_num,
					      max_non_tso_bd_num)) {
			trace_hns3_over_max_bd(skb);
			goto out;
		}

		if (hns3_skb_linearize(ring, skb, max_non_tso_bd_num,
				       bd_num))
			return -ENOMEM;

		bd_num = hns3_tx_bd_count(skb->len);

		u64_stats_update_begin(&ring->syncp);
		ring->stats.tx_copy++;
		u64_stats_update_end(&ring->syncp);
	}

out:
	if (likely(ring_space(ring) >= bd_num))
		return bd_num;

	netif_stop_subqueue(netdev, ring->queue_index);
	smp_mb(); /* Memory barrier before checking ring_space */

	/* Start queue in case hns3_clean_tx_ring has just made room
	 * available and has not seen the queue stopped state performed
	 * by netif_stop_subqueue above.
	 */
	if (ring_space(ring) >= bd_num && netif_carrier_ok(netdev) &&
	    !test_bit(HNS3_NIC_STATE_DOWN, &priv->state)) {
		netif_start_subqueue(netdev, ring->queue_index);
		return bd_num;
	}

	u64_stats_update_begin(&ring->syncp);
	ring->stats.tx_busy++;
	u64_stats_update_end(&ring->syncp);

	return -EBUSY;
}

static void hns3_clear_desc(struct hns3_enet_ring *ring, int next_to_use_orig)
{
	struct device *dev = ring_to_dev(ring);
	unsigned int i;

	for (i = 0; i < ring->desc_num; i++) {
		struct hns3_desc *desc = &ring->desc[ring->next_to_use];
		struct hns3_desc_cb *desc_cb;

		memset(desc, 0, sizeof(*desc));

		/* check if this is where we started */
		if (ring->next_to_use == next_to_use_orig)
			break;

		/* rollback one */
		ring_ptr_move_bw(ring, next_to_use);

		desc_cb = &ring->desc_cb[ring->next_to_use];

		if (!desc_cb->dma)
			continue;

		/* unmap the descriptor dma address */
		if (desc_cb->type & (DESC_TYPE_SKB | DESC_TYPE_FRAGLIST_SKB))
			dma_unmap_single(dev, desc_cb->dma, desc_cb->length,
					 DMA_TO_DEVICE);
		else if (desc_cb->type &
			 (DESC_TYPE_BOUNCE_HEAD | DESC_TYPE_BOUNCE_ALL))
			hns3_tx_spare_rollback(ring, desc_cb->length);
		else if (desc_cb->length)
			dma_unmap_page(dev, desc_cb->dma, desc_cb->length,
				       DMA_TO_DEVICE);

		desc_cb->length = 0;
		desc_cb->dma = 0;
		desc_cb->type = DESC_TYPE_UNKNOWN;
	}
}

static int hns3_fill_skb_to_desc(struct hns3_enet_ring *ring,
				 struct sk_buff *skb, unsigned int type)
{
	struct sk_buff *frag_skb;
	int i, ret, bd_num = 0;

	ret = hns3_map_and_fill_desc(ring, skb, type);
	if (unlikely(ret < 0))
		return ret;

	bd_num += ret;

	for (i = 0; i < skb_shinfo(skb)->nr_frags; i++) {
		skb_frag_t *frag = &skb_shinfo(skb)->frags[i];

		ret = hns3_map_and_fill_desc(ring, frag, DESC_TYPE_PAGE);
		if (unlikely(ret < 0))
			return ret;

		bd_num += ret;
	}

	skb_walk_frags(skb, frag_skb) {
		ret = hns3_fill_skb_to_desc(ring, frag_skb,
					    DESC_TYPE_FRAGLIST_SKB);
		if (unlikely(ret < 0))
			return ret;

		bd_num += ret;
	}

	return bd_num;
}

static void hns3_tx_doorbell(struct hns3_enet_ring *ring, int num,
			     bool doorbell)
{
	ring->pending_buf += num;

	if (!doorbell) {
		u64_stats_update_begin(&ring->syncp);
		ring->stats.tx_more++;
		u64_stats_update_end(&ring->syncp);
		return;
	}

	if (!ring->pending_buf)
		return;

	writel(ring->pending_buf,
	       ring->tqp->io_base + HNS3_RING_TX_RING_TAIL_REG);
	ring->pending_buf = 0;
	WRITE_ONCE(ring->last_to_use, ring->next_to_use);
}

static void hns3_tsyn(struct net_device *netdev, struct sk_buff *skb,
		      struct hns3_desc *desc)
{
	struct hnae3_handle *h = hns3_get_handle(netdev);

	if (!(h->ae_algo->ops->set_tx_hwts_info &&
	      h->ae_algo->ops->set_tx_hwts_info(h, skb)))
		return;

	desc->tx.bdtp_fe_sc_vld_ra_ri |= cpu_to_le16(BIT(HNS3_TXD_TSYN_B));
}

static int hns3_handle_tx_bounce(struct hns3_enet_ring *ring,
				 struct sk_buff *skb)
{
	struct hns3_desc_cb *desc_cb = &ring->desc_cb[ring->next_to_use];
	unsigned int type = DESC_TYPE_BOUNCE_HEAD;
	unsigned int size = skb_headlen(skb);
	dma_addr_t dma;
	int bd_num = 0;
	u32 cb_len;
	void *buf;
	int ret;

	if (skb->len <= ring->tx_copybreak) {
		size = skb->len;
		type = DESC_TYPE_BOUNCE_ALL;
	}

	/* hns3_can_use_tx_bounce() is called to ensure the below
	 * function can always return the tx buffer.
	 */
	buf = hns3_tx_spare_alloc(ring, size, &dma, &cb_len);

	ret = skb_copy_bits(skb, 0, buf, size);
	if (unlikely(ret < 0)) {
		hns3_tx_spare_rollback(ring, cb_len);
		u64_stats_update_begin(&ring->syncp);
		ring->stats.copy_bits_err++;
		u64_stats_update_end(&ring->syncp);
		return ret;
	}

	desc_cb->priv = skb;
	desc_cb->length = cb_len;
	desc_cb->dma = dma;
	desc_cb->type = type;

	bd_num += hns3_fill_desc(ring, dma, size);

	if (type == DESC_TYPE_BOUNCE_HEAD) {
		ret = hns3_fill_skb_to_desc(ring, skb,
					    DESC_TYPE_BOUNCE_HEAD);
		if (unlikely(ret < 0))
			return ret;

		bd_num += ret;
	}

	dma_sync_single_for_device(ring_to_dev(ring), dma, size,
				   DMA_TO_DEVICE);

	u64_stats_update_begin(&ring->syncp);
	ring->stats.tx_bounce++;
	u64_stats_update_end(&ring->syncp);
	return bd_num;
}

static int hns3_handle_tx_sgl(struct hns3_enet_ring *ring,
			      struct sk_buff *skb)
{
	struct hns3_desc_cb *desc_cb = &ring->desc_cb[ring->next_to_use];
	u32 nfrag = skb_shinfo(skb)->nr_frags + 1;
	struct sg_table *sgt;
	int i, bd_num = 0;
	dma_addr_t dma;
	u32 cb_len;
	int nents;

	if (skb_has_frag_list(skb))
		nfrag = HNS3_MAX_TSO_BD_NUM;

	/* hns3_can_use_tx_sgl() is called to ensure the below
	 * function can always return the tx buffer.
	 */
	sgt = hns3_tx_spare_alloc(ring, HNS3_SGL_SIZE(nfrag),
				  &dma, &cb_len);

	/* scatterlist follows by the sg table */
	sgt->sgl = (struct scatterlist *)(sgt + 1);
	sg_init_table(sgt->sgl, nfrag);
	nents = skb_to_sgvec(skb, sgt->sgl, 0, skb->len);
	if (unlikely(nents < 0)) {
		hns3_tx_spare_rollback(ring, cb_len);
		u64_stats_update_begin(&ring->syncp);
		ring->stats.skb2sgl_err++;
		u64_stats_update_end(&ring->syncp);
		return -ENOMEM;
	}

	sgt->orig_nents = nents;
	sgt->nents = dma_map_sg(ring_to_dev(ring), sgt->sgl, sgt->orig_nents,
				DMA_TO_DEVICE);
	if (unlikely(!sgt->nents)) {
		hns3_tx_spare_rollback(ring, cb_len);
		u64_stats_update_begin(&ring->syncp);
		ring->stats.map_sg_err++;
		u64_stats_update_end(&ring->syncp);
		return -ENOMEM;
	}

	desc_cb->priv = skb;
	desc_cb->length = cb_len;
	desc_cb->dma = dma;
	desc_cb->type = DESC_TYPE_SGL_SKB;

	for (i = 0; i < sgt->nents; i++)
		bd_num += hns3_fill_desc(ring, sg_dma_address(sgt->sgl + i),
					 sg_dma_len(sgt->sgl + i));

	u64_stats_update_begin(&ring->syncp);
	ring->stats.tx_sgl++;
	u64_stats_update_end(&ring->syncp);

	return bd_num;
}

static int hns3_handle_desc_filling(struct hns3_enet_ring *ring,
				    struct sk_buff *skb)
{
	u32 space;

	if (!ring->tx_spare)
		goto out;

	space = hns3_tx_spare_space(ring);

	if (hns3_can_use_tx_sgl(ring, skb, space))
		return hns3_handle_tx_sgl(ring, skb);

	if (hns3_can_use_tx_bounce(ring, skb, space))
		return hns3_handle_tx_bounce(ring, skb);

out:
	return hns3_fill_skb_to_desc(ring, skb, DESC_TYPE_SKB);
}

netdev_tx_t hns3_nic_net_xmit(struct sk_buff *skb, struct net_device *netdev)
{
	struct hns3_nic_priv *priv = netdev_priv(netdev);
	struct hns3_enet_ring *ring = &priv->ring[skb->queue_mapping];
	struct hns3_desc_cb *desc_cb = &ring->desc_cb[ring->next_to_use];
	struct netdev_queue *dev_queue;
	int pre_ntu, next_to_use_head;
	bool doorbell;
	int ret;

	/* Hardware can only handle short frames above 32 bytes */
	if (skb_put_padto(skb, HNS3_MIN_TX_LEN)) {
		hns3_tx_doorbell(ring, 0, !netdev_xmit_more());

		u64_stats_update_begin(&ring->syncp);
		ring->stats.sw_err_cnt++;
		u64_stats_update_end(&ring->syncp);

		return NETDEV_TX_OK;
	}

	/* Prefetch the data used later */
	prefetch(skb->data);

	ret = hns3_nic_maybe_stop_tx(ring, netdev, skb);
	if (unlikely(ret <= 0)) {
		if (ret == -EBUSY) {
			hns3_tx_doorbell(ring, 0, true);
			return NETDEV_TX_BUSY;
		}

		hns3_rl_err(netdev, "xmit error: %d!\n", ret);
		goto out_err_tx_ok;
	}

	next_to_use_head = ring->next_to_use;

	ret = hns3_fill_skb_desc(ring, skb, &ring->desc[ring->next_to_use],
				 desc_cb);
	if (unlikely(ret < 0))
		goto fill_err;

	/* 'ret < 0' means filling error, 'ret == 0' means skb->len is
	 * zero, which is unlikely, and 'ret > 0' means how many tx desc
	 * need to be notified to the hw.
	 */
	ret = hns3_handle_desc_filling(ring, skb);
	if (unlikely(ret <= 0))
		goto fill_err;

	pre_ntu = ring->next_to_use ? (ring->next_to_use - 1) :
					(ring->desc_num - 1);

	if (unlikely(skb_shinfo(skb)->tx_flags & SKBTX_HW_TSTAMP))
		hns3_tsyn(netdev, skb, &ring->desc[pre_ntu]);

	ring->desc[pre_ntu].tx.bdtp_fe_sc_vld_ra_ri |=
				cpu_to_le16(BIT(HNS3_TXD_FE_B));
	trace_hns3_tx_desc(ring, pre_ntu);

	skb_tx_timestamp(skb);

	/* Complete translate all packets */
	dev_queue = netdev_get_tx_queue(netdev, ring->queue_index);
	doorbell = __netdev_tx_sent_queue(dev_queue, desc_cb->send_bytes,
					  netdev_xmit_more());
	hns3_tx_doorbell(ring, ret, doorbell);

	return NETDEV_TX_OK;

fill_err:
	hns3_clear_desc(ring, next_to_use_head);

out_err_tx_ok:
	dev_kfree_skb_any(skb);
	hns3_tx_doorbell(ring, 0, !netdev_xmit_more());
	return NETDEV_TX_OK;
}

static int hns3_nic_net_set_mac_address(struct net_device *netdev, void *p)
{
	struct hnae3_handle *h = hns3_get_handle(netdev);
	struct sockaddr *mac_addr = p;
	int ret;

	if (!mac_addr || !is_valid_ether_addr((const u8 *)mac_addr->sa_data))
		return -EADDRNOTAVAIL;

	if (ether_addr_equal(netdev->dev_addr, mac_addr->sa_data)) {
		netdev_info(netdev, "already using mac address %pM\n",
			    mac_addr->sa_data);
		return 0;
	}

	/* For VF device, if there is a perm_addr, then the user will not
	 * be allowed to change the address.
	 */
	if (!hns3_is_phys_func(h->pdev) &&
	    !is_zero_ether_addr(netdev->perm_addr)) {
		netdev_err(netdev, "has permanent MAC %pM, user MAC %pM not allow\n",
			   netdev->perm_addr, mac_addr->sa_data);
		return -EPERM;
	}

	ret = h->ae_algo->ops->set_mac_addr(h, mac_addr->sa_data, false);
	if (ret) {
		netdev_err(netdev, "set_mac_address fail, ret=%d!\n", ret);
		return ret;
	}

	ether_addr_copy(netdev->dev_addr, mac_addr->sa_data);

	return 0;
}

static int hns3_nic_do_ioctl(struct net_device *netdev,
			     struct ifreq *ifr, int cmd)
{
	struct hnae3_handle *h = hns3_get_handle(netdev);

	if (!netif_running(netdev))
		return -EINVAL;

	if (!h->ae_algo->ops->do_ioctl)
		return -EOPNOTSUPP;

	return h->ae_algo->ops->do_ioctl(h, ifr, cmd);
}

static int hns3_nic_set_features(struct net_device *netdev,
				 netdev_features_t features)
{
	netdev_features_t changed = netdev->features ^ features;
	struct hns3_nic_priv *priv = netdev_priv(netdev);
	struct hnae3_handle *h = priv->ae_handle;
	bool enable;
	int ret;

	if (changed & (NETIF_F_GRO_HW) && h->ae_algo->ops->set_gro_en) {
		enable = !!(features & NETIF_F_GRO_HW);
		ret = h->ae_algo->ops->set_gro_en(h, enable);
		if (ret)
			return ret;
	}

	if ((changed & NETIF_F_HW_VLAN_CTAG_RX) &&
	    h->ae_algo->ops->enable_hw_strip_rxvtag) {
		enable = !!(features & NETIF_F_HW_VLAN_CTAG_RX);
		ret = h->ae_algo->ops->enable_hw_strip_rxvtag(h, enable);
		if (ret)
			return ret;
	}

	if ((changed & NETIF_F_NTUPLE) && h->ae_algo->ops->enable_fd) {
		enable = !!(features & NETIF_F_NTUPLE);
		h->ae_algo->ops->enable_fd(h, enable);
	}

	if ((netdev->features & NETIF_F_HW_TC) > (features & NETIF_F_HW_TC) &&
	    h->ae_algo->ops->cls_flower_active(h)) {
		netdev_err(netdev,
			   "there are offloaded TC filters active, cannot disable HW TC offload");
		return -EINVAL;
	}

	if ((changed & NETIF_F_HW_VLAN_CTAG_FILTER) &&
	    h->ae_algo->ops->enable_vlan_filter) {
		enable = !!(features & NETIF_F_HW_VLAN_CTAG_FILTER);
		ret = h->ae_algo->ops->enable_vlan_filter(h, enable);
		if (ret)
			return ret;
	}

	netdev->features = features;
	return 0;
}

static netdev_features_t hns3_features_check(struct sk_buff *skb,
					     struct net_device *dev,
					     netdev_features_t features)
{
#define HNS3_MAX_HDR_LEN	480U
#define HNS3_MAX_L4_HDR_LEN	60U

	size_t len;

	if (skb->ip_summed != CHECKSUM_PARTIAL)
		return features;

	if (skb->encapsulation)
		len = skb_inner_transport_header(skb) - skb->data;
	else
		len = skb_transport_header(skb) - skb->data;

	/* Assume L4 is 60 byte as TCP is the only protocol with a
	 * a flexible value, and it's max len is 60 bytes.
	 */
	len += HNS3_MAX_L4_HDR_LEN;

	/* Hardware only supports checksum on the skb with a max header
	 * len of 480 bytes.
	 */
	if (len > HNS3_MAX_HDR_LEN)
		features &= ~(NETIF_F_CSUM_MASK | NETIF_F_GSO_MASK);

	return features;
}

static void hns3_nic_get_stats64(struct net_device *netdev,
				 struct rtnl_link_stats64 *stats)
{
	struct hns3_nic_priv *priv = netdev_priv(netdev);
	int queue_num = priv->ae_handle->kinfo.num_tqps;
	struct hnae3_handle *handle = priv->ae_handle;
	struct hns3_enet_ring *ring;
	u64 rx_length_errors = 0;
	u64 rx_crc_errors = 0;
	u64 rx_multicast = 0;
	unsigned int start;
	u64 tx_errors = 0;
	u64 rx_errors = 0;
	unsigned int idx;
	u64 tx_bytes = 0;
	u64 rx_bytes = 0;
	u64 tx_pkts = 0;
	u64 rx_pkts = 0;
	u64 tx_drop = 0;
	u64 rx_drop = 0;

	if (test_bit(HNS3_NIC_STATE_DOWN, &priv->state))
		return;

	handle->ae_algo->ops->update_stats(handle, &netdev->stats);

	for (idx = 0; idx < queue_num; idx++) {
		/* fetch the tx stats */
		ring = &priv->ring[idx];
		do {
			start = u64_stats_fetch_begin_irq(&ring->syncp);
			tx_bytes += ring->stats.tx_bytes;
			tx_pkts += ring->stats.tx_pkts;
			tx_drop += ring->stats.sw_err_cnt;
			tx_drop += ring->stats.tx_vlan_err;
			tx_drop += ring->stats.tx_l4_proto_err;
			tx_drop += ring->stats.tx_l2l3l4_err;
			tx_drop += ring->stats.tx_tso_err;
			tx_drop += ring->stats.over_max_recursion;
			tx_drop += ring->stats.hw_limitation;
			tx_drop += ring->stats.copy_bits_err;
			tx_drop += ring->stats.skb2sgl_err;
			tx_drop += ring->stats.map_sg_err;
			tx_errors += ring->stats.sw_err_cnt;
			tx_errors += ring->stats.tx_vlan_err;
			tx_errors += ring->stats.tx_l4_proto_err;
			tx_errors += ring->stats.tx_l2l3l4_err;
			tx_errors += ring->stats.tx_tso_err;
			tx_errors += ring->stats.over_max_recursion;
			tx_errors += ring->stats.hw_limitation;
			tx_errors += ring->stats.copy_bits_err;
			tx_errors += ring->stats.skb2sgl_err;
			tx_errors += ring->stats.map_sg_err;
		} while (u64_stats_fetch_retry_irq(&ring->syncp, start));

		/* fetch the rx stats */
		ring = &priv->ring[idx + queue_num];
		do {
			start = u64_stats_fetch_begin_irq(&ring->syncp);
			rx_bytes += ring->stats.rx_bytes;
			rx_pkts += ring->stats.rx_pkts;
			rx_drop += ring->stats.l2_err;
			rx_errors += ring->stats.l2_err;
			rx_errors += ring->stats.l3l4_csum_err;
			rx_crc_errors += ring->stats.l2_err;
			rx_multicast += ring->stats.rx_multicast;
			rx_length_errors += ring->stats.err_pkt_len;
		} while (u64_stats_fetch_retry_irq(&ring->syncp, start));
	}

	stats->tx_bytes = tx_bytes;
	stats->tx_packets = tx_pkts;
	stats->rx_bytes = rx_bytes;
	stats->rx_packets = rx_pkts;

	stats->rx_errors = rx_errors;
	stats->multicast = rx_multicast;
	stats->rx_length_errors = rx_length_errors;
	stats->rx_crc_errors = rx_crc_errors;
	stats->rx_missed_errors = netdev->stats.rx_missed_errors;

	stats->tx_errors = tx_errors;
	stats->rx_dropped = rx_drop;
	stats->tx_dropped = tx_drop;
	stats->collisions = netdev->stats.collisions;
	stats->rx_over_errors = netdev->stats.rx_over_errors;
	stats->rx_frame_errors = netdev->stats.rx_frame_errors;
	stats->rx_fifo_errors = netdev->stats.rx_fifo_errors;
	stats->tx_aborted_errors = netdev->stats.tx_aborted_errors;
	stats->tx_carrier_errors = netdev->stats.tx_carrier_errors;
	stats->tx_fifo_errors = netdev->stats.tx_fifo_errors;
	stats->tx_heartbeat_errors = netdev->stats.tx_heartbeat_errors;
	stats->tx_window_errors = netdev->stats.tx_window_errors;
	stats->rx_compressed = netdev->stats.rx_compressed;
	stats->tx_compressed = netdev->stats.tx_compressed;
}

static int hns3_setup_tc(struct net_device *netdev, void *type_data)
{
	struct tc_mqprio_qopt_offload *mqprio_qopt = type_data;
	struct hnae3_knic_private_info *kinfo;
	u8 tc = mqprio_qopt->qopt.num_tc;
	u16 mode = mqprio_qopt->mode;
	u8 hw = mqprio_qopt->qopt.hw;
	struct hnae3_handle *h;

	if (!((hw == TC_MQPRIO_HW_OFFLOAD_TCS &&
	       mode == TC_MQPRIO_MODE_CHANNEL) || (!hw && tc == 0)))
		return -EOPNOTSUPP;

	if (tc > HNAE3_MAX_TC)
		return -EINVAL;

	if (!netdev)
		return -EINVAL;

	h = hns3_get_handle(netdev);
	kinfo = &h->kinfo;

	netif_dbg(h, drv, netdev, "setup tc: num_tc=%u\n", tc);

	return (kinfo->dcb_ops && kinfo->dcb_ops->setup_tc) ?
		kinfo->dcb_ops->setup_tc(h, mqprio_qopt) : -EOPNOTSUPP;
}

static int hns3_setup_tc_cls_flower(struct hns3_nic_priv *priv,
				    struct flow_cls_offload *flow)
{
	int tc = tc_classid_to_hwtc(priv->netdev, flow->classid);
	struct hnae3_handle *h = hns3_get_handle(priv->netdev);

	switch (flow->command) {
	case FLOW_CLS_REPLACE:
		if (h->ae_algo->ops->add_cls_flower)
			return h->ae_algo->ops->add_cls_flower(h, flow, tc);
		break;
	case FLOW_CLS_DESTROY:
		if (h->ae_algo->ops->del_cls_flower)
			return h->ae_algo->ops->del_cls_flower(h, flow);
		break;
	default:
		break;
	}

	return -EOPNOTSUPP;
}

static int hns3_setup_tc_block_cb(enum tc_setup_type type, void *type_data,
				  void *cb_priv)
{
	struct hns3_nic_priv *priv = cb_priv;

	if (!tc_cls_can_offload_and_chain0(priv->netdev, type_data))
		return -EOPNOTSUPP;

	switch (type) {
	case TC_SETUP_CLSFLOWER:
		return hns3_setup_tc_cls_flower(priv, type_data);
	default:
		return -EOPNOTSUPP;
	}
}

static LIST_HEAD(hns3_block_cb_list);

static int hns3_nic_setup_tc(struct net_device *dev, enum tc_setup_type type,
			     void *type_data)
{
	struct hns3_nic_priv *priv = netdev_priv(dev);
	int ret;

	switch (type) {
	case TC_SETUP_QDISC_MQPRIO:
		ret = hns3_setup_tc(dev, type_data);
		break;
	case TC_SETUP_BLOCK:
		ret = flow_block_cb_setup_simple(type_data,
						 &hns3_block_cb_list,
						 hns3_setup_tc_block_cb,
						 priv, priv, true);
		break;
	default:
		return -EOPNOTSUPP;
	}

	return ret;
}

static int hns3_vlan_rx_add_vid(struct net_device *netdev,
				__be16 proto, u16 vid)
{
	struct hnae3_handle *h = hns3_get_handle(netdev);
	int ret = -EIO;

	if (h->ae_algo->ops->set_vlan_filter)
		ret = h->ae_algo->ops->set_vlan_filter(h, proto, vid, false);

	return ret;
}

static int hns3_vlan_rx_kill_vid(struct net_device *netdev,
				 __be16 proto, u16 vid)
{
	struct hnae3_handle *h = hns3_get_handle(netdev);
	int ret = -EIO;

	if (h->ae_algo->ops->set_vlan_filter)
		ret = h->ae_algo->ops->set_vlan_filter(h, proto, vid, true);

	return ret;
}

static int hns3_ndo_set_vf_vlan(struct net_device *netdev, int vf, u16 vlan,
				u8 qos, __be16 vlan_proto)
{
	struct hnae3_handle *h = hns3_get_handle(netdev);
	int ret = -EIO;

	netif_dbg(h, drv, netdev,
		  "set vf vlan: vf=%d, vlan=%u, qos=%u, vlan_proto=0x%x\n",
		  vf, vlan, qos, ntohs(vlan_proto));

	if (h->ae_algo->ops->set_vf_vlan_filter)
		ret = h->ae_algo->ops->set_vf_vlan_filter(h, vf, vlan,
							  qos, vlan_proto);

	return ret;
}

static int hns3_set_vf_spoofchk(struct net_device *netdev, int vf, bool enable)
{
	struct hnae3_handle *handle = hns3_get_handle(netdev);

	if (hns3_nic_resetting(netdev))
		return -EBUSY;

	if (!handle->ae_algo->ops->set_vf_spoofchk)
		return -EOPNOTSUPP;

	return handle->ae_algo->ops->set_vf_spoofchk(handle, vf, enable);
}

static int hns3_set_vf_trust(struct net_device *netdev, int vf, bool enable)
{
	struct hnae3_handle *handle = hns3_get_handle(netdev);

	if (!handle->ae_algo->ops->set_vf_trust)
		return -EOPNOTSUPP;

	return handle->ae_algo->ops->set_vf_trust(handle, vf, enable);
}

static int hns3_nic_change_mtu(struct net_device *netdev, int new_mtu)
{
	struct hnae3_handle *h = hns3_get_handle(netdev);
	int ret;

	if (hns3_nic_resetting(netdev))
		return -EBUSY;

	if (!h->ae_algo->ops->set_mtu)
		return -EOPNOTSUPP;

	netif_dbg(h, drv, netdev,
		  "change mtu from %u to %d\n", netdev->mtu, new_mtu);

	ret = h->ae_algo->ops->set_mtu(h, new_mtu);
	if (ret)
		netdev_err(netdev, "failed to change MTU in hardware %d\n",
			   ret);
	else
		netdev->mtu = new_mtu;

	return ret;
}

static bool hns3_get_tx_timeo_queue_info(struct net_device *ndev)
{
	struct hns3_nic_priv *priv = netdev_priv(ndev);
	struct hnae3_handle *h = hns3_get_handle(ndev);
	struct hns3_enet_ring *tx_ring;
	struct napi_struct *napi;
	int timeout_queue = 0;
	int hw_head, hw_tail;
	int fbd_num, fbd_oft;
	int ebd_num, ebd_oft;
	int bd_num, bd_err;
	int ring_en, tc;
	int i;

	/* Find the stopped queue the same way the stack does */
	for (i = 0; i < ndev->num_tx_queues; i++) {
		struct netdev_queue *q;
		unsigned long trans_start;

		q = netdev_get_tx_queue(ndev, i);
		trans_start = q->trans_start;
		if (netif_xmit_stopped(q) &&
		    time_after(jiffies,
			       (trans_start + ndev->watchdog_timeo))) {
			timeout_queue = i;
			netdev_info(ndev, "queue state: 0x%lx, delta msecs: %u\n",
				    q->state,
				    jiffies_to_msecs(jiffies - trans_start));
			break;
		}
	}

	if (i == ndev->num_tx_queues) {
		netdev_info(ndev,
			    "no netdev TX timeout queue found, timeout count: %llu\n",
			    priv->tx_timeout_count);
		return false;
	}

	priv->tx_timeout_count++;

	tx_ring = &priv->ring[timeout_queue];
	napi = &tx_ring->tqp_vector->napi;

	netdev_info(ndev,
		    "tx_timeout count: %llu, queue id: %d, SW_NTU: 0x%x, SW_NTC: 0x%x, napi state: %lu\n",
		    priv->tx_timeout_count, timeout_queue, tx_ring->next_to_use,
		    tx_ring->next_to_clean, napi->state);

	netdev_info(ndev,
		    "tx_pkts: %llu, tx_bytes: %llu, sw_err_cnt: %llu, tx_pending: %d\n",
		    tx_ring->stats.tx_pkts, tx_ring->stats.tx_bytes,
		    tx_ring->stats.sw_err_cnt, tx_ring->pending_buf);

	netdev_info(ndev,
		    "seg_pkt_cnt: %llu, tx_more: %llu, restart_queue: %llu, tx_busy: %llu\n",
		    tx_ring->stats.seg_pkt_cnt, tx_ring->stats.tx_more,
		    tx_ring->stats.restart_queue, tx_ring->stats.tx_busy);

	/* When mac received many pause frames continuous, it's unable to send
	 * packets, which may cause tx timeout
	 */
	if (h->ae_algo->ops->get_mac_stats) {
		struct hns3_mac_stats mac_stats;

		h->ae_algo->ops->get_mac_stats(h, &mac_stats);
		netdev_info(ndev, "tx_pause_cnt: %llu, rx_pause_cnt: %llu\n",
			    mac_stats.tx_pause_cnt, mac_stats.rx_pause_cnt);
	}

	hw_head = readl_relaxed(tx_ring->tqp->io_base +
				HNS3_RING_TX_RING_HEAD_REG);
	hw_tail = readl_relaxed(tx_ring->tqp->io_base +
				HNS3_RING_TX_RING_TAIL_REG);
	fbd_num = readl_relaxed(tx_ring->tqp->io_base +
				HNS3_RING_TX_RING_FBDNUM_REG);
	fbd_oft = readl_relaxed(tx_ring->tqp->io_base +
				HNS3_RING_TX_RING_OFFSET_REG);
	ebd_num = readl_relaxed(tx_ring->tqp->io_base +
				HNS3_RING_TX_RING_EBDNUM_REG);
	ebd_oft = readl_relaxed(tx_ring->tqp->io_base +
				HNS3_RING_TX_RING_EBD_OFFSET_REG);
	bd_num = readl_relaxed(tx_ring->tqp->io_base +
			       HNS3_RING_TX_RING_BD_NUM_REG);
	bd_err = readl_relaxed(tx_ring->tqp->io_base +
			       HNS3_RING_TX_RING_BD_ERR_REG);
	ring_en = readl_relaxed(tx_ring->tqp->io_base + HNS3_RING_EN_REG);
	tc = readl_relaxed(tx_ring->tqp->io_base + HNS3_RING_TX_RING_TC_REG);

	netdev_info(ndev,
		    "BD_NUM: 0x%x HW_HEAD: 0x%x, HW_TAIL: 0x%x, BD_ERR: 0x%x, INT: 0x%x\n",
		    bd_num, hw_head, hw_tail, bd_err,
		    readl(tx_ring->tqp_vector->mask_addr));
	netdev_info(ndev,
		    "RING_EN: 0x%x, TC: 0x%x, FBD_NUM: 0x%x FBD_OFT: 0x%x, EBD_NUM: 0x%x, EBD_OFT: 0x%x\n",
		    ring_en, tc, fbd_num, fbd_oft, ebd_num, ebd_oft);

	return true;
}

static void hns3_nic_net_timeout(struct net_device *ndev, unsigned int txqueue)
{
	struct hns3_nic_priv *priv = netdev_priv(ndev);
	struct hnae3_handle *h = priv->ae_handle;

	if (!hns3_get_tx_timeo_queue_info(ndev))
		return;

	/* request the reset, and let the hclge to determine
	 * which reset level should be done
	 */
	if (h->ae_algo->ops->reset_event)
		h->ae_algo->ops->reset_event(h->pdev, h);
}

#ifdef CONFIG_RFS_ACCEL
static int hns3_rx_flow_steer(struct net_device *dev, const struct sk_buff *skb,
			      u16 rxq_index, u32 flow_id)
{
	struct hnae3_handle *h = hns3_get_handle(dev);
	struct flow_keys fkeys;

	if (!h->ae_algo->ops->add_arfs_entry)
		return -EOPNOTSUPP;

	if (skb->encapsulation)
		return -EPROTONOSUPPORT;

	if (!skb_flow_dissect_flow_keys(skb, &fkeys, 0))
		return -EPROTONOSUPPORT;

	if ((fkeys.basic.n_proto != htons(ETH_P_IP) &&
	     fkeys.basic.n_proto != htons(ETH_P_IPV6)) ||
	    (fkeys.basic.ip_proto != IPPROTO_TCP &&
	     fkeys.basic.ip_proto != IPPROTO_UDP))
		return -EPROTONOSUPPORT;

	return h->ae_algo->ops->add_arfs_entry(h, rxq_index, flow_id, &fkeys);
}
#endif

static int hns3_nic_get_vf_config(struct net_device *ndev, int vf,
				  struct ifla_vf_info *ivf)
{
	struct hnae3_handle *h = hns3_get_handle(ndev);

	if (!h->ae_algo->ops->get_vf_config)
		return -EOPNOTSUPP;

	return h->ae_algo->ops->get_vf_config(h, vf, ivf);
}

static int hns3_nic_set_vf_link_state(struct net_device *ndev, int vf,
				      int link_state)
{
	struct hnae3_handle *h = hns3_get_handle(ndev);

	if (!h->ae_algo->ops->set_vf_link_state)
		return -EOPNOTSUPP;

	return h->ae_algo->ops->set_vf_link_state(h, vf, link_state);
}

static int hns3_nic_set_vf_rate(struct net_device *ndev, int vf,
				int min_tx_rate, int max_tx_rate)
{
	struct hnae3_handle *h = hns3_get_handle(ndev);

	if (!h->ae_algo->ops->set_vf_rate)
		return -EOPNOTSUPP;

	return h->ae_algo->ops->set_vf_rate(h, vf, min_tx_rate, max_tx_rate,
					    false);
}

static int hns3_nic_set_vf_mac(struct net_device *netdev, int vf_id, u8 *mac)
{
	struct hnae3_handle *h = hns3_get_handle(netdev);

	if (!h->ae_algo->ops->set_vf_mac)
		return -EOPNOTSUPP;

	if (is_multicast_ether_addr(mac)) {
		netdev_err(netdev,
			   "Invalid MAC:%pM specified. Could not set MAC\n",
			   mac);
		return -EINVAL;
	}

	return h->ae_algo->ops->set_vf_mac(h, vf_id, mac);
}

static const struct net_device_ops hns3_nic_netdev_ops = {
	.ndo_open		= hns3_nic_net_open,
	.ndo_stop		= hns3_nic_net_stop,
	.ndo_start_xmit		= hns3_nic_net_xmit,
	.ndo_tx_timeout		= hns3_nic_net_timeout,
	.ndo_set_mac_address	= hns3_nic_net_set_mac_address,
	.ndo_eth_ioctl		= hns3_nic_do_ioctl,
	.ndo_change_mtu		= hns3_nic_change_mtu,
	.ndo_set_features	= hns3_nic_set_features,
	.ndo_features_check	= hns3_features_check,
	.ndo_get_stats64	= hns3_nic_get_stats64,
	.ndo_setup_tc		= hns3_nic_setup_tc,
	.ndo_set_rx_mode	= hns3_nic_set_rx_mode,
	.ndo_vlan_rx_add_vid	= hns3_vlan_rx_add_vid,
	.ndo_vlan_rx_kill_vid	= hns3_vlan_rx_kill_vid,
	.ndo_set_vf_vlan	= hns3_ndo_set_vf_vlan,
	.ndo_set_vf_spoofchk	= hns3_set_vf_spoofchk,
	.ndo_set_vf_trust	= hns3_set_vf_trust,
#ifdef CONFIG_RFS_ACCEL
	.ndo_rx_flow_steer	= hns3_rx_flow_steer,
#endif
	.ndo_get_vf_config	= hns3_nic_get_vf_config,
	.ndo_set_vf_link_state	= hns3_nic_set_vf_link_state,
	.ndo_set_vf_rate	= hns3_nic_set_vf_rate,
	.ndo_set_vf_mac		= hns3_nic_set_vf_mac,
};

bool hns3_is_phys_func(struct pci_dev *pdev)
{
	u32 dev_id = pdev->device;

	switch (dev_id) {
	case HNAE3_DEV_ID_GE:
	case HNAE3_DEV_ID_25GE:
	case HNAE3_DEV_ID_25GE_RDMA:
	case HNAE3_DEV_ID_25GE_RDMA_MACSEC:
	case HNAE3_DEV_ID_50GE_RDMA:
	case HNAE3_DEV_ID_50GE_RDMA_MACSEC:
	case HNAE3_DEV_ID_100G_RDMA_MACSEC:
	case HNAE3_DEV_ID_200G_RDMA:
		return true;
	case HNAE3_DEV_ID_VF:
	case HNAE3_DEV_ID_RDMA_DCB_PFC_VF:
		return false;
	default:
		dev_warn(&pdev->dev, "un-recognized pci device-id %u",
			 dev_id);
	}

	return false;
}

static void hns3_disable_sriov(struct pci_dev *pdev)
{
	/* If our VFs are assigned we cannot shut down SR-IOV
	 * without causing issues, so just leave the hardware
	 * available but disabled
	 */
	if (pci_vfs_assigned(pdev)) {
		dev_warn(&pdev->dev,
			 "disabling driver while VFs are assigned\n");
		return;
	}

	pci_disable_sriov(pdev);
}

/* hns3_probe - Device initialization routine
 * @pdev: PCI device information struct
 * @ent: entry in hns3_pci_tbl
 *
 * hns3_probe initializes a PF identified by a pci_dev structure.
 * The OS initialization, configuring of the PF private structure,
 * and a hardware reset occur.
 *
 * Returns 0 on success, negative on failure
 */
static int hns3_probe(struct pci_dev *pdev, const struct pci_device_id *ent)
{
	struct hnae3_ae_dev *ae_dev;
	int ret;

	ae_dev = devm_kzalloc(&pdev->dev, sizeof(*ae_dev), GFP_KERNEL);
	if (!ae_dev)
		return -ENOMEM;

	ae_dev->pdev = pdev;
	ae_dev->flag = ent->driver_data;
	pci_set_drvdata(pdev, ae_dev);

	ret = hnae3_register_ae_dev(ae_dev);
	if (ret)
		pci_set_drvdata(pdev, NULL);

	return ret;
}

/* hns3_remove - Device removal routine
 * @pdev: PCI device information struct
 */
static void hns3_remove(struct pci_dev *pdev)
{
	struct hnae3_ae_dev *ae_dev = pci_get_drvdata(pdev);

	if (hns3_is_phys_func(pdev) && IS_ENABLED(CONFIG_PCI_IOV))
		hns3_disable_sriov(pdev);

	hnae3_unregister_ae_dev(ae_dev);
	pci_set_drvdata(pdev, NULL);
}

/**
 * hns3_pci_sriov_configure
 * @pdev: pointer to a pci_dev structure
 * @num_vfs: number of VFs to allocate
 *
 * Enable or change the number of VFs. Called when the user updates the number
 * of VFs in sysfs.
 **/
static int hns3_pci_sriov_configure(struct pci_dev *pdev, int num_vfs)
{
	int ret;

	if (!(hns3_is_phys_func(pdev) && IS_ENABLED(CONFIG_PCI_IOV))) {
		dev_warn(&pdev->dev, "Can not config SRIOV\n");
		return -EINVAL;
	}

	if (num_vfs) {
		ret = pci_enable_sriov(pdev, num_vfs);
		if (ret)
			dev_err(&pdev->dev, "SRIOV enable failed %d\n", ret);
		else
			return num_vfs;
	} else if (!pci_vfs_assigned(pdev)) {
		pci_disable_sriov(pdev);
	} else {
		dev_warn(&pdev->dev,
			 "Unable to free VFs because some are assigned to VMs.\n");
	}

	return 0;
}

static void hns3_shutdown(struct pci_dev *pdev)
{
	struct hnae3_ae_dev *ae_dev = pci_get_drvdata(pdev);

	hnae3_unregister_ae_dev(ae_dev);
	pci_set_drvdata(pdev, NULL);

	if (system_state == SYSTEM_POWER_OFF)
		pci_set_power_state(pdev, PCI_D3hot);
}

static int __maybe_unused hns3_suspend(struct device *dev)
{
	struct hnae3_ae_dev *ae_dev = dev_get_drvdata(dev);

	if (ae_dev && hns3_is_phys_func(ae_dev->pdev)) {
		dev_info(dev, "Begin to suspend.\n");
		if (ae_dev->ops && ae_dev->ops->reset_prepare)
			ae_dev->ops->reset_prepare(ae_dev, HNAE3_FUNC_RESET);
	}

	return 0;
}

static int __maybe_unused hns3_resume(struct device *dev)
{
	struct hnae3_ae_dev *ae_dev = dev_get_drvdata(dev);

	if (ae_dev && hns3_is_phys_func(ae_dev->pdev)) {
		dev_info(dev, "Begin to resume.\n");
		if (ae_dev->ops && ae_dev->ops->reset_done)
			ae_dev->ops->reset_done(ae_dev);
	}

	return 0;
}

static pci_ers_result_t hns3_error_detected(struct pci_dev *pdev,
					    pci_channel_state_t state)
{
	struct hnae3_ae_dev *ae_dev = pci_get_drvdata(pdev);
	pci_ers_result_t ret;

	dev_info(&pdev->dev, "PCI error detected, state(=%u)!!\n", state);

	if (state == pci_channel_io_perm_failure)
		return PCI_ERS_RESULT_DISCONNECT;

	if (!ae_dev || !ae_dev->ops) {
		dev_err(&pdev->dev,
			"Can't recover - error happened before device initialized\n");
		return PCI_ERS_RESULT_NONE;
	}

	if (ae_dev->ops->handle_hw_ras_error)
		ret = ae_dev->ops->handle_hw_ras_error(ae_dev);
	else
		return PCI_ERS_RESULT_NONE;

	return ret;
}

static pci_ers_result_t hns3_slot_reset(struct pci_dev *pdev)
{
	struct hnae3_ae_dev *ae_dev = pci_get_drvdata(pdev);
	const struct hnae3_ae_ops *ops;
	enum hnae3_reset_type reset_type;
	struct device *dev = &pdev->dev;

	if (!ae_dev || !ae_dev->ops)
		return PCI_ERS_RESULT_NONE;

	ops = ae_dev->ops;
	/* request the reset */
	if (ops->reset_event && ops->get_reset_level &&
	    ops->set_default_reset_request) {
		if (ae_dev->hw_err_reset_req) {
			reset_type = ops->get_reset_level(ae_dev,
						&ae_dev->hw_err_reset_req);
			ops->set_default_reset_request(ae_dev, reset_type);
			dev_info(dev, "requesting reset due to PCI error\n");
			ops->reset_event(pdev, NULL);
		}

		return PCI_ERS_RESULT_RECOVERED;
	}

	return PCI_ERS_RESULT_DISCONNECT;
}

static void hns3_reset_prepare(struct pci_dev *pdev)
{
	struct hnae3_ae_dev *ae_dev = pci_get_drvdata(pdev);

	dev_info(&pdev->dev, "FLR prepare\n");
	if (ae_dev && ae_dev->ops && ae_dev->ops->reset_prepare)
		ae_dev->ops->reset_prepare(ae_dev, HNAE3_FLR_RESET);
}

static void hns3_reset_done(struct pci_dev *pdev)
{
	struct hnae3_ae_dev *ae_dev = pci_get_drvdata(pdev);

	dev_info(&pdev->dev, "FLR done\n");
	if (ae_dev && ae_dev->ops && ae_dev->ops->reset_done)
		ae_dev->ops->reset_done(ae_dev);
}

static const struct pci_error_handlers hns3_err_handler = {
	.error_detected = hns3_error_detected,
	.slot_reset     = hns3_slot_reset,
	.reset_prepare	= hns3_reset_prepare,
	.reset_done	= hns3_reset_done,
};

static SIMPLE_DEV_PM_OPS(hns3_pm_ops, hns3_suspend, hns3_resume);

static struct pci_driver hns3_driver = {
	.name     = hns3_driver_name,
	.id_table = hns3_pci_tbl,
	.probe    = hns3_probe,
	.remove   = hns3_remove,
	.shutdown = hns3_shutdown,
	.driver.pm  = &hns3_pm_ops,
	.sriov_configure = hns3_pci_sriov_configure,
	.err_handler    = &hns3_err_handler,
};

/* set default feature to hns3 */
static void hns3_set_default_feature(struct net_device *netdev)
{
	struct hnae3_handle *h = hns3_get_handle(netdev);
	struct pci_dev *pdev = h->pdev;
	struct hnae3_ae_dev *ae_dev = pci_get_drvdata(pdev);

	netdev->priv_flags |= IFF_UNICAST_FLT;

	netdev->gso_partial_features |= NETIF_F_GSO_GRE_CSUM;

	netdev->features |= NETIF_F_HW_VLAN_CTAG_FILTER |
		NETIF_F_HW_VLAN_CTAG_TX | NETIF_F_HW_VLAN_CTAG_RX |
		NETIF_F_RXCSUM | NETIF_F_SG | NETIF_F_GSO |
		NETIF_F_GRO | NETIF_F_TSO | NETIF_F_TSO6 | NETIF_F_GSO_GRE |
		NETIF_F_GSO_GRE_CSUM | NETIF_F_GSO_UDP_TUNNEL |
		NETIF_F_SCTP_CRC | NETIF_F_FRAGLIST;

	if (ae_dev->dev_version >= HNAE3_DEVICE_VERSION_V2) {
		netdev->features |= NETIF_F_GRO_HW;

		if (!(h->flags & HNAE3_SUPPORT_VF))
			netdev->features |= NETIF_F_NTUPLE;
	}

	if (test_bit(HNAE3_DEV_SUPPORT_UDP_GSO_B, ae_dev->caps))
		netdev->features |= NETIF_F_GSO_UDP_L4;

	if (test_bit(HNAE3_DEV_SUPPORT_HW_TX_CSUM_B, ae_dev->caps))
		netdev->features |= NETIF_F_HW_CSUM;
	else
		netdev->features |= NETIF_F_IP_CSUM | NETIF_F_IPV6_CSUM;

	if (test_bit(HNAE3_DEV_SUPPORT_UDP_TUNNEL_CSUM_B, ae_dev->caps))
		netdev->features |= NETIF_F_GSO_UDP_TUNNEL_CSUM;

	if (test_bit(HNAE3_DEV_SUPPORT_FD_FORWARD_TC_B, ae_dev->caps))
		netdev->features |= NETIF_F_HW_TC;

	netdev->hw_features |= netdev->features;
	if (!test_bit(HNAE3_DEV_SUPPORT_VLAN_FLTR_MDF_B, ae_dev->caps))
		netdev->hw_features &= ~NETIF_F_HW_VLAN_CTAG_FILTER;

	netdev->vlan_features |= netdev->features &
		~(NETIF_F_HW_VLAN_CTAG_FILTER | NETIF_F_HW_VLAN_CTAG_TX |
		  NETIF_F_HW_VLAN_CTAG_RX | NETIF_F_GRO_HW | NETIF_F_NTUPLE |
		  NETIF_F_HW_TC);

	netdev->hw_enc_features |= netdev->vlan_features | NETIF_F_TSO_MANGLEID;
}

static int hns3_alloc_buffer(struct hns3_enet_ring *ring,
			     struct hns3_desc_cb *cb)
{
	unsigned int order = hns3_page_order(ring);
	struct page *p;

	if (ring->page_pool) {
		p = page_pool_dev_alloc_frag(ring->page_pool,
					     &cb->page_offset,
					     hns3_buf_size(ring));
		if (unlikely(!p))
			return -ENOMEM;

		cb->priv = p;
		cb->buf = page_address(p);
		cb->dma = page_pool_get_dma_addr(p);
		cb->type = DESC_TYPE_PP_FRAG;
		cb->reuse_flag = 0;
		return 0;
	}

	p = dev_alloc_pages(order);
	if (!p)
		return -ENOMEM;

	cb->priv = p;
	cb->page_offset = 0;
	cb->reuse_flag = 0;
	cb->buf  = page_address(p);
	cb->length = hns3_page_size(ring);
	cb->type = DESC_TYPE_PAGE;
	page_ref_add(p, USHRT_MAX - 1);
	cb->pagecnt_bias = USHRT_MAX;

	return 0;
}

static void hns3_free_buffer(struct hns3_enet_ring *ring,
			     struct hns3_desc_cb *cb, int budget)
{
	if (cb->type & (DESC_TYPE_SKB | DESC_TYPE_BOUNCE_HEAD |
			DESC_TYPE_BOUNCE_ALL | DESC_TYPE_SGL_SKB))
		napi_consume_skb(cb->priv, budget);
	else if (!HNAE3_IS_TX_RING(ring)) {
		if (cb->type & DESC_TYPE_PAGE && cb->pagecnt_bias)
			__page_frag_cache_drain(cb->priv, cb->pagecnt_bias);
		else if (cb->type & DESC_TYPE_PP_FRAG)
			page_pool_put_full_page(ring->page_pool, cb->priv,
						false);
	}
	memset(cb, 0, sizeof(*cb));
}

static int hns3_map_buffer(struct hns3_enet_ring *ring, struct hns3_desc_cb *cb)
{
	cb->dma = dma_map_page(ring_to_dev(ring), cb->priv, 0,
			       cb->length, ring_to_dma_dir(ring));

	if (unlikely(dma_mapping_error(ring_to_dev(ring), cb->dma)))
		return -EIO;

	return 0;
}

static void hns3_unmap_buffer(struct hns3_enet_ring *ring,
			      struct hns3_desc_cb *cb)
{
	if (cb->type & (DESC_TYPE_SKB | DESC_TYPE_FRAGLIST_SKB))
		dma_unmap_single(ring_to_dev(ring), cb->dma, cb->length,
				 ring_to_dma_dir(ring));
	else if ((cb->type & DESC_TYPE_PAGE) && cb->length)
		dma_unmap_page(ring_to_dev(ring), cb->dma, cb->length,
			       ring_to_dma_dir(ring));
	else if (cb->type & (DESC_TYPE_BOUNCE_ALL | DESC_TYPE_BOUNCE_HEAD |
			     DESC_TYPE_SGL_SKB))
		hns3_tx_spare_reclaim_cb(ring, cb);
}

static void hns3_buffer_detach(struct hns3_enet_ring *ring, int i)
{
	hns3_unmap_buffer(ring, &ring->desc_cb[i]);
	ring->desc[i].addr = 0;
}

static void hns3_free_buffer_detach(struct hns3_enet_ring *ring, int i,
				    int budget)
{
	struct hns3_desc_cb *cb = &ring->desc_cb[i];

	if (!ring->desc_cb[i].dma)
		return;

	hns3_buffer_detach(ring, i);
	hns3_free_buffer(ring, cb, budget);
}

static void hns3_free_buffers(struct hns3_enet_ring *ring)
{
	int i;

	for (i = 0; i < ring->desc_num; i++)
		hns3_free_buffer_detach(ring, i, 0);
}

/* free desc along with its attached buffer */
static void hns3_free_desc(struct hns3_enet_ring *ring)
{
	int size = ring->desc_num * sizeof(ring->desc[0]);

	hns3_free_buffers(ring);

	if (ring->desc) {
		dma_free_coherent(ring_to_dev(ring), size,
				  ring->desc, ring->desc_dma_addr);
		ring->desc = NULL;
	}
}

static int hns3_alloc_desc(struct hns3_enet_ring *ring)
{
	int size = ring->desc_num * sizeof(ring->desc[0]);

	ring->desc = dma_alloc_coherent(ring_to_dev(ring), size,
					&ring->desc_dma_addr, GFP_KERNEL);
	if (!ring->desc)
		return -ENOMEM;

	return 0;
}

static int hns3_alloc_and_map_buffer(struct hns3_enet_ring *ring,
				   struct hns3_desc_cb *cb)
{
	int ret;

	ret = hns3_alloc_buffer(ring, cb);
	if (ret || ring->page_pool)
		goto out;

	ret = hns3_map_buffer(ring, cb);
	if (ret)
		goto out_with_buf;

	return 0;

out_with_buf:
	hns3_free_buffer(ring, cb, 0);
out:
	return ret;
}

static int hns3_alloc_and_attach_buffer(struct hns3_enet_ring *ring, int i)
{
	int ret = hns3_alloc_and_map_buffer(ring, &ring->desc_cb[i]);

	if (ret)
		return ret;

	ring->desc[i].addr = cpu_to_le64(ring->desc_cb[i].dma +
					 ring->desc_cb[i].page_offset);

	return 0;
}

/* Allocate memory for raw pkg, and map with dma */
static int hns3_alloc_ring_buffers(struct hns3_enet_ring *ring)
{
	int i, j, ret;

	for (i = 0; i < ring->desc_num; i++) {
		ret = hns3_alloc_and_attach_buffer(ring, i);
		if (ret)
			goto out_buffer_fail;
	}

	return 0;

out_buffer_fail:
	for (j = i - 1; j >= 0; j--)
		hns3_free_buffer_detach(ring, j, 0);
	return ret;
}

/* detach a in-used buffer and replace with a reserved one */
static void hns3_replace_buffer(struct hns3_enet_ring *ring, int i,
				struct hns3_desc_cb *res_cb)
{
	hns3_unmap_buffer(ring, &ring->desc_cb[i]);
	ring->desc_cb[i] = *res_cb;
	ring->desc[i].addr = cpu_to_le64(ring->desc_cb[i].dma +
					 ring->desc_cb[i].page_offset);
	ring->desc[i].rx.bd_base_info = 0;
}

static void hns3_reuse_buffer(struct hns3_enet_ring *ring, int i)
{
	ring->desc_cb[i].reuse_flag = 0;
	ring->desc[i].addr = cpu_to_le64(ring->desc_cb[i].dma +
					 ring->desc_cb[i].page_offset);
	ring->desc[i].rx.bd_base_info = 0;

	dma_sync_single_for_device(ring_to_dev(ring),
			ring->desc_cb[i].dma + ring->desc_cb[i].page_offset,
			hns3_buf_size(ring),
			DMA_FROM_DEVICE);
}

static bool hns3_nic_reclaim_desc(struct hns3_enet_ring *ring,
				  int *bytes, int *pkts, int budget)
{
	/* pair with ring->last_to_use update in hns3_tx_doorbell(),
	 * smp_store_release() is not used in hns3_tx_doorbell() because
	 * the doorbell operation already have the needed barrier operation.
	 */
	int ltu = smp_load_acquire(&ring->last_to_use);
	int ntc = ring->next_to_clean;
	struct hns3_desc_cb *desc_cb;
	bool reclaimed = false;
	struct hns3_desc *desc;

	while (ltu != ntc) {
		desc = &ring->desc[ntc];

		if (le16_to_cpu(desc->tx.bdtp_fe_sc_vld_ra_ri) &
				BIT(HNS3_TXD_VLD_B))
			break;

		desc_cb = &ring->desc_cb[ntc];

		if (desc_cb->type & (DESC_TYPE_SKB | DESC_TYPE_BOUNCE_ALL |
				     DESC_TYPE_BOUNCE_HEAD |
				     DESC_TYPE_SGL_SKB)) {
			(*pkts)++;
			(*bytes) += desc_cb->send_bytes;
		}

		/* desc_cb will be cleaned, after hnae3_free_buffer_detach */
		hns3_free_buffer_detach(ring, ntc, budget);

		if (++ntc == ring->desc_num)
			ntc = 0;

		/* Issue prefetch for next Tx descriptor */
		prefetch(&ring->desc_cb[ntc]);
		reclaimed = true;
	}

	if (unlikely(!reclaimed))
		return false;

	/* This smp_store_release() pairs with smp_load_acquire() in
	 * ring_space called by hns3_nic_net_xmit.
	 */
	smp_store_release(&ring->next_to_clean, ntc);

	hns3_tx_spare_update(ring);

	return true;
}

void hns3_clean_tx_ring(struct hns3_enet_ring *ring, int budget)
{
	struct net_device *netdev = ring_to_netdev(ring);
	struct hns3_nic_priv *priv = netdev_priv(netdev);
	struct netdev_queue *dev_queue;
	int bytes, pkts;

	bytes = 0;
	pkts = 0;

	if (unlikely(!hns3_nic_reclaim_desc(ring, &bytes, &pkts, budget)))
		return;

	ring->tqp_vector->tx_group.total_bytes += bytes;
	ring->tqp_vector->tx_group.total_packets += pkts;

	u64_stats_update_begin(&ring->syncp);
	ring->stats.tx_bytes += bytes;
	ring->stats.tx_pkts += pkts;
	u64_stats_update_end(&ring->syncp);

	dev_queue = netdev_get_tx_queue(netdev, ring->tqp->tqp_index);
	netdev_tx_completed_queue(dev_queue, pkts, bytes);

	if (unlikely(netif_carrier_ok(netdev) &&
		     ring_space(ring) > HNS3_MAX_TSO_BD_NUM)) {
		/* Make sure that anybody stopping the queue after this
		 * sees the new next_to_clean.
		 */
		smp_mb();
		if (netif_tx_queue_stopped(dev_queue) &&
		    !test_bit(HNS3_NIC_STATE_DOWN, &priv->state)) {
			netif_tx_wake_queue(dev_queue);
			ring->stats.restart_queue++;
		}
	}
}

static int hns3_desc_unused(struct hns3_enet_ring *ring)
{
	int ntc = ring->next_to_clean;
	int ntu = ring->next_to_use;

	return ((ntc >= ntu) ? 0 : ring->desc_num) + ntc - ntu;
}

static void hns3_nic_alloc_rx_buffers(struct hns3_enet_ring *ring,
				      int cleand_count)
{
	struct hns3_desc_cb *desc_cb;
	struct hns3_desc_cb res_cbs;
	int i, ret;

	for (i = 0; i < cleand_count; i++) {
		desc_cb = &ring->desc_cb[ring->next_to_use];
		if (desc_cb->reuse_flag) {
			u64_stats_update_begin(&ring->syncp);
			ring->stats.reuse_pg_cnt++;
			u64_stats_update_end(&ring->syncp);

			hns3_reuse_buffer(ring, ring->next_to_use);
		} else {
			ret = hns3_alloc_and_map_buffer(ring, &res_cbs);
			if (ret) {
				u64_stats_update_begin(&ring->syncp);
				ring->stats.sw_err_cnt++;
				u64_stats_update_end(&ring->syncp);

				hns3_rl_err(ring_to_netdev(ring),
					    "alloc rx buffer failed: %d\n",
					    ret);
				break;
			}
			hns3_replace_buffer(ring, ring->next_to_use, &res_cbs);

			u64_stats_update_begin(&ring->syncp);
			ring->stats.non_reuse_pg++;
			u64_stats_update_end(&ring->syncp);
		}

		ring_ptr_move_fw(ring, next_to_use);
	}

	writel(i, ring->tqp->io_base + HNS3_RING_RX_RING_HEAD_REG);
}

static bool hns3_can_reuse_page(struct hns3_desc_cb *cb)
{
	return page_count(cb->priv) == cb->pagecnt_bias;
}

static void hns3_nic_reuse_page(struct sk_buff *skb, int i,
				struct hns3_enet_ring *ring, int pull_len,
				struct hns3_desc_cb *desc_cb)
{
	struct hns3_desc *desc = &ring->desc[ring->next_to_clean];
	u32 frag_offset = desc_cb->page_offset + pull_len;
	int size = le16_to_cpu(desc->rx.size);
	u32 truesize = hns3_buf_size(ring);
	u32 frag_size = size - pull_len;
	bool reused;

	if (ring->page_pool) {
		skb_add_rx_frag(skb, i, desc_cb->priv, frag_offset,
				frag_size, truesize);
		return;
	}

	/* Avoid re-using remote or pfmem page */
	if (unlikely(!dev_page_is_reusable(desc_cb->priv)))
		goto out;

	reused = hns3_can_reuse_page(desc_cb);

	/* Rx page can be reused when:
	 * 1. Rx page is only owned by the driver when page_offset
	 *    is zero, which means 0 @ truesize will be used by
	 *    stack after skb_add_rx_frag() is called, and the rest
	 *    of rx page can be reused by driver.
	 * Or
	 * 2. Rx page is only owned by the driver when page_offset
	 *    is non-zero, which means page_offset @ truesize will
	 *    be used by stack after skb_add_rx_frag() is called,
	 *    and 0 @ truesize can be reused by driver.
	 */
	if ((!desc_cb->page_offset && reused) ||
	    ((desc_cb->page_offset + truesize + truesize) <=
	     hns3_page_size(ring) && desc_cb->page_offset)) {
		desc_cb->page_offset += truesize;
		desc_cb->reuse_flag = 1;
	} else if (desc_cb->page_offset && reused) {
		desc_cb->page_offset = 0;
		desc_cb->reuse_flag = 1;
	} else if (frag_size <= ring->rx_copybreak) {
		void *frag = napi_alloc_frag(frag_size);

		if (unlikely(!frag)) {
			u64_stats_update_begin(&ring->syncp);
			ring->stats.frag_alloc_err++;
			u64_stats_update_end(&ring->syncp);

			hns3_rl_err(ring_to_netdev(ring),
				    "failed to allocate rx frag\n");
			goto out;
		}

		desc_cb->reuse_flag = 1;
		memcpy(frag, desc_cb->buf + frag_offset, frag_size);
		skb_add_rx_frag(skb, i, virt_to_page(frag),
				offset_in_page(frag), frag_size, frag_size);

		u64_stats_update_begin(&ring->syncp);
		ring->stats.frag_alloc++;
		u64_stats_update_end(&ring->syncp);
		return;
	}

out:
	desc_cb->pagecnt_bias--;

	if (unlikely(!desc_cb->pagecnt_bias)) {
		page_ref_add(desc_cb->priv, USHRT_MAX);
		desc_cb->pagecnt_bias = USHRT_MAX;
	}

	skb_add_rx_frag(skb, i, desc_cb->priv, frag_offset,
			frag_size, truesize);

	if (unlikely(!desc_cb->reuse_flag))
		__page_frag_cache_drain(desc_cb->priv, desc_cb->pagecnt_bias);
}

static int hns3_gro_complete(struct sk_buff *skb, u32 l234info)
{
	__be16 type = skb->protocol;
	struct tcphdr *th;
	int depth = 0;

	while (eth_type_vlan(type)) {
		struct vlan_hdr *vh;

		if ((depth + VLAN_HLEN) > skb_headlen(skb))
			return -EFAULT;

		vh = (struct vlan_hdr *)(skb->data + depth);
		type = vh->h_vlan_encapsulated_proto;
		depth += VLAN_HLEN;
	}

	skb_set_network_header(skb, depth);

	if (type == htons(ETH_P_IP)) {
		const struct iphdr *iph = ip_hdr(skb);

		depth += sizeof(struct iphdr);
		skb_set_transport_header(skb, depth);
		th = tcp_hdr(skb);
		th->check = ~tcp_v4_check(skb->len - depth, iph->saddr,
					  iph->daddr, 0);
	} else if (type == htons(ETH_P_IPV6)) {
		const struct ipv6hdr *iph = ipv6_hdr(skb);

		depth += sizeof(struct ipv6hdr);
		skb_set_transport_header(skb, depth);
		th = tcp_hdr(skb);
		th->check = ~tcp_v6_check(skb->len - depth, &iph->saddr,
					  &iph->daddr, 0);
	} else {
		hns3_rl_err(skb->dev,
			    "Error: FW GRO supports only IPv4/IPv6, not 0x%04x, depth: %d\n",
			    be16_to_cpu(type), depth);
		return -EFAULT;
	}

	skb_shinfo(skb)->gso_segs = NAPI_GRO_CB(skb)->count;
	if (th->cwr)
		skb_shinfo(skb)->gso_type |= SKB_GSO_TCP_ECN;

	if (l234info & BIT(HNS3_RXD_GRO_FIXID_B))
		skb_shinfo(skb)->gso_type |= SKB_GSO_TCP_FIXEDID;

	skb->csum_start = (unsigned char *)th - skb->head;
	skb->csum_offset = offsetof(struct tcphdr, check);
	skb->ip_summed = CHECKSUM_PARTIAL;

	trace_hns3_gro(skb);

	return 0;
}

static bool hns3_checksum_complete(struct hns3_enet_ring *ring,
				   struct sk_buff *skb, u32 ptype, u16 csum)
{
	if (ptype == HNS3_INVALID_PTYPE ||
	    hns3_rx_ptype_tbl[ptype].ip_summed != CHECKSUM_COMPLETE)
		return false;

	u64_stats_update_begin(&ring->syncp);
	ring->stats.csum_complete++;
	u64_stats_update_end(&ring->syncp);
	skb->ip_summed = CHECKSUM_COMPLETE;
	skb->csum = csum_unfold((__force __sum16)csum);

	return true;
}

static void hns3_rx_handle_csum(struct sk_buff *skb, u32 l234info,
				u32 ol_info, u32 ptype)
{
	int l3_type, l4_type;
	int ol4_type;

	if (ptype != HNS3_INVALID_PTYPE) {
		skb->csum_level = hns3_rx_ptype_tbl[ptype].csum_level;
		skb->ip_summed = hns3_rx_ptype_tbl[ptype].ip_summed;

		return;
	}

	ol4_type = hnae3_get_field(ol_info, HNS3_RXD_OL4ID_M,
				   HNS3_RXD_OL4ID_S);
	switch (ol4_type) {
	case HNS3_OL4_TYPE_MAC_IN_UDP:
	case HNS3_OL4_TYPE_NVGRE:
		skb->csum_level = 1;
		fallthrough;
	case HNS3_OL4_TYPE_NO_TUN:
		l3_type = hnae3_get_field(l234info, HNS3_RXD_L3ID_M,
					  HNS3_RXD_L3ID_S);
		l4_type = hnae3_get_field(l234info, HNS3_RXD_L4ID_M,
					  HNS3_RXD_L4ID_S);
		/* Can checksum ipv4 or ipv6 + UDP/TCP/SCTP packets */
		if ((l3_type == HNS3_L3_TYPE_IPV4 ||
		     l3_type == HNS3_L3_TYPE_IPV6) &&
		    (l4_type == HNS3_L4_TYPE_UDP ||
		     l4_type == HNS3_L4_TYPE_TCP ||
		     l4_type == HNS3_L4_TYPE_SCTP))
			skb->ip_summed = CHECKSUM_UNNECESSARY;
		break;
	default:
		break;
	}
}

static void hns3_rx_checksum(struct hns3_enet_ring *ring, struct sk_buff *skb,
			     u32 l234info, u32 bd_base_info, u32 ol_info,
			     u16 csum)
{
	struct net_device *netdev = ring_to_netdev(ring);
	struct hns3_nic_priv *priv = netdev_priv(netdev);
	u32 ptype = HNS3_INVALID_PTYPE;

	skb->ip_summed = CHECKSUM_NONE;

	skb_checksum_none_assert(skb);

	if (!(netdev->features & NETIF_F_RXCSUM))
		return;

	if (test_bit(HNS3_NIC_STATE_RXD_ADV_LAYOUT_ENABLE, &priv->state))
		ptype = hnae3_get_field(ol_info, HNS3_RXD_PTYPE_M,
					HNS3_RXD_PTYPE_S);

	if (hns3_checksum_complete(ring, skb, ptype, csum))
		return;

	/* check if hardware has done checksum */
	if (!(bd_base_info & BIT(HNS3_RXD_L3L4P_B)))
		return;

	if (unlikely(l234info & (BIT(HNS3_RXD_L3E_B) | BIT(HNS3_RXD_L4E_B) |
				 BIT(HNS3_RXD_OL3E_B) |
				 BIT(HNS3_RXD_OL4E_B)))) {
		u64_stats_update_begin(&ring->syncp);
		ring->stats.l3l4_csum_err++;
		u64_stats_update_end(&ring->syncp);

		return;
	}

	hns3_rx_handle_csum(skb, l234info, ol_info, ptype);
}

static void hns3_rx_skb(struct hns3_enet_ring *ring, struct sk_buff *skb)
{
	if (skb_has_frag_list(skb))
		napi_gro_flush(&ring->tqp_vector->napi, false);

	napi_gro_receive(&ring->tqp_vector->napi, skb);
}

static bool hns3_parse_vlan_tag(struct hns3_enet_ring *ring,
				struct hns3_desc *desc, u32 l234info,
				u16 *vlan_tag)
{
	struct hnae3_handle *handle = ring->tqp->handle;
	struct pci_dev *pdev = ring->tqp->handle->pdev;
	struct hnae3_ae_dev *ae_dev = pci_get_drvdata(pdev);

	if (unlikely(ae_dev->dev_version < HNAE3_DEVICE_VERSION_V2)) {
		*vlan_tag = le16_to_cpu(desc->rx.ot_vlan_tag);
		if (!(*vlan_tag & VLAN_VID_MASK))
			*vlan_tag = le16_to_cpu(desc->rx.vlan_tag);

		return (*vlan_tag != 0);
	}

#define HNS3_STRP_OUTER_VLAN	0x1
#define HNS3_STRP_INNER_VLAN	0x2
#define HNS3_STRP_BOTH		0x3

	/* Hardware always insert VLAN tag into RX descriptor when
	 * remove the tag from packet, driver needs to determine
	 * reporting which tag to stack.
	 */
	switch (hnae3_get_field(l234info, HNS3_RXD_STRP_TAGP_M,
				HNS3_RXD_STRP_TAGP_S)) {
	case HNS3_STRP_OUTER_VLAN:
		if (handle->port_base_vlan_state !=
				HNAE3_PORT_BASE_VLAN_DISABLE)
			return false;

		*vlan_tag = le16_to_cpu(desc->rx.ot_vlan_tag);
		return true;
	case HNS3_STRP_INNER_VLAN:
		if (handle->port_base_vlan_state !=
				HNAE3_PORT_BASE_VLAN_DISABLE)
			return false;

		*vlan_tag = le16_to_cpu(desc->rx.vlan_tag);
		return true;
	case HNS3_STRP_BOTH:
		if (handle->port_base_vlan_state ==
				HNAE3_PORT_BASE_VLAN_DISABLE)
			*vlan_tag = le16_to_cpu(desc->rx.ot_vlan_tag);
		else
			*vlan_tag = le16_to_cpu(desc->rx.vlan_tag);

		return true;
	default:
		return false;
	}
}

static void hns3_rx_ring_move_fw(struct hns3_enet_ring *ring)
{
	ring->desc[ring->next_to_clean].rx.bd_base_info &=
		cpu_to_le32(~BIT(HNS3_RXD_VLD_B));
	ring->next_to_clean += 1;

	if (unlikely(ring->next_to_clean == ring->desc_num))
		ring->next_to_clean = 0;
}

static int hns3_alloc_skb(struct hns3_enet_ring *ring, unsigned int length,
			  unsigned char *va)
{
	struct hns3_desc_cb *desc_cb = &ring->desc_cb[ring->next_to_clean];
	struct net_device *netdev = ring_to_netdev(ring);
	struct sk_buff *skb;

	ring->skb = napi_alloc_skb(&ring->tqp_vector->napi, HNS3_RX_HEAD_SIZE);
	skb = ring->skb;
	if (unlikely(!skb)) {
		hns3_rl_err(netdev, "alloc rx skb fail\n");

		u64_stats_update_begin(&ring->syncp);
		ring->stats.sw_err_cnt++;
		u64_stats_update_end(&ring->syncp);

		return -ENOMEM;
	}

	trace_hns3_rx_desc(ring);
	prefetchw(skb->data);

	ring->pending_buf = 1;
	ring->frag_num = 0;
	ring->tail_skb = NULL;
	if (length <= HNS3_RX_HEAD_SIZE) {
		memcpy(__skb_put(skb, length), va, ALIGN(length, sizeof(long)));

		/* We can reuse buffer as-is, just make sure it is reusable */
		if (dev_page_is_reusable(desc_cb->priv))
			desc_cb->reuse_flag = 1;
		else if (desc_cb->type & DESC_TYPE_PP_FRAG)
			page_pool_put_full_page(ring->page_pool, desc_cb->priv,
						false);
		else /* This page cannot be reused so discard it */
			__page_frag_cache_drain(desc_cb->priv,
						desc_cb->pagecnt_bias);

		hns3_rx_ring_move_fw(ring);
		return 0;
	}

	if (ring->page_pool)
		skb_mark_for_recycle(skb);

	u64_stats_update_begin(&ring->syncp);
	ring->stats.seg_pkt_cnt++;
	u64_stats_update_end(&ring->syncp);

	ring->pull_len = eth_get_headlen(netdev, va, HNS3_RX_HEAD_SIZE);
	__skb_put(skb, ring->pull_len);
	hns3_nic_reuse_page(skb, ring->frag_num++, ring, ring->pull_len,
			    desc_cb);
	hns3_rx_ring_move_fw(ring);

	return 0;
}

static int hns3_add_frag(struct hns3_enet_ring *ring)
{
	struct sk_buff *skb = ring->skb;
	struct sk_buff *head_skb = skb;
	struct sk_buff *new_skb;
	struct hns3_desc_cb *desc_cb;
	struct hns3_desc *desc;
	u32 bd_base_info;

	do {
		desc = &ring->desc[ring->next_to_clean];
		desc_cb = &ring->desc_cb[ring->next_to_clean];
		bd_base_info = le32_to_cpu(desc->rx.bd_base_info);
		/* make sure HW write desc complete */
		dma_rmb();
		if (!(bd_base_info & BIT(HNS3_RXD_VLD_B)))
			return -ENXIO;

		if (unlikely(ring->frag_num >= MAX_SKB_FRAGS)) {
			new_skb = napi_alloc_skb(&ring->tqp_vector->napi, 0);
			if (unlikely(!new_skb)) {
				hns3_rl_err(ring_to_netdev(ring),
					    "alloc rx fraglist skb fail\n");
				return -ENXIO;
			}

			if (ring->page_pool)
				skb_mark_for_recycle(new_skb);

			ring->frag_num = 0;

			if (ring->tail_skb) {
				ring->tail_skb->next = new_skb;
				ring->tail_skb = new_skb;
			} else {
				skb_shinfo(skb)->frag_list = new_skb;
				ring->tail_skb = new_skb;
			}
		}

		if (ring->tail_skb) {
			head_skb->truesize += hns3_buf_size(ring);
			head_skb->data_len += le16_to_cpu(desc->rx.size);
			head_skb->len += le16_to_cpu(desc->rx.size);
			skb = ring->tail_skb;
		}

		dma_sync_single_for_cpu(ring_to_dev(ring),
				desc_cb->dma + desc_cb->page_offset,
				hns3_buf_size(ring),
				DMA_FROM_DEVICE);

		hns3_nic_reuse_page(skb, ring->frag_num++, ring, 0, desc_cb);
		trace_hns3_rx_desc(ring);
		hns3_rx_ring_move_fw(ring);
		ring->pending_buf++;
	} while (!(bd_base_info & BIT(HNS3_RXD_FE_B)));

	return 0;
}

static int hns3_set_gro_and_checksum(struct hns3_enet_ring *ring,
				     struct sk_buff *skb, u32 l234info,
				     u32 bd_base_info, u32 ol_info, u16 csum)
{
	struct net_device *netdev = ring_to_netdev(ring);
	struct hns3_nic_priv *priv = netdev_priv(netdev);
	u32 l3_type;

	skb_shinfo(skb)->gso_size = hnae3_get_field(bd_base_info,
						    HNS3_RXD_GRO_SIZE_M,
						    HNS3_RXD_GRO_SIZE_S);
	/* if there is no HW GRO, do not set gro params */
	if (!skb_shinfo(skb)->gso_size) {
		hns3_rx_checksum(ring, skb, l234info, bd_base_info, ol_info,
				 csum);
		return 0;
	}

	NAPI_GRO_CB(skb)->count = hnae3_get_field(l234info,
						  HNS3_RXD_GRO_COUNT_M,
						  HNS3_RXD_GRO_COUNT_S);

	if (test_bit(HNS3_NIC_STATE_RXD_ADV_LAYOUT_ENABLE, &priv->state)) {
		u32 ptype = hnae3_get_field(ol_info, HNS3_RXD_PTYPE_M,
					    HNS3_RXD_PTYPE_S);

		l3_type = hns3_rx_ptype_tbl[ptype].l3_type;
	} else {
		l3_type = hnae3_get_field(l234info, HNS3_RXD_L3ID_M,
					  HNS3_RXD_L3ID_S);
	}

	if (l3_type == HNS3_L3_TYPE_IPV4)
		skb_shinfo(skb)->gso_type = SKB_GSO_TCPV4;
	else if (l3_type == HNS3_L3_TYPE_IPV6)
		skb_shinfo(skb)->gso_type = SKB_GSO_TCPV6;
	else
		return -EFAULT;

	return  hns3_gro_complete(skb, l234info);
}

static void hns3_set_rx_skb_rss_type(struct hns3_enet_ring *ring,
				     struct sk_buff *skb, u32 rss_hash)
{
	struct hnae3_handle *handle = ring->tqp->handle;
	enum pkt_hash_types rss_type;

	if (rss_hash)
		rss_type = handle->kinfo.rss_type;
	else
		rss_type = PKT_HASH_TYPE_NONE;

	skb_set_hash(skb, rss_hash, rss_type);
}

static int hns3_handle_bdinfo(struct hns3_enet_ring *ring, struct sk_buff *skb)
{
	struct net_device *netdev = ring_to_netdev(ring);
	enum hns3_pkt_l2t_type l2_frame_type;
	u32 bd_base_info, l234info, ol_info;
	struct hns3_desc *desc;
	unsigned int len;
	int pre_ntc, ret;
	u16 csum;

	/* bdinfo handled below is only valid on the last BD of the
	 * current packet, and ring->next_to_clean indicates the first
	 * descriptor of next packet, so need - 1 below.
	 */
	pre_ntc = ring->next_to_clean ? (ring->next_to_clean - 1) :
					(ring->desc_num - 1);
	desc = &ring->desc[pre_ntc];
	bd_base_info = le32_to_cpu(desc->rx.bd_base_info);
	l234info = le32_to_cpu(desc->rx.l234_info);
	ol_info = le32_to_cpu(desc->rx.ol_info);
	csum = le16_to_cpu(desc->csum);

	if (unlikely(bd_base_info & BIT(HNS3_RXD_TS_VLD_B))) {
		struct hnae3_handle *h = hns3_get_handle(netdev);
		u32 nsec = le32_to_cpu(desc->ts_nsec);
		u32 sec = le32_to_cpu(desc->ts_sec);

		if (h->ae_algo->ops->get_rx_hwts)
			h->ae_algo->ops->get_rx_hwts(h, skb, nsec, sec);
	}

	/* Based on hw strategy, the tag offloaded will be stored at
	 * ot_vlan_tag in two layer tag case, and stored at vlan_tag
	 * in one layer tag case.
	 */
	if (netdev->features & NETIF_F_HW_VLAN_CTAG_RX) {
		u16 vlan_tag;

		if (hns3_parse_vlan_tag(ring, desc, l234info, &vlan_tag))
			__vlan_hwaccel_put_tag(skb, htons(ETH_P_8021Q),
					       vlan_tag);
	}

	if (unlikely(!desc->rx.pkt_len || (l234info & (BIT(HNS3_RXD_TRUNCAT_B) |
				  BIT(HNS3_RXD_L2E_B))))) {
		u64_stats_update_begin(&ring->syncp);
		if (l234info & BIT(HNS3_RXD_L2E_B))
			ring->stats.l2_err++;
		else
			ring->stats.err_pkt_len++;
		u64_stats_update_end(&ring->syncp);

		return -EFAULT;
	}

	len = skb->len;

	/* Do update ip stack process */
	skb->protocol = eth_type_trans(skb, netdev);

	/* This is needed in order to enable forwarding support */
	ret = hns3_set_gro_and_checksum(ring, skb, l234info,
					bd_base_info, ol_info, csum);
	if (unlikely(ret)) {
		u64_stats_update_begin(&ring->syncp);
		ring->stats.rx_err_cnt++;
		u64_stats_update_end(&ring->syncp);
		return ret;
	}

	l2_frame_type = hnae3_get_field(l234info, HNS3_RXD_DMAC_M,
					HNS3_RXD_DMAC_S);

	u64_stats_update_begin(&ring->syncp);
	ring->stats.rx_pkts++;
	ring->stats.rx_bytes += len;

	if (l2_frame_type == HNS3_L2_TYPE_MULTICAST)
		ring->stats.rx_multicast++;

	u64_stats_update_end(&ring->syncp);

	ring->tqp_vector->rx_group.total_bytes += len;

	hns3_set_rx_skb_rss_type(ring, skb, le32_to_cpu(desc->rx.rss_hash));
	return 0;
}

static int hns3_handle_rx_bd(struct hns3_enet_ring *ring)
{
	struct sk_buff *skb = ring->skb;
	struct hns3_desc_cb *desc_cb;
	struct hns3_desc *desc;
	unsigned int length;
	u32 bd_base_info;
	int ret;

	desc = &ring->desc[ring->next_to_clean];
	desc_cb = &ring->desc_cb[ring->next_to_clean];

	prefetch(desc);

	if (!skb) {
		bd_base_info = le32_to_cpu(desc->rx.bd_base_info);
		/* Check valid BD */
		if (unlikely(!(bd_base_info & BIT(HNS3_RXD_VLD_B))))
			return -ENXIO;

		dma_rmb();
		length = le16_to_cpu(desc->rx.size);

		ring->va = desc_cb->buf + desc_cb->page_offset;

		dma_sync_single_for_cpu(ring_to_dev(ring),
				desc_cb->dma + desc_cb->page_offset,
				hns3_buf_size(ring),
				DMA_FROM_DEVICE);

		/* Prefetch first cache line of first page.
		 * Idea is to cache few bytes of the header of the packet.
		 * Our L1 Cache line size is 64B so need to prefetch twice to make
		 * it 128B. But in actual we can have greater size of caches with
		 * 128B Level 1 cache lines. In such a case, single fetch would
		 * suffice to cache in the relevant part of the header.
		 */
		net_prefetch(ring->va);

		ret = hns3_alloc_skb(ring, length, ring->va);
		skb = ring->skb;

		if (ret < 0) /* alloc buffer fail */
			return ret;
		if (!(bd_base_info & BIT(HNS3_RXD_FE_B))) { /* need add frag */
			ret = hns3_add_frag(ring);
			if (ret)
				return ret;
		}
	} else {
		ret = hns3_add_frag(ring);
		if (ret)
			return ret;
	}

	/* As the head data may be changed when GRO enable, copy
	 * the head data in after other data rx completed
	 */
	if (skb->len > HNS3_RX_HEAD_SIZE)
		memcpy(skb->data, ring->va,
		       ALIGN(ring->pull_len, sizeof(long)));

	ret = hns3_handle_bdinfo(ring, skb);
	if (unlikely(ret)) {
		dev_kfree_skb_any(skb);
		return ret;
	}

	skb_record_rx_queue(skb, ring->tqp->tqp_index);
	return 0;
}

int hns3_clean_rx_ring(struct hns3_enet_ring *ring, int budget,
		       void (*rx_fn)(struct hns3_enet_ring *, struct sk_buff *))
{
#define RCB_NOF_ALLOC_RX_BUFF_ONCE 16
	int unused_count = hns3_desc_unused(ring);
	int recv_pkts = 0;
	int err;

	unused_count -= ring->pending_buf;

	while (recv_pkts < budget) {
		/* Reuse or realloc buffers */
		if (unused_count >= RCB_NOF_ALLOC_RX_BUFF_ONCE) {
			hns3_nic_alloc_rx_buffers(ring, unused_count);
			unused_count = hns3_desc_unused(ring) -
					ring->pending_buf;
		}

		/* Poll one pkt */
		err = hns3_handle_rx_bd(ring);
		/* Do not get FE for the packet or failed to alloc skb */
		if (unlikely(!ring->skb || err == -ENXIO)) {
			goto out;
		} else if (likely(!err)) {
			rx_fn(ring, ring->skb);
			recv_pkts++;
		}

		unused_count += ring->pending_buf;
		ring->skb = NULL;
		ring->pending_buf = 0;
	}

out:
	/* Make all data has been write before submit */
	if (unused_count > 0)
		hns3_nic_alloc_rx_buffers(ring, unused_count);

	return recv_pkts;
}

static void hns3_update_rx_int_coalesce(struct hns3_enet_tqp_vector *tqp_vector)
{
	struct hns3_enet_ring_group *rx_group = &tqp_vector->rx_group;
	struct dim_sample sample = {};

	if (!rx_group->coal.adapt_enable)
		return;

	dim_update_sample(tqp_vector->event_cnt, rx_group->total_packets,
			  rx_group->total_bytes, &sample);
	net_dim(&rx_group->dim, sample);
}

static void hns3_update_tx_int_coalesce(struct hns3_enet_tqp_vector *tqp_vector)
{
	struct hns3_enet_ring_group *tx_group = &tqp_vector->tx_group;
	struct dim_sample sample = {};

	if (!tx_group->coal.adapt_enable)
		return;

	dim_update_sample(tqp_vector->event_cnt, tx_group->total_packets,
			  tx_group->total_bytes, &sample);
	net_dim(&tx_group->dim, sample);
}

static int hns3_nic_common_poll(struct napi_struct *napi, int budget)
{
	struct hns3_nic_priv *priv = netdev_priv(napi->dev);
	struct hns3_enet_ring *ring;
	int rx_pkt_total = 0;

	struct hns3_enet_tqp_vector *tqp_vector =
		container_of(napi, struct hns3_enet_tqp_vector, napi);
	bool clean_complete = true;
	int rx_budget = budget;

	if (unlikely(test_bit(HNS3_NIC_STATE_DOWN, &priv->state))) {
		napi_complete(napi);
		return 0;
	}

	/* Since the actual Tx work is minimal, we can give the Tx a larger
	 * budget and be more aggressive about cleaning up the Tx descriptors.
	 */
	hns3_for_each_ring(ring, tqp_vector->tx_group)
		hns3_clean_tx_ring(ring, budget);

	/* make sure rx ring budget not smaller than 1 */
	if (tqp_vector->num_tqps > 1)
		rx_budget = max(budget / tqp_vector->num_tqps, 1);

	hns3_for_each_ring(ring, tqp_vector->rx_group) {
		int rx_cleaned = hns3_clean_rx_ring(ring, rx_budget,
						    hns3_rx_skb);
		if (rx_cleaned >= rx_budget)
			clean_complete = false;

		rx_pkt_total += rx_cleaned;
	}

	tqp_vector->rx_group.total_packets += rx_pkt_total;

	if (!clean_complete)
		return budget;

	if (napi_complete(napi) &&
	    likely(!test_bit(HNS3_NIC_STATE_DOWN, &priv->state))) {
		hns3_update_rx_int_coalesce(tqp_vector);
		hns3_update_tx_int_coalesce(tqp_vector);

		hns3_mask_vector_irq(tqp_vector, 1);
	}

	return rx_pkt_total;
}

static int hns3_get_vector_ring_chain(struct hns3_enet_tqp_vector *tqp_vector,
				      struct hnae3_ring_chain_node *head)
{
	struct pci_dev *pdev = tqp_vector->handle->pdev;
	struct hnae3_ring_chain_node *cur_chain = head;
	struct hnae3_ring_chain_node *chain;
	struct hns3_enet_ring *tx_ring;
	struct hns3_enet_ring *rx_ring;

	tx_ring = tqp_vector->tx_group.ring;
	if (tx_ring) {
		cur_chain->tqp_index = tx_ring->tqp->tqp_index;
		hnae3_set_bit(cur_chain->flag, HNAE3_RING_TYPE_B,
			      HNAE3_RING_TYPE_TX);
		hnae3_set_field(cur_chain->int_gl_idx, HNAE3_RING_GL_IDX_M,
				HNAE3_RING_GL_IDX_S, HNAE3_RING_GL_TX);

		cur_chain->next = NULL;

		while (tx_ring->next) {
			tx_ring = tx_ring->next;

			chain = devm_kzalloc(&pdev->dev, sizeof(*chain),
					     GFP_KERNEL);
			if (!chain)
				goto err_free_chain;

			cur_chain->next = chain;
			chain->tqp_index = tx_ring->tqp->tqp_index;
			hnae3_set_bit(chain->flag, HNAE3_RING_TYPE_B,
				      HNAE3_RING_TYPE_TX);
			hnae3_set_field(chain->int_gl_idx,
					HNAE3_RING_GL_IDX_M,
					HNAE3_RING_GL_IDX_S,
					HNAE3_RING_GL_TX);

			cur_chain = chain;
		}
	}

	rx_ring = tqp_vector->rx_group.ring;
	if (!tx_ring && rx_ring) {
		cur_chain->next = NULL;
		cur_chain->tqp_index = rx_ring->tqp->tqp_index;
		hnae3_set_bit(cur_chain->flag, HNAE3_RING_TYPE_B,
			      HNAE3_RING_TYPE_RX);
		hnae3_set_field(cur_chain->int_gl_idx, HNAE3_RING_GL_IDX_M,
				HNAE3_RING_GL_IDX_S, HNAE3_RING_GL_RX);

		rx_ring = rx_ring->next;
	}

	while (rx_ring) {
		chain = devm_kzalloc(&pdev->dev, sizeof(*chain), GFP_KERNEL);
		if (!chain)
			goto err_free_chain;

		cur_chain->next = chain;
		chain->tqp_index = rx_ring->tqp->tqp_index;
		hnae3_set_bit(chain->flag, HNAE3_RING_TYPE_B,
			      HNAE3_RING_TYPE_RX);
		hnae3_set_field(chain->int_gl_idx, HNAE3_RING_GL_IDX_M,
				HNAE3_RING_GL_IDX_S, HNAE3_RING_GL_RX);

		cur_chain = chain;

		rx_ring = rx_ring->next;
	}

	return 0;

err_free_chain:
	cur_chain = head->next;
	while (cur_chain) {
		chain = cur_chain->next;
		devm_kfree(&pdev->dev, cur_chain);
		cur_chain = chain;
	}
	head->next = NULL;

	return -ENOMEM;
}

static void hns3_free_vector_ring_chain(struct hns3_enet_tqp_vector *tqp_vector,
					struct hnae3_ring_chain_node *head)
{
	struct pci_dev *pdev = tqp_vector->handle->pdev;
	struct hnae3_ring_chain_node *chain_tmp, *chain;

	chain = head->next;

	while (chain) {
		chain_tmp = chain->next;
		devm_kfree(&pdev->dev, chain);
		chain = chain_tmp;
	}
}

static void hns3_add_ring_to_group(struct hns3_enet_ring_group *group,
				   struct hns3_enet_ring *ring)
{
	ring->next = group->ring;
	group->ring = ring;

	group->count++;
}

static void hns3_nic_set_cpumask(struct hns3_nic_priv *priv)
{
	struct pci_dev *pdev = priv->ae_handle->pdev;
	struct hns3_enet_tqp_vector *tqp_vector;
	int num_vectors = priv->vector_num;
	int numa_node;
	int vector_i;

	numa_node = dev_to_node(&pdev->dev);

	for (vector_i = 0; vector_i < num_vectors; vector_i++) {
		tqp_vector = &priv->tqp_vector[vector_i];
		cpumask_set_cpu(cpumask_local_spread(vector_i, numa_node),
				&tqp_vector->affinity_mask);
	}
}

static void hns3_rx_dim_work(struct work_struct *work)
{
	struct dim *dim = container_of(work, struct dim, work);
	struct hns3_enet_ring_group *group = container_of(dim,
		struct hns3_enet_ring_group, dim);
	struct hns3_enet_tqp_vector *tqp_vector = group->ring->tqp_vector;
	struct dim_cq_moder cur_moder =
		net_dim_get_rx_moderation(dim->mode, dim->profile_ix);

	hns3_set_vector_coalesce_rx_gl(group->ring->tqp_vector, cur_moder.usec);
	tqp_vector->rx_group.coal.int_gl = cur_moder.usec;

	if (cur_moder.pkts < tqp_vector->rx_group.coal.int_ql_max) {
		hns3_set_vector_coalesce_rx_ql(tqp_vector, cur_moder.pkts);
		tqp_vector->rx_group.coal.int_ql = cur_moder.pkts;
	}

	dim->state = DIM_START_MEASURE;
}

static void hns3_tx_dim_work(struct work_struct *work)
{
	struct dim *dim = container_of(work, struct dim, work);
	struct hns3_enet_ring_group *group = container_of(dim,
		struct hns3_enet_ring_group, dim);
	struct hns3_enet_tqp_vector *tqp_vector = group->ring->tqp_vector;
	struct dim_cq_moder cur_moder =
		net_dim_get_tx_moderation(dim->mode, dim->profile_ix);

	hns3_set_vector_coalesce_tx_gl(tqp_vector, cur_moder.usec);
	tqp_vector->tx_group.coal.int_gl = cur_moder.usec;

	if (cur_moder.pkts < tqp_vector->tx_group.coal.int_ql_max) {
		hns3_set_vector_coalesce_tx_ql(tqp_vector, cur_moder.pkts);
		tqp_vector->tx_group.coal.int_ql = cur_moder.pkts;
	}

	dim->state = DIM_START_MEASURE;
}

static void hns3_nic_init_dim(struct hns3_enet_tqp_vector *tqp_vector)
{
	INIT_WORK(&tqp_vector->rx_group.dim.work, hns3_rx_dim_work);
	INIT_WORK(&tqp_vector->tx_group.dim.work, hns3_tx_dim_work);
}

static int hns3_nic_init_vector_data(struct hns3_nic_priv *priv)
{
	struct hnae3_handle *h = priv->ae_handle;
	struct hns3_enet_tqp_vector *tqp_vector;
	int ret;
	int i;

	hns3_nic_set_cpumask(priv);

	for (i = 0; i < priv->vector_num; i++) {
		tqp_vector = &priv->tqp_vector[i];
		hns3_vector_coalesce_init_hw(tqp_vector, priv);
		tqp_vector->num_tqps = 0;
		hns3_nic_init_dim(tqp_vector);
	}

	for (i = 0; i < h->kinfo.num_tqps; i++) {
		u16 vector_i = i % priv->vector_num;
		u16 tqp_num = h->kinfo.num_tqps;

		tqp_vector = &priv->tqp_vector[vector_i];

		hns3_add_ring_to_group(&tqp_vector->tx_group,
				       &priv->ring[i]);

		hns3_add_ring_to_group(&tqp_vector->rx_group,
				       &priv->ring[i + tqp_num]);

		priv->ring[i].tqp_vector = tqp_vector;
		priv->ring[i + tqp_num].tqp_vector = tqp_vector;
		tqp_vector->num_tqps++;
	}

	for (i = 0; i < priv->vector_num; i++) {
		struct hnae3_ring_chain_node vector_ring_chain;

		tqp_vector = &priv->tqp_vector[i];

		tqp_vector->rx_group.total_bytes = 0;
		tqp_vector->rx_group.total_packets = 0;
		tqp_vector->tx_group.total_bytes = 0;
		tqp_vector->tx_group.total_packets = 0;
		tqp_vector->handle = h;

		ret = hns3_get_vector_ring_chain(tqp_vector,
						 &vector_ring_chain);
		if (ret)
			goto map_ring_fail;

		ret = h->ae_algo->ops->map_ring_to_vector(h,
			tqp_vector->vector_irq, &vector_ring_chain);

		hns3_free_vector_ring_chain(tqp_vector, &vector_ring_chain);

		if (ret)
			goto map_ring_fail;

		netif_napi_add(priv->netdev, &tqp_vector->napi,
			       hns3_nic_common_poll, NAPI_POLL_WEIGHT);
	}

	return 0;

map_ring_fail:
	while (i--)
		netif_napi_del(&priv->tqp_vector[i].napi);

	return ret;
}

static void hns3_nic_init_coal_cfg(struct hns3_nic_priv *priv)
{
	struct hnae3_ae_dev *ae_dev = pci_get_drvdata(priv->ae_handle->pdev);
	struct hns3_enet_coalesce *tx_coal = &priv->tx_coal;
	struct hns3_enet_coalesce *rx_coal = &priv->rx_coal;

	/* initialize the configuration for interrupt coalescing.
	 * 1. GL (Interrupt Gap Limiter)
	 * 2. RL (Interrupt Rate Limiter)
	 * 3. QL (Interrupt Quantity Limiter)
	 *
	 * Default: enable interrupt coalescing self-adaptive and GL
	 */
	tx_coal->adapt_enable = 1;
	rx_coal->adapt_enable = 1;

	tx_coal->int_gl = HNS3_INT_GL_50K;
	rx_coal->int_gl = HNS3_INT_GL_50K;

	rx_coal->flow_level = HNS3_FLOW_LOW;
	tx_coal->flow_level = HNS3_FLOW_LOW;

	if (ae_dev->dev_specs.int_ql_max) {
		tx_coal->int_ql = HNS3_INT_QL_DEFAULT_CFG;
		rx_coal->int_ql = HNS3_INT_QL_DEFAULT_CFG;
	}
}

static int hns3_nic_alloc_vector_data(struct hns3_nic_priv *priv)
{
	struct hnae3_handle *h = priv->ae_handle;
	struct hns3_enet_tqp_vector *tqp_vector;
	struct hnae3_vector_info *vector;
	struct pci_dev *pdev = h->pdev;
	u16 tqp_num = h->kinfo.num_tqps;
	u16 vector_num;
	int ret = 0;
	u16 i;

	/* RSS size, cpu online and vector_num should be the same */
	/* Should consider 2p/4p later */
	vector_num = min_t(u16, num_online_cpus(), tqp_num);

	vector = devm_kcalloc(&pdev->dev, vector_num, sizeof(*vector),
			      GFP_KERNEL);
	if (!vector)
		return -ENOMEM;

	/* save the actual available vector number */
	vector_num = h->ae_algo->ops->get_vector(h, vector_num, vector);

	priv->vector_num = vector_num;
	priv->tqp_vector = (struct hns3_enet_tqp_vector *)
		devm_kcalloc(&pdev->dev, vector_num, sizeof(*priv->tqp_vector),
			     GFP_KERNEL);
	if (!priv->tqp_vector) {
		ret = -ENOMEM;
		goto out;
	}

	for (i = 0; i < priv->vector_num; i++) {
		tqp_vector = &priv->tqp_vector[i];
		tqp_vector->idx = i;
		tqp_vector->mask_addr = vector[i].io_addr;
		tqp_vector->vector_irq = vector[i].vector;
		hns3_vector_coalesce_init(tqp_vector, priv);
	}

out:
	devm_kfree(&pdev->dev, vector);
	return ret;
}

static void hns3_clear_ring_group(struct hns3_enet_ring_group *group)
{
	group->ring = NULL;
	group->count = 0;
}

static void hns3_nic_uninit_vector_data(struct hns3_nic_priv *priv)
{
	struct hnae3_ring_chain_node vector_ring_chain;
	struct hnae3_handle *h = priv->ae_handle;
	struct hns3_enet_tqp_vector *tqp_vector;
	int i;

	for (i = 0; i < priv->vector_num; i++) {
		tqp_vector = &priv->tqp_vector[i];

		if (!tqp_vector->rx_group.ring && !tqp_vector->tx_group.ring)
			continue;

		/* Since the mapping can be overwritten, when fail to get the
		 * chain between vector and ring, we should go on to deal with
		 * the remaining options.
		 */
		if (hns3_get_vector_ring_chain(tqp_vector, &vector_ring_chain))
			dev_warn(priv->dev, "failed to get ring chain\n");

		h->ae_algo->ops->unmap_ring_from_vector(h,
			tqp_vector->vector_irq, &vector_ring_chain);

		hns3_free_vector_ring_chain(tqp_vector, &vector_ring_chain);

		hns3_clear_ring_group(&tqp_vector->rx_group);
		hns3_clear_ring_group(&tqp_vector->tx_group);
		netif_napi_del(&priv->tqp_vector[i].napi);
	}
}

static void hns3_nic_dealloc_vector_data(struct hns3_nic_priv *priv)
{
	struct hnae3_handle *h = priv->ae_handle;
	struct pci_dev *pdev = h->pdev;
	int i, ret;

	for (i = 0; i < priv->vector_num; i++) {
		struct hns3_enet_tqp_vector *tqp_vector;

		tqp_vector = &priv->tqp_vector[i];
		ret = h->ae_algo->ops->put_vector(h, tqp_vector->vector_irq);
		if (ret)
			return;
	}

	devm_kfree(&pdev->dev, priv->tqp_vector);
}

static void hns3_ring_get_cfg(struct hnae3_queue *q, struct hns3_nic_priv *priv,
			      unsigned int ring_type)
{
	int queue_num = priv->ae_handle->kinfo.num_tqps;
	struct hns3_enet_ring *ring;
	int desc_num;

	if (ring_type == HNAE3_RING_TYPE_TX) {
		ring = &priv->ring[q->tqp_index];
		desc_num = priv->ae_handle->kinfo.num_tx_desc;
		ring->queue_index = q->tqp_index;
		ring->tx_copybreak = priv->tx_copybreak;
		ring->last_to_use = 0;
	} else {
		ring = &priv->ring[q->tqp_index + queue_num];
		desc_num = priv->ae_handle->kinfo.num_rx_desc;
		ring->queue_index = q->tqp_index;
		ring->rx_copybreak = priv->rx_copybreak;
	}

	hnae3_set_bit(ring->flag, HNAE3_RING_TYPE_B, ring_type);

	ring->tqp = q;
	ring->desc = NULL;
	ring->desc_cb = NULL;
	ring->dev = priv->dev;
	ring->desc_dma_addr = 0;
	ring->buf_size = q->buf_size;
	ring->desc_num = desc_num;
	ring->next_to_use = 0;
	ring->next_to_clean = 0;
}

static void hns3_queue_to_ring(struct hnae3_queue *tqp,
			       struct hns3_nic_priv *priv)
{
	hns3_ring_get_cfg(tqp, priv, HNAE3_RING_TYPE_TX);
	hns3_ring_get_cfg(tqp, priv, HNAE3_RING_TYPE_RX);
}

static int hns3_get_ring_config(struct hns3_nic_priv *priv)
{
	struct hnae3_handle *h = priv->ae_handle;
	struct pci_dev *pdev = h->pdev;
	int i;

	priv->ring = devm_kzalloc(&pdev->dev,
				  array3_size(h->kinfo.num_tqps,
					      sizeof(*priv->ring), 2),
				  GFP_KERNEL);
	if (!priv->ring)
		return -ENOMEM;

	for (i = 0; i < h->kinfo.num_tqps; i++)
		hns3_queue_to_ring(h->kinfo.tqp[i], priv);

	return 0;
}

static void hns3_put_ring_config(struct hns3_nic_priv *priv)
{
	if (!priv->ring)
		return;

	devm_kfree(priv->dev, priv->ring);
	priv->ring = NULL;
}

static void hns3_alloc_page_pool(struct hns3_enet_ring *ring)
{
	struct page_pool_params pp_params = {
		.flags = PP_FLAG_DMA_MAP | PP_FLAG_PAGE_FRAG |
				PP_FLAG_DMA_SYNC_DEV,
		.order = hns3_page_order(ring),
		.pool_size = ring->desc_num * hns3_buf_size(ring) /
				(PAGE_SIZE << hns3_page_order(ring)),
		.nid = dev_to_node(ring_to_dev(ring)),
		.dev = ring_to_dev(ring),
		.dma_dir = DMA_FROM_DEVICE,
		.offset = 0,
		.max_len = PAGE_SIZE << hns3_page_order(ring),
	};

	ring->page_pool = page_pool_create(&pp_params);
	if (IS_ERR(ring->page_pool)) {
		dev_warn(ring_to_dev(ring), "page pool creation failed: %ld\n",
			 PTR_ERR(ring->page_pool));
		ring->page_pool = NULL;
	}
}

static int hns3_alloc_ring_memory(struct hns3_enet_ring *ring)
{
	int ret;

	if (ring->desc_num <= 0 || ring->buf_size <= 0)
		return -EINVAL;

	ring->desc_cb = devm_kcalloc(ring_to_dev(ring), ring->desc_num,
				     sizeof(ring->desc_cb[0]), GFP_KERNEL);
	if (!ring->desc_cb) {
		ret = -ENOMEM;
		goto out;
	}

	ret = hns3_alloc_desc(ring);
	if (ret)
		goto out_with_desc_cb;

	if (!HNAE3_IS_TX_RING(ring)) {
<<<<<<< HEAD
		hns3_alloc_page_pool(ring);
=======
		if (page_pool_enabled)
			hns3_alloc_page_pool(ring);
>>>>>>> 318a54c0

		ret = hns3_alloc_ring_buffers(ring);
		if (ret)
			goto out_with_desc;
	} else {
		hns3_init_tx_spare_buffer(ring);
	}

	return 0;

out_with_desc:
	hns3_free_desc(ring);
out_with_desc_cb:
	devm_kfree(ring_to_dev(ring), ring->desc_cb);
	ring->desc_cb = NULL;
out:
	return ret;
}

void hns3_fini_ring(struct hns3_enet_ring *ring)
{
	hns3_free_desc(ring);
	devm_kfree(ring_to_dev(ring), ring->desc_cb);
	ring->desc_cb = NULL;
	ring->next_to_clean = 0;
	ring->next_to_use = 0;
	ring->last_to_use = 0;
	ring->pending_buf = 0;
	if (!HNAE3_IS_TX_RING(ring) && ring->skb) {
		dev_kfree_skb_any(ring->skb);
		ring->skb = NULL;
	} else if (HNAE3_IS_TX_RING(ring) && ring->tx_spare) {
		struct hns3_tx_spare *tx_spare = ring->tx_spare;

		dma_unmap_page(ring_to_dev(ring), tx_spare->dma, tx_spare->len,
			       DMA_TO_DEVICE);
		free_pages((unsigned long)tx_spare->buf,
			   get_order(tx_spare->len));
		devm_kfree(ring_to_dev(ring), tx_spare);
		ring->tx_spare = NULL;
	}

	if (!HNAE3_IS_TX_RING(ring) && ring->page_pool) {
		page_pool_destroy(ring->page_pool);
		ring->page_pool = NULL;
	}
}

static int hns3_buf_size2type(u32 buf_size)
{
	int bd_size_type;

	switch (buf_size) {
	case 512:
		bd_size_type = HNS3_BD_SIZE_512_TYPE;
		break;
	case 1024:
		bd_size_type = HNS3_BD_SIZE_1024_TYPE;
		break;
	case 2048:
		bd_size_type = HNS3_BD_SIZE_2048_TYPE;
		break;
	case 4096:
		bd_size_type = HNS3_BD_SIZE_4096_TYPE;
		break;
	default:
		bd_size_type = HNS3_BD_SIZE_2048_TYPE;
	}

	return bd_size_type;
}

static void hns3_init_ring_hw(struct hns3_enet_ring *ring)
{
	dma_addr_t dma = ring->desc_dma_addr;
	struct hnae3_queue *q = ring->tqp;

	if (!HNAE3_IS_TX_RING(ring)) {
		hns3_write_dev(q, HNS3_RING_RX_RING_BASEADDR_L_REG, (u32)dma);
		hns3_write_dev(q, HNS3_RING_RX_RING_BASEADDR_H_REG,
			       (u32)((dma >> 31) >> 1));

		hns3_write_dev(q, HNS3_RING_RX_RING_BD_LEN_REG,
			       hns3_buf_size2type(ring->buf_size));
		hns3_write_dev(q, HNS3_RING_RX_RING_BD_NUM_REG,
			       ring->desc_num / 8 - 1);
	} else {
		hns3_write_dev(q, HNS3_RING_TX_RING_BASEADDR_L_REG,
			       (u32)dma);
		hns3_write_dev(q, HNS3_RING_TX_RING_BASEADDR_H_REG,
			       (u32)((dma >> 31) >> 1));

		hns3_write_dev(q, HNS3_RING_TX_RING_BD_NUM_REG,
			       ring->desc_num / 8 - 1);
	}
}

static void hns3_init_tx_ring_tc(struct hns3_nic_priv *priv)
{
	struct hnae3_knic_private_info *kinfo = &priv->ae_handle->kinfo;
	struct hnae3_tc_info *tc_info = &kinfo->tc_info;
	int i;

	for (i = 0; i < tc_info->num_tc; i++) {
		int j;

		for (j = 0; j < tc_info->tqp_count[i]; j++) {
			struct hnae3_queue *q;

			q = priv->ring[tc_info->tqp_offset[i] + j].tqp;
			hns3_write_dev(q, HNS3_RING_TX_RING_TC_REG, i);
		}
	}
}

int hns3_init_all_ring(struct hns3_nic_priv *priv)
{
	struct hnae3_handle *h = priv->ae_handle;
	int ring_num = h->kinfo.num_tqps * 2;
	int i, j;
	int ret;

	for (i = 0; i < ring_num; i++) {
		ret = hns3_alloc_ring_memory(&priv->ring[i]);
		if (ret) {
			dev_err(priv->dev,
				"Alloc ring memory fail! ret=%d\n", ret);
			goto out_when_alloc_ring_memory;
		}

		u64_stats_init(&priv->ring[i].syncp);
	}

	return 0;

out_when_alloc_ring_memory:
	for (j = i - 1; j >= 0; j--)
		hns3_fini_ring(&priv->ring[j]);

	return -ENOMEM;
}

static void hns3_uninit_all_ring(struct hns3_nic_priv *priv)
{
	struct hnae3_handle *h = priv->ae_handle;
	int i;

	for (i = 0; i < h->kinfo.num_tqps; i++) {
		hns3_fini_ring(&priv->ring[i]);
		hns3_fini_ring(&priv->ring[i + h->kinfo.num_tqps]);
	}
}

/* Set mac addr if it is configured. or leave it to the AE driver */
static int hns3_init_mac_addr(struct net_device *netdev)
{
	struct hns3_nic_priv *priv = netdev_priv(netdev);
	struct hnae3_handle *h = priv->ae_handle;
	u8 mac_addr_temp[ETH_ALEN];
	int ret = 0;

	if (h->ae_algo->ops->get_mac_addr)
		h->ae_algo->ops->get_mac_addr(h, mac_addr_temp);

	/* Check if the MAC address is valid, if not get a random one */
	if (!is_valid_ether_addr(mac_addr_temp)) {
		eth_hw_addr_random(netdev);
		dev_warn(priv->dev, "using random MAC address %pM\n",
			 netdev->dev_addr);
	} else if (!ether_addr_equal(netdev->dev_addr, mac_addr_temp)) {
		ether_addr_copy(netdev->dev_addr, mac_addr_temp);
		ether_addr_copy(netdev->perm_addr, mac_addr_temp);
	} else {
		return 0;
	}

	if (h->ae_algo->ops->set_mac_addr)
		ret = h->ae_algo->ops->set_mac_addr(h, netdev->dev_addr, true);

	return ret;
}

static int hns3_init_phy(struct net_device *netdev)
{
	struct hnae3_handle *h = hns3_get_handle(netdev);
	int ret = 0;

	if (h->ae_algo->ops->mac_connect_phy)
		ret = h->ae_algo->ops->mac_connect_phy(h);

	return ret;
}

static void hns3_uninit_phy(struct net_device *netdev)
{
	struct hnae3_handle *h = hns3_get_handle(netdev);

	if (h->ae_algo->ops->mac_disconnect_phy)
		h->ae_algo->ops->mac_disconnect_phy(h);
}

static int hns3_client_start(struct hnae3_handle *handle)
{
	if (!handle->ae_algo->ops->client_start)
		return 0;

	return handle->ae_algo->ops->client_start(handle);
}

static void hns3_client_stop(struct hnae3_handle *handle)
{
	if (!handle->ae_algo->ops->client_stop)
		return;

	handle->ae_algo->ops->client_stop(handle);
}

static void hns3_info_show(struct hns3_nic_priv *priv)
{
	struct hnae3_knic_private_info *kinfo = &priv->ae_handle->kinfo;

	dev_info(priv->dev, "MAC address: %pM\n", priv->netdev->dev_addr);
	dev_info(priv->dev, "Task queue pairs numbers: %u\n", kinfo->num_tqps);
	dev_info(priv->dev, "RSS size: %u\n", kinfo->rss_size);
	dev_info(priv->dev, "Allocated RSS size: %u\n", kinfo->req_rss_size);
	dev_info(priv->dev, "RX buffer length: %u\n", kinfo->rx_buf_len);
	dev_info(priv->dev, "Desc num per TX queue: %u\n", kinfo->num_tx_desc);
	dev_info(priv->dev, "Desc num per RX queue: %u\n", kinfo->num_rx_desc);
	dev_info(priv->dev, "Total number of enabled TCs: %u\n",
		 kinfo->tc_info.num_tc);
	dev_info(priv->dev, "Max mtu size: %u\n", priv->netdev->max_mtu);
}

static void hns3_set_cq_period_mode(struct hns3_nic_priv *priv,
				    enum dim_cq_period_mode mode, bool is_tx)
{
	struct hnae3_ae_dev *ae_dev = pci_get_drvdata(priv->ae_handle->pdev);
	struct hnae3_handle *handle = priv->ae_handle;
	int i;

	if (is_tx) {
		priv->tx_cqe_mode = mode;

		for (i = 0; i < priv->vector_num; i++)
			priv->tqp_vector[i].tx_group.dim.mode = mode;
	} else {
		priv->rx_cqe_mode = mode;

		for (i = 0; i < priv->vector_num; i++)
			priv->tqp_vector[i].rx_group.dim.mode = mode;
	}

	/* only device version above V3(include V3), GL can switch CQ/EQ
	 * period mode.
	 */
	if (ae_dev->dev_version >= HNAE3_DEVICE_VERSION_V3) {
		u32 new_mode;
		u64 reg;

		new_mode = (mode == DIM_CQ_PERIOD_MODE_START_FROM_CQE) ?
			HNS3_CQ_MODE_CQE : HNS3_CQ_MODE_EQE;
		reg = is_tx ? HNS3_GL1_CQ_MODE_REG : HNS3_GL0_CQ_MODE_REG;

		writel(new_mode, handle->kinfo.io_base + reg);
	}
}

void hns3_cq_period_mode_init(struct hns3_nic_priv *priv,
			      enum dim_cq_period_mode tx_mode,
			      enum dim_cq_period_mode rx_mode)
{
	hns3_set_cq_period_mode(priv, tx_mode, true);
	hns3_set_cq_period_mode(priv, rx_mode, false);
}

static void hns3_state_init(struct hnae3_handle *handle)
{
	struct hnae3_ae_dev *ae_dev = pci_get_drvdata(handle->pdev);
	struct net_device *netdev = handle->kinfo.netdev;
	struct hns3_nic_priv *priv = netdev_priv(netdev);

	set_bit(HNS3_NIC_STATE_INITED, &priv->state);

	if (ae_dev->dev_version >= HNAE3_DEVICE_VERSION_V3)
		set_bit(HNAE3_PFLAG_LIMIT_PROMISC, &handle->supported_pflags);

	if (test_bit(HNAE3_DEV_SUPPORT_HW_TX_CSUM_B, ae_dev->caps))
		set_bit(HNS3_NIC_STATE_HW_TX_CSUM_ENABLE, &priv->state);

	if (hnae3_ae_dev_rxd_adv_layout_supported(ae_dev))
		set_bit(HNS3_NIC_STATE_RXD_ADV_LAYOUT_ENABLE, &priv->state);
}

static int hns3_client_init(struct hnae3_handle *handle)
{
	struct pci_dev *pdev = handle->pdev;
	struct hnae3_ae_dev *ae_dev = pci_get_drvdata(pdev);
	u16 alloc_tqps, max_rss_size;
	struct hns3_nic_priv *priv;
	struct net_device *netdev;
	int ret;

	handle->ae_algo->ops->get_tqps_and_rss_info(handle, &alloc_tqps,
						    &max_rss_size);
	netdev = alloc_etherdev_mq(sizeof(struct hns3_nic_priv), alloc_tqps);
	if (!netdev)
		return -ENOMEM;

	priv = netdev_priv(netdev);
	priv->dev = &pdev->dev;
	priv->netdev = netdev;
	priv->ae_handle = handle;
	priv->tx_timeout_count = 0;
	priv->max_non_tso_bd_num = ae_dev->dev_specs.max_non_tso_bd_num;
	set_bit(HNS3_NIC_STATE_DOWN, &priv->state);

	handle->msg_enable = netif_msg_init(debug, DEFAULT_MSG_LEVEL);

	handle->kinfo.netdev = netdev;
	handle->priv = (void *)priv;

	hns3_init_mac_addr(netdev);

	hns3_set_default_feature(netdev);

	netdev->watchdog_timeo = HNS3_TX_TIMEOUT;
	netdev->priv_flags |= IFF_UNICAST_FLT;
	netdev->netdev_ops = &hns3_nic_netdev_ops;
	SET_NETDEV_DEV(netdev, &pdev->dev);
	hns3_ethtool_set_ops(netdev);

	/* Carrier off reporting is important to ethtool even BEFORE open */
	netif_carrier_off(netdev);

	ret = hns3_get_ring_config(priv);
	if (ret) {
		ret = -ENOMEM;
		goto out_get_ring_cfg;
	}

	hns3_nic_init_coal_cfg(priv);

	ret = hns3_nic_alloc_vector_data(priv);
	if (ret) {
		ret = -ENOMEM;
		goto out_alloc_vector_data;
	}

	ret = hns3_nic_init_vector_data(priv);
	if (ret) {
		ret = -ENOMEM;
		goto out_init_vector_data;
	}

	ret = hns3_init_all_ring(priv);
	if (ret) {
		ret = -ENOMEM;
		goto out_init_ring;
	}

	hns3_cq_period_mode_init(priv, DIM_CQ_PERIOD_MODE_START_FROM_EQE,
				 DIM_CQ_PERIOD_MODE_START_FROM_EQE);

	ret = hns3_init_phy(netdev);
	if (ret)
		goto out_init_phy;

	/* the device can work without cpu rmap, only aRFS needs it */
	ret = hns3_set_rx_cpu_rmap(netdev);
	if (ret)
		dev_warn(priv->dev, "set rx cpu rmap fail, ret=%d\n", ret);

	ret = hns3_nic_init_irq(priv);
	if (ret) {
		dev_err(priv->dev, "init irq failed! ret=%d\n", ret);
		hns3_free_rx_cpu_rmap(netdev);
		goto out_init_irq_fail;
	}

	ret = hns3_client_start(handle);
	if (ret) {
		dev_err(priv->dev, "hns3_client_start fail! ret=%d\n", ret);
		goto out_client_start;
	}

	hns3_dcbnl_setup(handle);

	ret = hns3_dbg_init(handle);
	if (ret) {
		dev_err(priv->dev, "failed to init debugfs, ret = %d\n",
			ret);
		goto out_client_start;
	}

	netdev->max_mtu = HNS3_MAX_MTU(ae_dev->dev_specs.max_frm_size);

	hns3_state_init(handle);

	ret = register_netdev(netdev);
	if (ret) {
		dev_err(priv->dev, "probe register netdev fail!\n");
		goto out_reg_netdev_fail;
	}

	if (netif_msg_drv(handle))
		hns3_info_show(priv);

	return ret;

out_reg_netdev_fail:
	hns3_dbg_uninit(handle);
out_client_start:
	hns3_free_rx_cpu_rmap(netdev);
	hns3_nic_uninit_irq(priv);
out_init_irq_fail:
	hns3_uninit_phy(netdev);
out_init_phy:
	hns3_uninit_all_ring(priv);
out_init_ring:
	hns3_nic_uninit_vector_data(priv);
out_init_vector_data:
	hns3_nic_dealloc_vector_data(priv);
out_alloc_vector_data:
	priv->ring = NULL;
out_get_ring_cfg:
	priv->ae_handle = NULL;
	free_netdev(netdev);
	return ret;
}

static void hns3_client_uninit(struct hnae3_handle *handle, bool reset)
{
	struct net_device *netdev = handle->kinfo.netdev;
	struct hns3_nic_priv *priv = netdev_priv(netdev);

	if (netdev->reg_state != NETREG_UNINITIALIZED)
		unregister_netdev(netdev);

	hns3_client_stop(handle);

	hns3_uninit_phy(netdev);

	if (!test_and_clear_bit(HNS3_NIC_STATE_INITED, &priv->state)) {
		netdev_warn(netdev, "already uninitialized\n");
		goto out_netdev_free;
	}

	hns3_free_rx_cpu_rmap(netdev);

	hns3_nic_uninit_irq(priv);

	hns3_clear_all_ring(handle, true);

	hns3_nic_uninit_vector_data(priv);

	hns3_nic_dealloc_vector_data(priv);

	hns3_uninit_all_ring(priv);

	hns3_put_ring_config(priv);

out_netdev_free:
	hns3_dbg_uninit(handle);
	free_netdev(netdev);
}

static void hns3_link_status_change(struct hnae3_handle *handle, bool linkup)
{
	struct net_device *netdev = handle->kinfo.netdev;

	if (!netdev)
		return;

	if (linkup) {
		netif_tx_wake_all_queues(netdev);
		netif_carrier_on(netdev);
		if (netif_msg_link(handle))
			netdev_info(netdev, "link up\n");
	} else {
		netif_carrier_off(netdev);
		netif_tx_stop_all_queues(netdev);
		if (netif_msg_link(handle))
			netdev_info(netdev, "link down\n");
	}
}

static void hns3_clear_tx_ring(struct hns3_enet_ring *ring)
{
	while (ring->next_to_clean != ring->next_to_use) {
		ring->desc[ring->next_to_clean].tx.bdtp_fe_sc_vld_ra_ri = 0;
		hns3_free_buffer_detach(ring, ring->next_to_clean, 0);
		ring_ptr_move_fw(ring, next_to_clean);
	}

	ring->pending_buf = 0;
}

static int hns3_clear_rx_ring(struct hns3_enet_ring *ring)
{
	struct hns3_desc_cb res_cbs;
	int ret;

	while (ring->next_to_use != ring->next_to_clean) {
		/* When a buffer is not reused, it's memory has been
		 * freed in hns3_handle_rx_bd or will be freed by
		 * stack, so we need to replace the buffer here.
		 */
		if (!ring->desc_cb[ring->next_to_use].reuse_flag) {
			ret = hns3_alloc_and_map_buffer(ring, &res_cbs);
			if (ret) {
				u64_stats_update_begin(&ring->syncp);
				ring->stats.sw_err_cnt++;
				u64_stats_update_end(&ring->syncp);
				/* if alloc new buffer fail, exit directly
				 * and reclear in up flow.
				 */
				netdev_warn(ring_to_netdev(ring),
					    "reserve buffer map failed, ret = %d\n",
					    ret);
				return ret;
			}
			hns3_replace_buffer(ring, ring->next_to_use, &res_cbs);
		}
		ring_ptr_move_fw(ring, next_to_use);
	}

	/* Free the pending skb in rx ring */
	if (ring->skb) {
		dev_kfree_skb_any(ring->skb);
		ring->skb = NULL;
		ring->pending_buf = 0;
	}

	return 0;
}

static void hns3_force_clear_rx_ring(struct hns3_enet_ring *ring)
{
	while (ring->next_to_use != ring->next_to_clean) {
		/* When a buffer is not reused, it's memory has been
		 * freed in hns3_handle_rx_bd or will be freed by
		 * stack, so only need to unmap the buffer here.
		 */
		if (!ring->desc_cb[ring->next_to_use].reuse_flag) {
			hns3_unmap_buffer(ring,
					  &ring->desc_cb[ring->next_to_use]);
			ring->desc_cb[ring->next_to_use].dma = 0;
		}

		ring_ptr_move_fw(ring, next_to_use);
	}
}

static void hns3_clear_all_ring(struct hnae3_handle *h, bool force)
{
	struct net_device *ndev = h->kinfo.netdev;
	struct hns3_nic_priv *priv = netdev_priv(ndev);
	u32 i;

	for (i = 0; i < h->kinfo.num_tqps; i++) {
		struct hns3_enet_ring *ring;

		ring = &priv->ring[i];
		hns3_clear_tx_ring(ring);

		ring = &priv->ring[i + h->kinfo.num_tqps];
		/* Continue to clear other rings even if clearing some
		 * rings failed.
		 */
		if (force)
			hns3_force_clear_rx_ring(ring);
		else
			hns3_clear_rx_ring(ring);
	}
}

int hns3_nic_reset_all_ring(struct hnae3_handle *h)
{
	struct net_device *ndev = h->kinfo.netdev;
	struct hns3_nic_priv *priv = netdev_priv(ndev);
	struct hns3_enet_ring *rx_ring;
	int i, j;
	int ret;

	ret = h->ae_algo->ops->reset_queue(h);
	if (ret)
		return ret;

	for (i = 0; i < h->kinfo.num_tqps; i++) {
		hns3_init_ring_hw(&priv->ring[i]);

		/* We need to clear tx ring here because self test will
		 * use the ring and will not run down before up
		 */
		hns3_clear_tx_ring(&priv->ring[i]);
		priv->ring[i].next_to_clean = 0;
		priv->ring[i].next_to_use = 0;
		priv->ring[i].last_to_use = 0;

		rx_ring = &priv->ring[i + h->kinfo.num_tqps];
		hns3_init_ring_hw(rx_ring);
		ret = hns3_clear_rx_ring(rx_ring);
		if (ret)
			return ret;

		/* We can not know the hardware head and tail when this
		 * function is called in reset flow, so we reuse all desc.
		 */
		for (j = 0; j < rx_ring->desc_num; j++)
			hns3_reuse_buffer(rx_ring, j);

		rx_ring->next_to_clean = 0;
		rx_ring->next_to_use = 0;
	}

	hns3_init_tx_ring_tc(priv);

	return 0;
}

static int hns3_reset_notify_down_enet(struct hnae3_handle *handle)
{
	struct hnae3_knic_private_info *kinfo = &handle->kinfo;
	struct net_device *ndev = kinfo->netdev;
	struct hns3_nic_priv *priv = netdev_priv(ndev);

	if (test_and_set_bit(HNS3_NIC_STATE_RESETTING, &priv->state))
		return 0;

	if (!netif_running(ndev))
		return 0;

	return hns3_nic_net_stop(ndev);
}

static int hns3_reset_notify_up_enet(struct hnae3_handle *handle)
{
	struct hnae3_knic_private_info *kinfo = &handle->kinfo;
	struct hns3_nic_priv *priv = netdev_priv(kinfo->netdev);
	int ret = 0;

	if (!test_bit(HNS3_NIC_STATE_INITED, &priv->state)) {
		netdev_err(kinfo->netdev, "device is not initialized yet\n");
		return -EFAULT;
	}

	clear_bit(HNS3_NIC_STATE_RESETTING, &priv->state);

	if (netif_running(kinfo->netdev)) {
		ret = hns3_nic_net_open(kinfo->netdev);
		if (ret) {
			set_bit(HNS3_NIC_STATE_RESETTING, &priv->state);
			netdev_err(kinfo->netdev,
				   "net up fail, ret=%d!\n", ret);
			return ret;
		}
	}

	return ret;
}

static int hns3_reset_notify_init_enet(struct hnae3_handle *handle)
{
	struct net_device *netdev = handle->kinfo.netdev;
	struct hns3_nic_priv *priv = netdev_priv(netdev);
	int ret;

	/* Carrier off reporting is important to ethtool even BEFORE open */
	netif_carrier_off(netdev);

	ret = hns3_get_ring_config(priv);
	if (ret)
		return ret;

	ret = hns3_nic_alloc_vector_data(priv);
	if (ret)
		goto err_put_ring;

	ret = hns3_nic_init_vector_data(priv);
	if (ret)
		goto err_dealloc_vector;

	ret = hns3_init_all_ring(priv);
	if (ret)
		goto err_uninit_vector;

	hns3_cq_period_mode_init(priv, priv->tx_cqe_mode, priv->rx_cqe_mode);

	/* the device can work without cpu rmap, only aRFS needs it */
	ret = hns3_set_rx_cpu_rmap(netdev);
	if (ret)
		dev_warn(priv->dev, "set rx cpu rmap fail, ret=%d\n", ret);

	ret = hns3_nic_init_irq(priv);
	if (ret) {
		dev_err(priv->dev, "init irq failed! ret=%d\n", ret);
		hns3_free_rx_cpu_rmap(netdev);
		goto err_init_irq_fail;
	}

	if (!hns3_is_phys_func(handle->pdev))
		hns3_init_mac_addr(netdev);

	ret = hns3_client_start(handle);
	if (ret) {
		dev_err(priv->dev, "hns3_client_start fail! ret=%d\n", ret);
		goto err_client_start_fail;
	}

	set_bit(HNS3_NIC_STATE_INITED, &priv->state);

	return ret;

err_client_start_fail:
	hns3_free_rx_cpu_rmap(netdev);
	hns3_nic_uninit_irq(priv);
err_init_irq_fail:
	hns3_uninit_all_ring(priv);
err_uninit_vector:
	hns3_nic_uninit_vector_data(priv);
err_dealloc_vector:
	hns3_nic_dealloc_vector_data(priv);
err_put_ring:
	hns3_put_ring_config(priv);

	return ret;
}

static int hns3_reset_notify_uninit_enet(struct hnae3_handle *handle)
{
	struct net_device *netdev = handle->kinfo.netdev;
	struct hns3_nic_priv *priv = netdev_priv(netdev);

	if (!test_and_clear_bit(HNS3_NIC_STATE_INITED, &priv->state)) {
		netdev_warn(netdev, "already uninitialized\n");
		return 0;
	}

	hns3_free_rx_cpu_rmap(netdev);
	hns3_nic_uninit_irq(priv);
	hns3_clear_all_ring(handle, true);
	hns3_reset_tx_queue(priv->ae_handle);

	hns3_nic_uninit_vector_data(priv);

	hns3_nic_dealloc_vector_data(priv);

	hns3_uninit_all_ring(priv);

	hns3_put_ring_config(priv);

	return 0;
}

static int hns3_reset_notify(struct hnae3_handle *handle,
			     enum hnae3_reset_notify_type type)
{
	int ret = 0;

	switch (type) {
	case HNAE3_UP_CLIENT:
		ret = hns3_reset_notify_up_enet(handle);
		break;
	case HNAE3_DOWN_CLIENT:
		ret = hns3_reset_notify_down_enet(handle);
		break;
	case HNAE3_INIT_CLIENT:
		ret = hns3_reset_notify_init_enet(handle);
		break;
	case HNAE3_UNINIT_CLIENT:
		ret = hns3_reset_notify_uninit_enet(handle);
		break;
	default:
		break;
	}

	return ret;
}

static int hns3_change_channels(struct hnae3_handle *handle, u32 new_tqp_num,
				bool rxfh_configured)
{
	int ret;

	ret = handle->ae_algo->ops->set_channels(handle, new_tqp_num,
						 rxfh_configured);
	if (ret) {
		dev_err(&handle->pdev->dev,
			"Change tqp num(%u) fail.\n", new_tqp_num);
		return ret;
	}

	ret = hns3_reset_notify(handle, HNAE3_INIT_CLIENT);
	if (ret)
		return ret;

	ret =  hns3_reset_notify(handle, HNAE3_UP_CLIENT);
	if (ret)
		hns3_reset_notify(handle, HNAE3_UNINIT_CLIENT);

	return ret;
}

int hns3_set_channels(struct net_device *netdev,
		      struct ethtool_channels *ch)
{
	struct hnae3_handle *h = hns3_get_handle(netdev);
	struct hnae3_knic_private_info *kinfo = &h->kinfo;
	bool rxfh_configured = netif_is_rxfh_configured(netdev);
	u32 new_tqp_num = ch->combined_count;
	u16 org_tqp_num;
	int ret;

	if (hns3_nic_resetting(netdev))
		return -EBUSY;

	if (ch->rx_count || ch->tx_count)
		return -EINVAL;

	if (kinfo->tc_info.mqprio_active) {
		dev_err(&netdev->dev,
			"it's not allowed to set channels via ethtool when MQPRIO mode is on\n");
		return -EINVAL;
	}

	if (new_tqp_num > hns3_get_max_available_channels(h) ||
	    new_tqp_num < 1) {
		dev_err(&netdev->dev,
			"Change tqps fail, the tqp range is from 1 to %u",
			hns3_get_max_available_channels(h));
		return -EINVAL;
	}

	if (kinfo->rss_size == new_tqp_num)
		return 0;

	netif_dbg(h, drv, netdev,
		  "set channels: tqp_num=%u, rxfh=%d\n",
		  new_tqp_num, rxfh_configured);

	ret = hns3_reset_notify(h, HNAE3_DOWN_CLIENT);
	if (ret)
		return ret;

	ret = hns3_reset_notify(h, HNAE3_UNINIT_CLIENT);
	if (ret)
		return ret;

	org_tqp_num = h->kinfo.num_tqps;
	ret = hns3_change_channels(h, new_tqp_num, rxfh_configured);
	if (ret) {
		int ret1;

		netdev_warn(netdev,
			    "Change channels fail, revert to old value\n");
		ret1 = hns3_change_channels(h, org_tqp_num, rxfh_configured);
		if (ret1) {
			netdev_err(netdev,
				   "revert to old channel fail\n");
			return ret1;
		}

		return ret;
	}

	return 0;
}

static const struct hns3_hw_error_info hns3_hw_err[] = {
	{ .type = HNAE3_PPU_POISON_ERROR,
	  .msg = "PPU poison" },
	{ .type = HNAE3_CMDQ_ECC_ERROR,
	  .msg = "IMP CMDQ error" },
	{ .type = HNAE3_IMP_RD_POISON_ERROR,
	  .msg = "IMP RD poison" },
	{ .type = HNAE3_ROCEE_AXI_RESP_ERROR,
	  .msg = "ROCEE AXI RESP error" },
};

static void hns3_process_hw_error(struct hnae3_handle *handle,
				  enum hnae3_hw_error_type type)
{
	int i;

	for (i = 0; i < ARRAY_SIZE(hns3_hw_err); i++) {
		if (hns3_hw_err[i].type == type) {
			dev_err(&handle->pdev->dev, "Detected %s!\n",
				hns3_hw_err[i].msg);
			break;
		}
	}
}

static const struct hnae3_client_ops client_ops = {
	.init_instance = hns3_client_init,
	.uninit_instance = hns3_client_uninit,
	.link_status_change = hns3_link_status_change,
	.reset_notify = hns3_reset_notify,
	.process_hw_error = hns3_process_hw_error,
};

/* hns3_init_module - Driver registration routine
 * hns3_init_module is the first routine called when the driver is
 * loaded. All it does is register with the PCI subsystem.
 */
static int __init hns3_init_module(void)
{
	int ret;

	pr_info("%s: %s - version\n", hns3_driver_name, hns3_driver_string);
	pr_info("%s: %s\n", hns3_driver_name, hns3_copyright);

	client.type = HNAE3_CLIENT_KNIC;
	snprintf(client.name, HNAE3_CLIENT_NAME_LENGTH, "%s",
		 hns3_driver_name);

	client.ops = &client_ops;

	INIT_LIST_HEAD(&client.node);

	hns3_dbg_register_debugfs(hns3_driver_name);

	ret = hnae3_register_client(&client);
	if (ret)
		goto err_reg_client;

	ret = pci_register_driver(&hns3_driver);
	if (ret)
		goto err_reg_driver;

	return ret;

err_reg_driver:
	hnae3_unregister_client(&client);
err_reg_client:
	hns3_dbg_unregister_debugfs();
	return ret;
}
module_init(hns3_init_module);

/* hns3_exit_module - Driver exit cleanup routine
 * hns3_exit_module is called just before the driver is removed
 * from memory.
 */
static void __exit hns3_exit_module(void)
{
	pci_unregister_driver(&hns3_driver);
	hnae3_unregister_client(&client);
	hns3_dbg_unregister_debugfs();
}
module_exit(hns3_exit_module);

MODULE_DESCRIPTION("HNS3: Hisilicon Ethernet Driver");
MODULE_AUTHOR("Huawei Tech. Co., Ltd.");
MODULE_LICENSE("GPL");
MODULE_ALIAS("pci:hns-nic");<|MERGE_RESOLUTION|>--- conflicted
+++ resolved
@@ -4761,12 +4761,8 @@
 		goto out_with_desc_cb;
 
 	if (!HNAE3_IS_TX_RING(ring)) {
-<<<<<<< HEAD
-		hns3_alloc_page_pool(ring);
-=======
 		if (page_pool_enabled)
 			hns3_alloc_page_pool(ring);
->>>>>>> 318a54c0
 
 		ret = hns3_alloc_ring_buffers(ring);
 		if (ret)
