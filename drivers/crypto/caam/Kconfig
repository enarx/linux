--- conflicted
+++ resolved
@@ -151,10 +151,6 @@
 	  Selecting this will register the SEC4 hardware rng to
 	  the hw_random API for supplying the kernel entropy pool.
 
-<<<<<<< HEAD
-config CRYPTO_DEV_FSL_CAAM_BLOB_GEN
-	bool
-=======
 config CRYPTO_DEV_FSL_CAAM_PRNG_API
 	bool "Register Pseudo random number generation implementation with Crypto API"
 	default y
@@ -162,7 +158,9 @@
 	help
 	  Selecting this will register the SEC hardware prng to
 	  the Crypto API.
->>>>>>> e4e62bbc
+
+config CRYPTO_DEV_FSL_CAAM_BLOB_GEN
+	bool
 
 endif # CRYPTO_DEV_FSL_CAAM_JR
 
