--- conflicted
+++ resolved
@@ -162,35 +162,6 @@
 	return 0;
 }
 
-<<<<<<< HEAD
-/* Update config for the DAI widget */
-static struct sof_ipc_dai_config *hda_dai_update_config(struct snd_soc_dapm_widget *w,
-							int channel)
-{
-	struct snd_sof_widget *swidget = w->dobj.private;
-	struct sof_ipc_dai_config *config;
-	struct snd_sof_dai *sof_dai;
-
-	if (!swidget)
-		return NULL;
-
-	sof_dai = swidget->private;
-
-	if (!sof_dai || !sof_dai->dai_config) {
-		dev_err(swidget->scomp->dev, "error: No config for DAI %s\n", w->name);
-		return NULL;
-	}
-
-	config = &sof_dai->dai_config[sof_dai->current_config];
-
-	/* update config with stream tag */
-	config->hda.link_dma_ch = channel;
-
-	return config;
-}
-
-=======
->>>>>>> 95cd2cdc
 static int hda_link_dai_widget_update(struct sof_intel_hda_stream *hda_stream,
 				      struct snd_soc_dapm_widget *w,
 				      int channel, bool widget_setup)
@@ -201,15 +172,9 @@
 
 	/* set up/free DAI widget and send DAI_CONFIG IPC */
 	if (widget_setup)
-<<<<<<< HEAD
-		return hda_ctrl_dai_widget_setup(w, SOF_DAI_CONFIG_FLAGS_2_STEP_STOP);
-
-	return hda_ctrl_dai_widget_free(w, SOF_DAI_CONFIG_FLAGS_NONE);
-=======
 		return hda_ctrl_dai_widget_setup(w, SOF_DAI_CONFIG_FLAGS_2_STEP_STOP, &data);
 
 	return hda_ctrl_dai_widget_free(w, SOF_DAI_CONFIG_FLAGS_NONE, &data);
->>>>>>> 95cd2cdc
 }
 
 static int hda_link_hw_params(struct snd_pcm_substream *substream,
@@ -257,11 +222,7 @@
 		return -EINVAL;
 
 	/* set the hdac_stream in the codec dai */
-<<<<<<< HEAD
-	snd_soc_dai_set_stream(codec_dai, hdac_stream(link_dev), substream->stream);
-=======
 	snd_soc_dai_set_stream(codec_dai, hdac_stream(hext_stream), substream->stream);
->>>>>>> 95cd2cdc
 
 	p_params.s_fmt = snd_pcm_format_width(params_format(params));
 	p_params.ch = params_channels(params);
@@ -302,30 +263,6 @@
 	struct snd_sof_widget *swidget = w->dobj.private;
 	struct snd_soc_component *component = swidget->scomp;
 	struct snd_sof_dev *sdev = snd_soc_component_get_drvdata(component);
-<<<<<<< HEAD
-	struct sof_ipc_dai_config *config;
-	struct snd_sof_dai *sof_dai;
-	struct sof_ipc_reply reply;
-	int ret;
-
-	sof_dai = swidget->private;
-
-	if (!sof_dai || !sof_dai->dai_config) {
-		dev_err(sdev->dev, "No config for DAI %s\n", w->name);
-		return -EINVAL;
-	}
-
-	config = &sof_dai->dai_config[sof_dai->current_config];
-
-	/* set PAUSE command flag */
-	config->flags = FIELD_PREP(SOF_DAI_CONFIG_FLAGS_CMD_MASK, SOF_DAI_CONFIG_FLAGS_PAUSE);
-
-	ret = sof_ipc_tx_message(sdev->ipc, config->hdr.cmd, config, config->hdr.size,
-				 &reply, sizeof(reply));
-	if (ret < 0)
-		dev_err(sdev->dev, "DAI config for %s failed during pause push\n", w->name);
-
-=======
 	const struct sof_ipc_tplg_ops *tplg_ops = sdev->ipc->ops->tplg;
 	int ret = 0;
 
@@ -336,7 +273,6 @@
 				w->name);
 	}
 
->>>>>>> 95cd2cdc
 	return ret;
 }
 
@@ -375,11 +311,7 @@
 		break;
 	case SNDRV_PCM_TRIGGER_SUSPEND:
 	case SNDRV_PCM_TRIGGER_STOP:
-<<<<<<< HEAD
-		snd_hdac_ext_link_stream_clear(link_dev);
-=======
 		snd_hdac_ext_link_stream_clear(hext_stream);
->>>>>>> 95cd2cdc
 
 		/*
 		 * free DAI widget during stop/suspend to keep widget use_count's balanced.
@@ -393,17 +325,10 @@
 			snd_hdac_ext_link_clear_stream_id(link, stream_tag);
 		}
 
-<<<<<<< HEAD
-		link_dev->link_prepared = 0;
-		break;
-	case SNDRV_PCM_TRIGGER_PAUSE_PUSH:
-		snd_hdac_ext_link_stream_clear(link_dev);
-=======
 		hext_stream->link_prepared = 0;
 		break;
 	case SNDRV_PCM_TRIGGER_PAUSE_PUSH:
 		snd_hdac_ext_link_stream_clear(hext_stream);
->>>>>>> 95cd2cdc
 
 		ret = hda_link_dai_config_pause_push_ipc(w);
 		if (ret < 0)
@@ -495,15 +420,9 @@
 		w = dai->capture_widget;
 
 	if (setup)
-<<<<<<< HEAD
-		return hda_ctrl_dai_widget_setup(w, SOF_DAI_CONFIG_FLAGS_NONE);
-
-	return hda_ctrl_dai_widget_free(w, SOF_DAI_CONFIG_FLAGS_NONE);
-=======
 		return hda_ctrl_dai_widget_setup(w, SOF_DAI_CONFIG_FLAGS_NONE, NULL);
 
 	return hda_ctrl_dai_widget_free(w, SOF_DAI_CONFIG_FLAGS_NONE, NULL);
->>>>>>> 95cd2cdc
 }
 
 static int ssp_dai_startup(struct snd_pcm_substream *substream,
