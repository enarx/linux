--- conflicted
+++ resolved
@@ -1572,11 +1572,7 @@
 	if (card->long_name)
 		return 0; /* long name already set by driver or from DMI */
 
-<<<<<<< HEAD
-	if (!is_acpi_device_node(card->dev->fwnode))
-=======
 	if (!dmi_available)
->>>>>>> 25c4a9b6
 		return 0;
 
 	/* make up dmi long name as: vendor-product-version-board */
